--- conflicted
+++ resolved
@@ -154,11 +154,8 @@
         release,
         push,
         container_app_uid,
-<<<<<<< HEAD
+        dry_run,
         specific_model_image,
-=======
-        dry_run,
->>>>>>> 21594331
     ) = args_tuple
 
     # Set up individual logging for this combination
@@ -267,17 +264,6 @@
 
         # Build cloud image
         if build_cloud_image_flag:
-<<<<<<< HEAD
-            process_logger.info("Building cloud image...")
-            build_cloud_image(
-                image_tags,
-                resolved_tt_metal_commit,
-                vllm_commit,
-                container_app_uid,
-                specific_model_image,
-                process_logger,
-            )
-=======
             image_status["cloud"]["build_attempted"] = True
             if dry_run:
                 process_logger.info(f"[DRY-RUN] Would build cloud image: {image_tags['cloud']}")
@@ -289,14 +275,14 @@
                         resolved_tt_metal_commit,
                         vllm_commit,
                         container_app_uid,
-                        process_logger,
+                        specific_model_image,
+                        process_logger
                     )
                     image_status["cloud"]["build_succeeded"] = True
                 except Exception as e:
                     process_logger.error(f"Failed to build cloud image: {e}")
                     image_status["cloud"]["build_succeeded"] = False
                     raise
->>>>>>> 21594331
         else:
             process_logger.info(f"Skipping cloud image build: {image_tags['cloud']}")
 
@@ -898,11 +884,8 @@
     build_metal_commit=None,
     max_workers=None,
     single_threaded=False,
-<<<<<<< HEAD
+    dry_run=False,
     specific_model_image=None,
-=======
-    dry_run=False,
->>>>>>> 21594331
 ):
     """
     Builds all Docker images required by the provided ModelConfigs.
@@ -916,11 +899,8 @@
         build_metal_commit: Only build containers with this exact tt-metal commit
         max_workers: Maximum number of parallel workers (defaults to physical CPU cores)
         single_threaded: Run builds sequentially instead of in parallel (for debugging)
-<<<<<<< HEAD
+        dry_run: Print summary of what would be built without building
         specific_model_image: Build image for a specific model (e.g., 'Qwen-VL')
-=======
-        dry_run: Print summary of what would be built without building
->>>>>>> 21594331
     """
     # Validate inputs
     container_app_uid = 1000
@@ -982,13 +962,9 @@
             release,
             push,
             container_app_uid,
-<<<<<<< HEAD
+            dry_run,
             specific_model_image,
-        )  # container_app_uid=1000
-=======
-            dry_run,
-        )
->>>>>>> 21594331
+        )
         for tt_metal_commit, vllm_commit in unique_sha_combinations
     ]
 
@@ -1121,16 +1097,15 @@
         help="Run builds sequentially instead of in parallel (for debugging)",
     )
     parser.add_argument(
-<<<<<<< HEAD
+        "--dry-run",
+        action="store_true",
+        help="Print summary of what would be built without building",
+    )
+    parser.add_argument(
         "--specific-model-image",
         type=str,
         default=None,
         help="Build image for a specific model (e.g., 'Qwen-VL'). Changes requirements path and image name.",
-=======
-        "--dry-run",
-        action="store_true",
-        help="Print summary of what would be built without building",
->>>>>>> 21594331
     )
     args = parser.parse_args()
     logger.info(f"ubuntu_version: {args.ubuntu_version}")
@@ -1140,11 +1115,8 @@
     logger.info(f"release: {args.release}")
     logger.info(f"push: {args.push}")
     logger.info(f"single_threaded: {args.single_threaded}")
-<<<<<<< HEAD
+    logger.info(f"dry_run: {args.dry_run}")
     logger.info(f"specific_model_image: {args.specific_model_image}")
-=======
-    logger.info(f"dry_run: {args.dry_run}")
->>>>>>> 21594331
 
     build_docker_images(
         MODEL_SPECS,
@@ -1155,9 +1127,6 @@
         build_metal_commit=args.build_metal_commit,
         max_workers=args.max_workers,
         single_threaded=args.single_threaded,
-<<<<<<< HEAD
+        dry_run=args.dry_run,
         specific_model_image=args.specific_model_image,
-=======
-        dry_run=args.dry_run,
->>>>>>> 21594331
     )