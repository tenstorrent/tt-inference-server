#!/usr/bin/env python3
# SPDX-License-Identifier: Apache-2.0
#
# SPDX-FileCopyrightText: © 2025 Tenstorrent AI ULC

import os
import sys
import argparse
import getpass
import logging
import subprocess
from datetime import datetime
from pathlib import Path

from workflows.model_config import MODEL_CONFIGS
from evals.eval_config import EVAL_CONFIGS
from benchmarking.benchmark_config import BENCHMARK_CONFIGS
from workflows.setup_host import setup_host
from workflows.utils import (
    ensure_readwriteable_dir,
    get_default_workflow_root_log_dir,
    load_dotenv,
    write_dotenv,
    get_run_id,
    get_model_id,
)
from workflows.run_workflows import run_workflows
from workflows.run_docker_server import run_docker_server
from workflows.log_setup import setup_run_logger
from workflows.workflow_types import DeviceTypes, WorkflowType

logger = logging.getLogger("run_log")


def parse_arguments():
    valid_workflows = {w.name.lower() for w in WorkflowType}
    valid_devices = {device.name.lower() for device in DeviceTypes}
    valid_models = {config.model_name for _, config in MODEL_CONFIGS.items()}
    valid_impls = {config.impl.impl_name for _, config in MODEL_CONFIGS.items()}
    # required
    parser = argparse.ArgumentParser(
        description="A CLI for running workflows with optional docker, device, and workflow-args.",
        epilog="\nAvailable models:\n  " + "\n  ".join(valid_models),
        formatter_class=argparse.RawTextHelpFormatter,
    )
    parser.add_argument(
        "--model", required=True, choices=valid_models, help="Model to run"
    )
    parser.add_argument(
        "--workflow",
        required=True,
        choices=valid_workflows,
        help=f"Workflow to run (choices: {', '.join(valid_workflows)})",
    )
    parser.add_argument(
        "--device",
        required=True,
        choices=valid_devices,
        help=f"Device option (choices: {', '.join(valid_devices)})",
    )
    parser.add_argument(
        "--impl",
        required=False,
        choices=valid_impls,
        help=f"Implementation option (choices: {', '.join(valid_impls)})",
    )
    # optional
    parser.add_argument(
        "--local-server", action="store_true", help="Run inference server on localhost"
    )
    parser.add_argument(
        "--docker-server",
        action="store_true",
        help="Run inference server in Docker container",
    )
    parser.add_argument(
        "-it",
        "--interactive",
        action="store_true",
        help="Run docker in interactive mode",
    )
    parser.add_argument(
        "--workflow-args",
        help="Additional workflow arguments (e.g., 'param1=value1 param2=value2')",
    )
    parser.add_argument(
        "--service-port",
        type=str,
        help="SERVICE_PORT",
        default=os.getenv("SERVICE_PORT", "8000"),
    )
    parser.add_argument(
        "--disable-trace-capture",
        action="store_true",
        help="Disables trace capture requests, use to speed up execution if inference server already runnning and traces captured.",
    )
<<<<<<< HEAD
    parser.add_argument(
        "--run-mode",
        type=str,
        help="Run mode: single or multiple",
        default = argparse.SUPPRESS
    )
    parser.add_argument(
        "--max-context-length",
        type=int,
        help="Useful for CLI single-run prompting",
        default=argparse.SUPPRESS
    )
    parser.add_argument(
        "--endurance-mode",
        action="store_true",
        help="Runs continuously for 24 hours",
        default=argparse.SUPPRESS
    )

=======
>>>>>>> 91f0264f
    parser.add_argument("--dev-mode", action="store_true", help="Enable developer mode")
    parser.add_argument(
        "--override-docker-image",
        type=str,
        help="Override the Docker image used by --docker-server, ignoring the model config",
    )
    parser.add_argument(
        "--device-id",
        type=str,
        help="Tenstorrent device ID (e.g. '0' for /dev/tenstorrent/0)",
    )
    parser.add_argument(
        "--override-tt-config",
        type=str,
        help="Override TT config as JSON string (e.g., '{\"data_parallel\": 16}')",
    )
    parser.add_argument(
        "--vllm-override-args",
        type=str,
        help='Override vLLM arguments as JSON string (e.g., \'{"max_model_len": 4096, "enable_chunked_prefill": true}\')',
    )

    args = parser.parse_args()

    return args


def handle_secrets(args):
    # JWT_SECRET is only required for --workflow server --docker-server
    workflow_type = WorkflowType.from_string(args.workflow)
    jwt_secret_required = workflow_type == WorkflowType.SERVER and args.docker_server
    # if interactive, user can enter secrets manually or it should not be a production deployment
    jwt_secret_required = jwt_secret_required and not args.interactive

    # HF_TOKEN is optional for client-side scripts workflows
    client_side_workflows = {WorkflowType.BENCHMARKS, WorkflowType.EVALS}
    huggingface_required = workflow_type not in client_side_workflows
    huggingface_required = huggingface_required and not args.interactive

    required_env_vars = []
    if jwt_secret_required:
        required_env_vars.append("JWT_SECRET")
    if huggingface_required:
        required_env_vars += ["HF_TOKEN"]

    # load secrets from env file or prompt user to enter them once
    if not load_dotenv():
        env_vars = {}
        for key in required_env_vars:
            _val = os.getenv(key)
            if not _val:
                _val = getpass.getpass(f"Enter your {key}: ").strip()
            env_vars[key] = _val

        assert all([env_vars[k] for k in required_env_vars])
        write_dotenv(env_vars)
        # read back secrets to current process env vars
        check = load_dotenv()
        assert check, "load_dotenv() failed after write_dotenv(env_vars)."
    else:
        logger.info("Using secrets from .env file.")
        for key in required_env_vars:
            assert os.getenv(
                key
            ), f"Required environment variable {key} is not set in .env file."


def infer_args(args):
    # TODO:infer hardware
    # infer the impl from the default for given model_name
    if not args.impl:
        device_type = DeviceTypes.from_string(args.device)
        for _, model_config in MODEL_CONFIGS.items():
            if (
                model_config.model_name == args.model
                and model_config.device_type == device_type
                and model_config.device_model_spec.default_impl
            ):
                args.impl = model_config.impl.impl_name
                logger.info(f"Inferred impl:={args.impl} for model:={args.model}")
                break
    if not args.impl:
        raise ValueError(
            f"Model:={args.model} does not have a default impl, you must pass --impl"
        )

    logger.info(f"Using impl:={args.impl} for model:={args.model}")


def get_current_commit_sha() -> str:
    script_dir = os.path.dirname(os.path.abspath(__file__))
    return (
        subprocess.check_output(["git", "-C", script_dir, "rev-parse", "HEAD"])
        .decode()
        .strip()
    )


def validate_local_setup(model_name: str):
    workflow_root_log_dir = get_default_workflow_root_log_dir()
    ensure_readwriteable_dir(workflow_root_log_dir)


def validate_runtime_args(args):
    workflow_type = WorkflowType.from_string(args.workflow)

    if not args.device:
        # TODO: detect phy device
        raise NotImplementedError("Device detection not implemented yet")

    model_id = get_model_id(args.impl, args.model, args.device)

    # Check if the model_id exists in MODEL_CONFIGS (this validates device support)
    if model_id not in MODEL_CONFIGS:
        raise ValueError(f"model:={args.model} does not support device:={args.device}")

    model_config = MODEL_CONFIGS[model_id]

    if workflow_type == WorkflowType.EVALS:
        assert (
            model_config.model_name in EVAL_CONFIGS
        ), f"Model:={model_config.model_name} not found in EVAL_CONFIGS"
    if workflow_type == WorkflowType.BENCHMARKS:
        if os.getenv("OVERRIDE_BENCHMARKS"):
            logger.warning("OVERRIDE_BENCHMARKS is active, using override benchmarks")
        assert (
            model_config.model_id in BENCHMARK_CONFIGS
        ), f"Model:={model_config.model_name} not found in BENCHMARKS_CONFIGS"
    if workflow_type == WorkflowType.TESTS:
        assert (
                model_config.model_id in MODEL_CONFIGS
        ), f"Model:={model_config.model_name} not found in MODEL_CONFIGS"
    if workflow_type == WorkflowType.REPORTS:
        pass
    if workflow_type == WorkflowType.SERVER:
        if args.local_server:
            raise NotImplementedError(
                f"Workflow {args.workflow} not implemented for --local-server"
            )
        if not (args.docker_server or args.local_server):
            raise ValueError(
                f"Workflow {args.workflow} requires --docker-server argument"
            )
    if workflow_type == WorkflowType.RELEASE:
        # NOTE: fail fast for models without both defined evals and benchmarks
        # today this will stop models defined in MODEL_CONFIGS
        # but not in EVAL_CONFIGS or BENCHMARK_CONFIGS, e.g. non-instruct models
        # a run_*.log fill will be made for the failed combination indicating this
        assert (
            model_config.model_name in EVAL_CONFIGS
        ), f"Model:={model_config.model_name} not found in EVAL_CONFIGS"
        assert (
            model_config.model_id in BENCHMARK_CONFIGS
        ), f"Model:={model_config.model_name} not found in BENCHMARKS_CONFIGS"

    if DeviceTypes.from_string(args.device) == DeviceTypes.GPU:
        if args.docker_server or args.local_server:
            raise NotImplementedError(
                "GPU support for running inference server not implemented yet"
            )

    assert not (
        args.docker_server and args.local_server
    ), "Cannot run --docker-server and --local-server"


def main():
    args = parse_arguments()
    # step 1: infer impl from model name
    infer_args(args)

    # step 2: validate runtime
    validate_runtime_args(args)
    handle_secrets(args)
    validate_local_setup(model_name=args.model)
    model_id = get_model_id(args.impl, args.model, args.device)
    model_config = MODEL_CONFIGS[model_id]
    tt_inference_server_sha = get_current_commit_sha()

    # step 3: setup logging
    run_timestamp = datetime.now().strftime("%Y-%m-%d_%H-%M-%S")
    run_id = get_run_id(
        timestamp=run_timestamp,
        model_id=model_id,
        workflow=args.workflow,
    )
    run_log_path = (
        get_default_workflow_root_log_dir() / "run_logs" / f"run_{run_id}.log"
    )
    setup_run_logger(logger=logger, run_id=run_id, run_log_path=run_log_path)
    logger.info(f"model:            {args.model}")
    logger.info(f"workflow:         {args.workflow}")
    logger.info(f"device:           {args.device}")
    logger.info(f"local-server:     {args.local_server}")
    logger.info(f"docker-server:    {args.docker_server}")
    logger.info(f"interactive:      {args.interactive}")
    logger.info(f"workflow_args:    {args.workflow_args}")
    if args.override_docker_image:
        logger.info(f"docker_image:     {args.override_docker_image}")
    version = Path("VERSION").read_text().strip()
    logger.info(f"tt-inference-server version: {version}")
    logger.info(f"tt-inference-server commit: {tt_inference_server_sha}")
    logger.info(f"tt-metal commit: {model_config.tt_metal_commit}")
    logger.info(f"vllm commit: {model_config.vllm_commit}")

    # step 4: optionally run inference server
    if args.docker_server:
        logger.info("Running inference server in Docker container ...")
        setup_config = setup_host(
            model_id=model_id,
            jwt_secret=os.getenv("JWT_SECRET"),
            hf_token=os.getenv("HF_TOKEN"),
            automatic_setup=os.getenv("AUTOMATIC_HOST_SETUP"),
        )
        run_docker_server(args, setup_config)
    elif args.local_server:
        logger.info("Running inference server on localhost ...")
        raise NotImplementedError("TODO")

    # step 5: run workflows
    main_return_code = 0

    skip_workflows = {WorkflowType.SERVER}
    if WorkflowType.from_string(args.workflow) not in skip_workflows:
        args.run_id = run_id
        return_codes = run_workflows(args)
        if all(return_code == 0 for return_code in return_codes):
            logger.info("✅ Completed run.py successfully.")
        else:
            main_return_code = 1
            logger.error(
                f"⛔ run.py failed with return codes: {return_codes}. See logs above for details."
            )
    else:
        logger.info(f"Completed {args.workflow} workflow, skipping run_workflows().")

    logger.info(
        "The output of the workflows is not checked and any errors will be in the logs above and in the saved log file."
    )
    logger.info(
        "If you encounter any issues please share the log file in a GitHuB issue and server log if available."
    )
    logger.info(f"This log file is saved on local machine at: {run_log_path}")

    return main_return_code


if __name__ == "__main__":
    sys.exit(main())<|MERGE_RESOLUTION|>--- conflicted
+++ resolved
@@ -94,7 +94,6 @@
         action="store_true",
         help="Disables trace capture requests, use to speed up execution if inference server already runnning and traces captured.",
     )
-<<<<<<< HEAD
     parser.add_argument(
         "--run-mode",
         type=str,
@@ -114,9 +113,8 @@
         default=argparse.SUPPRESS
     )
 
-=======
->>>>>>> 91f0264f
     parser.add_argument("--dev-mode", action="store_true", help="Enable developer mode")
+
     parser.add_argument(
         "--override-docker-image",
         type=str,
