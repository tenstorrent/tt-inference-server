--- conflicted
+++ resolved
@@ -49,31 +49,10 @@
             f"Invalid device-id list: '{value}'. Must be comma-separated non-negative integers (e.g. '0' or '0,1,2')"
         )
 
-<<<<<<< HEAD
-
-def normalize_model_name(model_name):
-    """Normalize model name for internal processing.
-
-    Args:
-        model_name: The model name from CLI argument
-
-    Returns:
-        The normalized model name for internal use
-    """
-    # Map full HF repo names to short model names for whisper
-    if model_name == "distil-whisper/distil-large-v3":
-        return "distil-large-v3"
-    if model_name == "openai/whisper-large-v3":
-        return "whisper-large-v3"
-    return model_name
-
-
-=======
->>>>>>> 86deaabc
 def parse_arguments():
     valid_workflows = {w.name.lower() for w in WorkflowType}
     valid_devices = {device.name.lower() for device in DeviceTypes}
-
+    
     # Build valid models set, including full HF repo names for whisper models
     valid_models = set()
     for _, config in MODEL_SPECS.items():
@@ -196,9 +175,12 @@
     parser.add_argument(
         "--streaming",
         type=str,
-<<<<<<< HEAD
-        default="false",
         help="Enable or disable streaming for evals and benchmarks (true/false). Default is false.",
+    )
+    parser.add_argument(
+        "--preprocessing",
+        type=str,
+        help="Enable or disable preprocessing for evals and benchmarks (true/false). Default is false.",
     )
     parser.add_argument(
         "--audio-eval-dataset",
@@ -206,14 +188,6 @@
         choices=["openslr_librispeech", "librispeech_test_other", "librispeech_full", "open_asr_librispeech_test_other"],
         default="librispeech_test_other",
         help="Audio evaluation dataset selection for Whisper models",
-=======
-        help="Enable or disable streaming for evals and benchmarks (true/false). Default is false.",
-    )
-    parser.add_argument(
-        "--preprocessing",
-        type=str,
-        help="Enable or disable preprocessing for evals and benchmarks (true/false). Default is false.",
->>>>>>> 86deaabc
     )
 
     args = parser.parse_args()
