--- conflicted
+++ resolved
@@ -128,15 +128,6 @@
             model_config.model_name in BENCHMARK_CONFIGS
         ), f"Model:={model_config.model_name} not found in BENCHMARKS_CONFIGS"
     if workflow_type == WorkflowType.TESTS:
-<<<<<<< HEAD
-        assert (
-                model_config.model_name in MODEL_CONFIGS
-        ), f"Model:={model_config.model_name} not found in MODEL_CONFIGS"
-    if workflow_type == WorkflowType.REPORTS:
-        pass
-    if workflow_type == WorkflowType.SERVER:
-        pass
-=======
         raise NotImplementedError(f"--workflow {args.workflow} not implemented yet")
     if workflow_type == WorkflowType.REPORTS:
         pass
@@ -149,7 +140,6 @@
             raise ValueError(
                 f"Workflow {args.workflow} requires --docker-server argument"
             )
->>>>>>> bd52512f
     if workflow_type == WorkflowType.RELEASE:
         # NOTE: fail fast for models without both defined evals and benchmarks
         # today this will stop models defined in MODEL_CONFIGS
@@ -164,9 +154,6 @@
 
     if not args.device:
         # TODO: detect phy device
-<<<<<<< HEAD
-        raise NotImplementedError("TODO")
-=======
         raise NotImplementedError("Device detection not implemented yet")
 
     if DeviceTypes.from_string(args.device) == DeviceTypes.GPU:
@@ -178,9 +165,6 @@
         assert (
             DeviceTypes.from_string(args.device) in model_config.device_configurations
         ), f"model:={args.model} does not support device:={args.device}"
->>>>>>> bd52512f
-
-    assert DeviceTypes.from_string(args.device) in model_config.device_configurations
 
     assert not (
         args.docker_server and args.local_server
@@ -222,10 +206,7 @@
             model_name=args.model,
             jwt_secret=os.getenv("JWT_SECRET"),
             hf_token=os.getenv("HF_TOKEN"),
-<<<<<<< HEAD
-=======
             automatic_setup=os.getenv("AUTOMATIC_HOST_SETUP"),
->>>>>>> bd52512f
         )
         run_docker_server(args, setup_config)
     elif args.local_server:
