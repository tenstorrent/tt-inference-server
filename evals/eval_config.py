--- conflicted
+++ resolved
@@ -90,21 +90,11 @@
         tasks=[
             EvalTask(
                 task_name="ifeval",
-<<<<<<< HEAD
-                batch_size=32,
-                max_concurrent=1,
                 score=EvalTaskScore(
                     published_score=90.2,
                     published_score_ref="https://storage.googleapis.com/deepmind-media/gemma/Gemma3Report.pdf",
                     gpu_reference_score=79.5,
                     gpu_reference_score_ref="https://github.com/tenstorrent/tt-inference-server/issues/521#issuecomment-3249524785",
-=======
-                score=EvalTaskScore(
-                    published_score=90.2,
-                    published_score_ref="https://storage.googleapis.com/deepmind-media/gemma/Gemma3Report.pdf",
-                    gpu_reference_score=48.24,
-                    gpu_reference_score_ref="https://github.com/tenstorrent/tt-inference-server/issues/248#issuecomment-2922880818",
->>>>>>> a4e4b579
                     score_func=score_task_single_key,
                     score_func_kwargs={
                         "result_keys": [
@@ -118,21 +108,11 @@
             EvalTask(
                 task_name="livecodebench",
                 workflow_venv_type=WorkflowVenvType.EVALS,
-<<<<<<< HEAD
-                batch_size=32,
-                max_concurrent=1,
                 score=EvalTaskScore(
                     published_score=12.6,
                     published_score_ref="https://storage.googleapis.com/deepmind-media/gemma/Gemma3Report.pdf",
                     gpu_reference_score=17.91,
                     gpu_reference_score_ref="https://github.com/tenstorrent/tt-inference-server/issues/521#issuecomment-3249524785",
-=======
-                score=EvalTaskScore(
-                    published_score=12.6,
-                    published_score_ref="https://storage.googleapis.com/deepmind-media/gemma/Gemma3Report.pdf",
-                    gpu_reference_score=13.93,
-                    gpu_reference_score_ref="https://github.com/tenstorrent/tt-inference-server/issues/311#issuecomment-2991859987",
->>>>>>> a4e4b579
                     score_func=score_task_single_key,
                     score_func_kwargs={
                         "result_keys": [
@@ -146,25 +126,13 @@
                 eval_class="openai_compatible",
                 task_name="chartqa",
                 workflow_venv_type=WorkflowVenvType.EVALS_VISION,
-<<<<<<< HEAD
-                max_concurrent=32,
                 apply_chat_template=False,
                 use_chat_api=True,
-                batch_size=32,
                 score=EvalTaskScore(
                     published_score=63.6,
                     published_score_ref="https://storage.googleapis.com/deepmind-media/gemma/Gemma3Report.pdf",
                     gpu_reference_score=40.0,
                     gpu_reference_score_ref="https://github.com/tenstorrent/tt-inference-server/issues/521#issuecomment-3249524785",
-=======
-                apply_chat_template=False,
-                use_chat_api=True,
-                score=EvalTaskScore(
-                    published_score=63.6,
-                    published_score_ref="https://storage.googleapis.com/deepmind-media/gemma/Gemma3Report.pdf",
-                    gpu_reference_score=81.4,
-                    gpu_reference_score_ref="https://github.com/tenstorrent/tt-inference-server/issues/131#issuecomment-2769531835",
->>>>>>> a4e4b579
                     score_func=score_task_single_key,
                     score_func_kwargs={
                         "result_keys": [
@@ -174,10 +142,6 @@
                     },
                 ),
                 model_kwargs={
-<<<<<<< HEAD
-                    "num_concurrent": 32,
-=======
->>>>>>> a4e4b579
                     "max_retries": 1,
                     "tokenized_requests": "False",
                     "add_bos_token": "True",
@@ -196,21 +160,11 @@
         tasks=[
             EvalTask(
                 task_name="ifeval",
-<<<<<<< HEAD
-                batch_size=32,
-                max_concurrent=1,
                 score=EvalTaskScore(
                     published_score=90.4,
                     published_score_ref="https://storage.googleapis.com/deepmind-media/gemma/Gemma3Report.pdf",
                     gpu_reference_score=83.3,
                     gpu_reference_score_ref="https://github.com/tenstorrent/tt-inference-server/issues/607#issuecomment-3250668712",
-=======
-                score=EvalTaskScore(
-                    published_score=90.4,
-                    published_score_ref="https://storage.googleapis.com/deepmind-media/gemma/Gemma3Report.pdf",
-                    gpu_reference_score=48.24,
-                    gpu_reference_score_ref="https://github.com/tenstorrent/tt-inference-server/issues/248#issuecomment-2922880818",
->>>>>>> a4e4b579
                     score_func=score_task_single_key,
                     score_func_kwargs={
                         "result_keys": [
@@ -224,21 +178,11 @@
             EvalTask(
                 task_name="livecodebench",
                 workflow_venv_type=WorkflowVenvType.EVALS,
-<<<<<<< HEAD
-                batch_size=32,
-                max_concurrent=1,
                 score=EvalTaskScore(
                     published_score=29.7,
                     published_score_ref='https://storage.googleapis.com/deepmind-media/gemma/Gemma3Report.pdf',
                     gpu_reference_score=32.51,
                     gpu_reference_score_ref="https://github.com/tenstorrent/tt-inference-server/issues/607#issuecomment-3250668712",
-=======
-                score=EvalTaskScore(
-                    published_score=29.7,
-                    published_score_ref='https://storage.googleapis.com/deepmind-media/gemma/Gemma3Report.pdf',
-                    gpu_reference_score=13.93,
-                    gpu_reference_score_ref="https://github.com/tenstorrent/tt-inference-server/issues/311#issuecomment-2991859987",
->>>>>>> a4e4b579
                     score_func=score_task_single_key,
                     score_func_kwargs={
                         "result_keys": [
@@ -252,25 +196,13 @@
                 eval_class="openai_compatible",
                 task_name="chartqa",
                 workflow_venv_type=WorkflowVenvType.EVALS_VISION,
-<<<<<<< HEAD
-                max_concurrent=32,
                 apply_chat_template=False,
                 use_chat_api=True,
-                batch_size=32,
                 score=EvalTaskScore(
                     published_score=76.3,
                     published_score_ref="https://storage.googleapis.com/deepmind-media/gemma/Gemma3Report.pdf",
                     gpu_reference_score=47.6,
                     gpu_reference_score_ref="https://github.com/tenstorrent/tt-inference-server/issues/607#issuecomment-3250668712",
-=======
-                apply_chat_template=False,
-                use_chat_api=True,
-                score=EvalTaskScore(
-                    published_score=76.3,
-                    published_score_ref="https://storage.googleapis.com/deepmind-media/gemma/Gemma3Report.pdf",
-                    gpu_reference_score=81.4,
-                    gpu_reference_score_ref="https://github.com/tenstorrent/tt-inference-server/issues/131#issuecomment-2769531835",
->>>>>>> a4e4b579
                     score_func=score_task_single_key,
                     score_func_kwargs={
                         "result_keys": [
@@ -280,10 +212,6 @@
                     },
                 ),
                 model_kwargs={
-<<<<<<< HEAD
-                    "num_concurrent": 32,
-=======
->>>>>>> a4e4b579
                     "max_retries": 1,
                     "tokenized_requests": "False",
                     "add_bos_token": "True",
