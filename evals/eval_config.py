--- conflicted
+++ resolved
@@ -190,15 +190,9 @@
                 workflow_venv_type=WorkflowVenvType.EVALS,
                 score=EvalTaskScore(
                     published_score=29.7,
-<<<<<<< HEAD
-                    published_score_ref='https://storage.googleapis.com/deepmind-media/gemma/Gemma3Report.pdf',
+                    published_score_ref="https://storage.googleapis.com/deepmind-media/gemma/Gemma3Report.pdf",
                     gpu_reference_score=32.51,
                     gpu_reference_score_ref="https://github.com/tenstorrent/tt-inference-server/issues/607#issuecomment-3250668712",
-=======
-                    published_score_ref="https://storage.googleapis.com/deepmind-media/gemma/Gemma3Report.pdf",
-                    gpu_reference_score=13.93,
-                    gpu_reference_score_ref="https://github.com/tenstorrent/tt-inference-server/issues/311#issuecomment-2991859987",
->>>>>>> 94b36e84
                     score_func=score_task_single_key,
                     score_func_kwargs={
                         "result_keys": [
