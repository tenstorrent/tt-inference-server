--- conflicted
+++ resolved
@@ -3,20 +3,12 @@
 # SPDX-FileCopyrightText: © 2025 Tenstorrent AI ULC
 
 from dataclasses import dataclass, field
-<<<<<<< HEAD
 from pathlib import Path
-from typing import List, Dict, Callable
-
-from workflows.workflow_types import WorkflowVenvType
+from typing import List, Dict, Callable, Union
+
+from workflows.workflow_types import WorkflowVenvType, EvalLimitMode
 from workflows.utils import map_configs_by_attr, get_repo_root_path
-from workflows.model_config import MODEL_CONFIGS
-=======
-from typing import List, Dict, Callable, Union
-
-from workflows.workflow_types import WorkflowVenvType, EvalLimitMode
-from workflows.utils import map_configs_by_attr
 from workflows.model_spec import MODEL_SPECS
->>>>>>> 8a4658f7
 from evals.eval_utils import (
     score_task_keys_mean,
     score_task_single_key,
@@ -1336,66 +1328,6 @@
             ),
         ],
     ),
-<<<<<<< HEAD
-    # TODO: Probably create DockerEvalConfig because this doesn't make sense to
-    # mix with these "vLLM" eval configs
-    EvalConfig(
-        hf_model_repo="openai/whisper-large-v3",
-        eval_script=get_repo_root_path()
-        / "evals"
-        / "run_docker_evals_scripts"
-        / "whisper_eval.sh",
-        tasks=[
-            EvalTask(
-                task_name="open_asr_librispeech_test_other",
-                eval_class="whisper_tt",
-                batch_size=1,
-                max_concurrent=1,
-                apply_chat_template=False,
-                workflow_venv_type=WorkflowVenvType.DOCKER_EVALS_LMMS_EVAL,
-                score=EvalTaskScore(
-                    published_score=(100-3.91),
-                    gpu_reference_score=(100 - 3.805),
-                    published_score_ref="https://huggingface.co/spaces/hf-audio/open_asr_leaderboard",
-                    score_func=score_multilevel_keys_mean,
-                    score_func_kwargs={
-                        "result_keys": [
-                            ("open_asr_librispeech_test_other", "wer,none"),
-                        ],
-                        "unit": "WER",
-                    },
-                ),
-            )
-        ],
-    ),
-    EvalConfig(
-        hf_model_repo="distil-whisper/distil-large-v3",
-        eval_script=get_repo_root_path()
-        / "evals"
-        / "run_docker_evals_scripts"
-        / "whisper_eval.sh",
-        tasks=[
-            EvalTask(
-                task_name="open_asr_librispeech_test_other",
-                eval_class="whisper_tt",
-                batch_size=1,
-                max_concurrent=1,
-                apply_chat_template=False,
-                workflow_venv_type=WorkflowVenvType.DOCKER_EVALS_LMMS_EVAL,
-                score=EvalTaskScore(
-                    published_score=(100-5.19),
-                    gpu_reference_score=(100-3.805),
-                    published_score_ref="https://huggingface.co/spaces/hf-audio/open_asr_leaderboard",
-                    score_func=score_multilevel_keys_mean,
-                    score_func_kwargs={
-                        "result_keys": [
-                            ("open_asr_librispeech_test_other", "wer,none"),
-                        ],
-                        "unit": "WER",
-                    },
-                ),
-            )
-=======
     EvalConfig(
         hf_model_repo="stabilityai/stable-diffusion-xl-base-1.0",
         tasks=[
@@ -1403,7 +1335,6 @@
                 task_name="load_image",
                 workflow_venv_type=WorkflowVenvType.EVALS_META,
                 include_path="work_dir",
-                max_concurrent=None,
                 apply_chat_template=False,
                 score=EvalTaskScore(
                     published_score=12.0,
@@ -1433,7 +1364,6 @@
                     },
                 ),
                 apply_chat_template=True,
-                batch_size=16,
                 gen_kwargs={
                     "max_gen_toks": "256",
                     "do_sample": "false",
@@ -1457,7 +1387,6 @@
                     },
                 ),
                 apply_chat_template=True,
-                batch_size=16,
                 gen_kwargs={
                     "max_gen_toks": "256",
                     "do_sample": "false",
@@ -1486,7 +1415,66 @@
             #     },
             #     batch_size=16,
             # ),
->>>>>>> 8a4658f7
+        ],
+    ),
+    # TODO: Probably create DockerEvalConfig because this doesn't make sense to
+    # mix with these "vLLM" eval configs
+    EvalConfig(
+        hf_model_repo="openai/whisper-large-v3",
+        eval_script=get_repo_root_path()
+        / "evals"
+        / "run_docker_evals_scripts"
+        / "whisper_eval.sh",
+        tasks=[
+            EvalTask(
+                task_name="open_asr_librispeech_test_other",
+                eval_class="whisper_tt",
+                batch_size=1,
+                max_concurrent=1,
+                apply_chat_template=False,
+                workflow_venv_type=WorkflowVenvType.DOCKER_EVALS_LMMS_EVAL,
+                score=EvalTaskScore(
+                    published_score=(100-3.91),
+                    gpu_reference_score=(100 - 3.805),
+                    published_score_ref="https://huggingface.co/spaces/hf-audio/open_asr_leaderboard",
+                    score_func=score_multilevel_keys_mean,
+                    score_func_kwargs={
+                        "result_keys": [
+                            ("open_asr_librispeech_test_other", "wer,none"),
+                        ],
+                        "unit": "WER",
+                    },
+                ),
+            )
+        ],
+    ),
+    EvalConfig(
+        hf_model_repo="distil-whisper/distil-large-v3",
+        eval_script=get_repo_root_path()
+        / "evals"
+        / "run_docker_evals_scripts"
+        / "whisper_eval.sh",
+        tasks=[
+            EvalTask(
+                task_name="open_asr_librispeech_test_other",
+                eval_class="whisper_tt",
+                batch_size=1,
+                max_concurrent=1,
+                apply_chat_template=False,
+                workflow_venv_type=WorkflowVenvType.DOCKER_EVALS_LMMS_EVAL,
+                score=EvalTaskScore(
+                    published_score=(100-5.19),
+                    gpu_reference_score=(100-3.805),
+                    published_score_ref="https://huggingface.co/spaces/hf-audio/open_asr_leaderboard",
+                    score_func=score_multilevel_keys_mean,
+                    score_func_kwargs={
+                        "result_keys": [
+                            ("open_asr_librispeech_test_other", "wer,none"),
+                        ],
+                        "unit": "WER",
+                    },
+                ),
+            )
         ],
     ),
 ]
@@ -1496,10 +1484,9 @@
     config_list=_eval_config_list, attr="hf_model_repo"
 )
 EVAL_CONFIGS = {
-<<<<<<< HEAD
-    model_config.model_name: _eval_config_map[model_config.hf_model_repo]
-    for _, model_config in MODEL_CONFIGS.items()
-    if model_config.hf_model_repo in _eval_config_map
+    model_spec.model_name: _eval_config_map[model_spec.hf_model_repo]
+    for _, model_spec in MODEL_SPECS.items()
+    if model_spec.hf_model_repo in _eval_config_map
 }
 
 
@@ -1566,10 +1553,4 @@
         else:
             updated_tasks.append(task)
     
-    return replace(eval_config, tasks=updated_tasks)
-=======
-    model_spec.model_name: _eval_config_map[model_spec.hf_model_repo]
-    for _, model_spec in MODEL_SPECS.items()
-    if model_spec.hf_model_repo in _eval_config_map
-}
->>>>>>> 8a4658f7
+    return replace(eval_config, tasks=updated_tasks)