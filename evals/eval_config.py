--- conflicted
+++ resolved
@@ -292,11 +292,7 @@
                     score_func=score_task_single_key,
                     score_func_kwargs={
                         "result_keys": [
-<<<<<<< HEAD
-                            "4096,none", "8192,none", "16384,none", 
-=======
-                            "4096,none", "8192,none", "16384,none", "32768,none",
->>>>>>> 59d1c78d
+                            "4096,none", "8192,none",
                         ],
                         "unit": "percent",
                     },
@@ -316,11 +312,7 @@
                 },
                 metadata={
                     # "max_seq_lengths": [4096, 8192, 16384, 32768, 65536, 131072],
-<<<<<<< HEAD
-                    "max_seq_lengths": [4096, 8192, 16384],
-=======
-                    "max_seq_lengths": [4096, 8192, 16384, 32768],
->>>>>>> 59d1c78d
+                    "max_seq_lengths": [4096, 8192],
                     "pretrained": "Qwen/Qwen3-8B",  # Provide model name for RULER tokenizer
                     "num_samples_per_length": 50,  # Base samples per length
                     "limit_factor": 0.1,  # SMOKE_TEST factor: 50 * 0.1 = 5 samples per length
