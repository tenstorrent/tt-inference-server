--- conflicted
+++ resolved
@@ -72,7 +72,6 @@
 
 _eval_config_list = [
     EvalConfig(
-<<<<<<< HEAD
         hf_model_repo="Qwen/Qwen-2.5-VL-72B-Instruct",
         tasks=[
             EvalTask(
@@ -92,26 +91,10 @@
                     score_func_kwargs={
                         "result_keys": [
                             "acc,none",
-=======
-        hf_model_repo="Qwen/Qwen3-32B",
-        tasks=[
-            EvalTask(
-                task_name="r1_aime24",
-                score=EvalTaskScore(
-                    published_score=81.40,  
-                    published_score_ref="https://qwenlm.github.io/blog/qwen3/",
-                    gpu_reference_score=80.00,  # Estimate - needs to be validated
-                    gpu_reference_score_ref="TBD",
-                    score_func=score_task_single_key,
-                    score_func_kwargs={
-                        "result_keys": [
-                            "exact_match,none",
->>>>>>> 283d00f8
-                        ],
-                        "unit": "percent",
-                    },
-                ),
-<<<<<<< HEAD
+                        ],
+                        "unit": "percent",
+                    },
+                ),
                 model_kwargs={
                     "num_concurrent": 16,
                     "max_retries": 1,
@@ -142,7 +125,43 @@
                     score_func_kwargs={
                         "result_keys": [
                             "acc,none",
-=======
+                        ],
+                        "unit": "percent",
+                    },
+                ),
+                model_kwargs={
+                    "num_concurrent": 16,
+                    "max_retries": 1,
+                    "tokenized_requests": "False",
+                    "add_bos_token": "True",
+                    "timeout": "9999",
+                    "eos_string": "<|end_of_text|>",
+                },
+                gen_kwargs={
+                    "stop": "<|eot_id|>",
+                    "stream": "False",
+                },
+            )
+        ],
+    ),
+    EvalConfig(
+        hf_model_repo="Qwen/Qwen3-32B",
+        tasks=[
+            EvalTask(
+                task_name="r1_aime24",
+                score=EvalTaskScore(
+                    published_score=81.40,  
+                    published_score_ref="https://qwenlm.github.io/blog/qwen3/",
+                    gpu_reference_score=80.00,  # Estimate - needs to be validated
+                    gpu_reference_score_ref="TBD",
+                    score_func=score_task_single_key,
+                    score_func_kwargs={
+                        "result_keys": [
+                            "exact_match,none",
+                        ],
+                        "unit": "percent",
+                    },
+                ),
                 workflow_venv_type=WorkflowVenvType.EVALS_REASON,
                 include_path="work_dir",
                 max_concurrent=None,
@@ -179,26 +198,10 @@
                     score_func_kwargs={
                         "result_keys": [
                             "exact_match,none",
->>>>>>> 283d00f8
-                        ],
-                        "unit": "percent",
-                    },
-                ),
-<<<<<<< HEAD
-                model_kwargs={
-                    "num_concurrent": 16,
-                    "max_retries": 1,
-                    "tokenized_requests": "False",
-                    "add_bos_token": "True",
-                    "timeout": "9999",
-                    "eos_string": "<|end_of_text|>",
-                },
-                gen_kwargs={
-                    "stop": "<|eot_id|>",
-                    "stream": "False",
-                },
-            )
-=======
+                        ],
+                        "unit": "percent",
+                    },
+                ),
                 workflow_venv_type=WorkflowVenvType.EVALS_REASON,
                 include_path="work_dir",
                 max_concurrent=None,
@@ -264,7 +267,6 @@
                 batch_size=32,
                 log_samples=True,
             ),
->>>>>>> 283d00f8
         ],
     ),
     EvalConfig(
