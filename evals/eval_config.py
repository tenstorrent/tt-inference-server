# SPDX-License-Identifier: Apache-2.0
#
# SPDX-FileCopyrightText: © 2025 Tenstorrent AI ULC

from dataclasses import dataclass, field
from typing import List, Dict, Callable

from workflows.workflow_types import WorkflowVenvType
from workflows.utils import map_configs_by_attr
from workflows.model_config import MODEL_CONFIGS
from evals.eval_utils import (
    score_task_keys_mean,
    score_task_single_key,
    score_multilevel_keys_mean,
)


@dataclass(frozen=True)
class EvalTaskScore:
<<<<<<< HEAD
    expected_score: float
    expected_score_ref: str
    score_func: Callable
=======
    published_score: float
    published_score_ref: str
    score_func: Callable
    gpu_reference_score: float = None
    gpu_reference_score_ref: str = None
>>>>>>> bd52512f
    score_func_kwargs: Dict[str, str] = field(default_factory=dict)
    tolerance: float = 0.1


@dataclass(frozen=True)
class EvalTask:
    task_name: str
    score: EvalTaskScore = None
    workflow_venv_type: WorkflowVenvType = WorkflowVenvType.EVALS
    eval_class: str = "local-completions"
    max_concurrent: int = 32
    tokenizer_backend: str = "huggingface"
    num_fewshot: int = 0
    seed: int = 42
    use_chat_api: bool = False
    apply_chat_template: bool = True
    log_samples: bool = True
    batch_size: int = 32
    gen_kwargs: Dict[str, str] = field(default_factory=lambda: {"stream": "False"})
<<<<<<< HEAD
=======
    model_kwargs: Dict[str, str] = field(default_factory=lambda: {})
>>>>>>> bd52512f
    # Note: include_path is specified relative to the respective venv
    include_path: str = None

    def __post_init__(self):
        self.validate_data()
        self._infer_data()

    def _infer_data(self):
        if self.use_chat_api and self.eval_class == "local-completions":
            object.__setattr__(self, "eval_class", "local-chat-completions")

    def validate_data(self):
        assert not (
            self.use_chat_api and self.apply_chat_template
        ), "Chat API applies chat template."


@dataclass(frozen=True)
class EvalConfig:
    hf_model_repo: str
    tasks: List[EvalTask]


# Note: meta evals defined in: https://github.com/meta-llama/llama-cookbook/blob/main/end-to-end-use-cases/benchmarks/llm_eval_harness/meta_eval/eval_config.yaml
# Note: meta_math_hard for Llama 3.1 models has a bug: see https://github.com/tenstorrent/tt-inference-server/issues/155
# Note: reasoning models (QwQ-32B, DeepSeek-R1-Distill-Llama-70B) need evals allowing more tokens generated


_eval_config_list = [
    EvalConfig(
        hf_model_repo="Qwen/QwQ-32B",
        tasks=[
            EvalTask(
                task_name="leaderboard_ifeval",
                score=EvalTaskScore(
<<<<<<< HEAD
                    expected_score=40.35,
                    expected_score_ref="https://huggingface.co/spaces/open-llm-leaderboard/open_llm_leaderboard#/?search=QwQ-32B&official=true",
=======
                    published_score=40.35,
                    published_score_ref="https://huggingface.co/spaces/open-llm-leaderboard/open_llm_leaderboard#/?search=QwQ-32B&official=true",
>>>>>>> bd52512f
                    score_func=score_task_keys_mean,
                    score_func_kwargs={
                        "result_keys": [
                            "prompt_level_strict_acc,none",
                            "inst_level_strict_acc,none",
                            "prompt_level_loose_acc,none",
                            "inst_level_loose_acc,none",
                        ]
                    },
                ),
            ),
            EvalTask(
                task_name="leaderboard_math_hard",
                num_fewshot=4,
                score=EvalTaskScore(
<<<<<<< HEAD
                    expected_score=16.09,
                    expected_score_ref="https://huggingface.co/spaces/open-llm-leaderboard/open_llm_leaderboard#/?search=QwQ-32B&official=true",
=======
                    published_score=16.09,
                    published_score_ref="https://huggingface.co/spaces/open-llm-leaderboard/open_llm_leaderboard#/?search=QwQ-32B&official=true",
>>>>>>> bd52512f
                    score_func=score_multilevel_keys_mean,
                    score_func_kwargs={
                        "result_keys": [
                            ("leaderboard_math_algebra_hard", "exact_match,none"),
                            (
                                "leaderboard_math_counting_and_prob_hard",
                                "exact_match,none",
                            ),
                            ("leaderboard_math_geometry_hard", "exact_match,none"),
                            (
                                "leaderboard_math_intermediate_algebra_hard",
                                "exact_match,none",
                            ),
                            ("leaderboard_math_num_theory_hard", "exact_match,none"),
                            ("leaderboard_math_prealgebra_hard", "exact_match,none"),
                            ("leaderboard_math_precalculus_hard", "exact_match,none"),
                        ],
                        "unit": "percent",
                    },
                ),
            ),
            EvalTask(task_name="gpqa_diamond_generative_n_shot", num_fewshot=5),
            EvalTask(task_name="mmlu_pro", num_fewshot=5),
        ],
    ),
    EvalConfig(
        hf_model_repo="deepseek-ai/DeepSeek-R1-Distill-Llama-70B",
        tasks=[
            EvalTask(
                task_name="leaderboard_ifeval",
                gen_kwargs={"max_gen_toks": "32768"},
                score=EvalTaskScore(
<<<<<<< HEAD
                    expected_score=83.3,
                    expected_score_ref="https://huggingface.co/deepseek-ai/DeepSeek-R1-Distill-Llama-70B#deepseek-r1-evaluation",
=======
                    published_score=83.3,
                    published_score_ref="https://huggingface.co/deepseek-ai/DeepSeek-R1-Distill-Llama-70B#deepseek-r1-evaluation",
>>>>>>> bd52512f
                    score_func=score_task_single_key,
                    score_func_kwargs={
                        "result_keys": [
                            "prompt_level_strict_acc,none",
                        ],
                        "unit": "percent",
                    },
                ),
            ),
            EvalTask(
                task_name="leaderboard_math_hard",
                num_fewshot=4,
                score=EvalTaskScore(
<<<<<<< HEAD
                    expected_score=30.74,
                    expected_score_ref="https://huggingface.co/spaces/open-llm-leaderboard/open_llm_leaderboard#/?search=DeepSeek-R1-Distill-Llama-70B&official=true",
=======
                    published_score=30.74,
                    published_score_ref="https://huggingface.co/spaces/open-llm-leaderboard/open_llm_leaderboard#/?search=DeepSeek-R1-Distill-Llama-70B&official=true",
>>>>>>> bd52512f
                    score_func=score_multilevel_keys_mean,
                    score_func_kwargs={
                        "result_keys": [
                            ("leaderboard_math_algebra_hard", "exact_match,none"),
                            (
                                "leaderboard_math_counting_and_prob_hard",
                                "exact_match,none",
                            ),
                            ("leaderboard_math_geometry_hard", "exact_match,none"),
                            (
                                "leaderboard_math_intermediate_algebra_hard",
                                "exact_match,none",
                            ),
                            ("leaderboard_math_num_theory_hard", "exact_match,none"),
                            ("leaderboard_math_prealgebra_hard", "exact_match,none"),
                            ("leaderboard_math_precalculus_hard", "exact_match,none"),
                        ],
                        "unit": "percent",
                    },
                ),
            ),
            EvalTask(
                task_name="gpqa_diamond_generative_n_shot",
                num_fewshot=5,
                gen_kwargs={"max_gen_toks": "32768"},
            ),
            EvalTask(
                task_name="mmlu_pro",
                gen_kwargs={"max_gen_toks": "32768"},
            ),
        ],
    ),
    EvalConfig(
        hf_model_repo="Qwen/Qwen2.5-72B-Instruct",
        tasks=[
            EvalTask(
                task_name="leaderboard_ifeval",
                score=EvalTaskScore(
<<<<<<< HEAD
                    expected_score=84.1,
                    expected_score_ref="https://arxiv.org/abs/2412.15115",
=======
                    published_score=84.1,
                    published_score_ref="https://arxiv.org/abs/2412.15115",
                    gpu_reference_score=82.99,
                    gpu_reference_score_ref="https://github.com/tenstorrent/tt-inference-server/issues/143#issuecomment-2770711161",
>>>>>>> bd52512f
                    score_func=score_task_single_key,
                    score_func_kwargs={
                        "result_keys": [
                            "prompt_level_strict_acc,none",
                        ],
                        "unit": "percent",
                    },
                ),
            ),
            EvalTask(
                task_name="leaderboard_math_hard",
                num_fewshot=4,
                score=EvalTaskScore(
<<<<<<< HEAD
                    expected_score=59.82,
                    expected_score_ref="https://huggingface.co/spaces/open-llm-leaderboard/open_llm_leaderboard#/?search=qwen2.5-72B-Instruct&official=true",
=======
                    published_score=None,
                    published_score_ref=None,
>>>>>>> bd52512f
                    score_func=score_multilevel_keys_mean,
                    score_func_kwargs={
                        "result_keys": [
                            ("leaderboard_math_algebra_hard", "exact_match,none"),
                            (
                                "leaderboard_math_counting_and_prob_hard",
                                "exact_match,none",
                            ),
                            ("leaderboard_math_geometry_hard", "exact_match,none"),
                            (
                                "leaderboard_math_intermediate_algebra_hard",
                                "exact_match,none",
                            ),
                            ("leaderboard_math_num_theory_hard", "exact_match,none"),
                            ("leaderboard_math_prealgebra_hard", "exact_match,none"),
                            ("leaderboard_math_precalculus_hard", "exact_match,none"),
                        ],
                        "unit": "percent",
                    },
                ),
            ),
<<<<<<< HEAD
            EvalTask(task_name="gpqa_diamond_generative_n_shot", num_fewshot=5),
            EvalTask(task_name="mmlu_pro", num_fewshot=5),
=======
            EvalTask(
                task_name="gpqa_diamond_generative_n_shot",
                num_fewshot=5,
                score=EvalTaskScore(
                    published_score=None,
                    published_score_ref=None,
                    gpu_reference_score=42.93,
                    gpu_reference_score_ref="https://github.com/tenstorrent/tt-inference-server/issues/143#issuecomment-2770711161",
                    score_func=score_task_single_key,
                    score_func_kwargs={
                        "result_keys": [
                            "exact_match,flexible-extract",
                        ],
                        "unit": "percent",
                    },
                ),
            ),
            EvalTask(
                task_name="mmlu_pro",
                num_fewshot=5,
                score=EvalTaskScore(
                    published_score=None,
                    published_score_ref=None,
                    gpu_reference_score=34.79,
                    gpu_reference_score_ref="https://github.com/tenstorrent/tt-inference-server/issues/143#issuecomment-2770711161",
                    score_func=score_task_single_key,
                    score_func_kwargs={
                        "result_keys": [
                            "exact_match,custom-extract",
                        ],
                        "unit": "percent",
                    },
                ),
            ),
>>>>>>> bd52512f
        ],
    ),
    EvalConfig(
        hf_model_repo="Qwen/Qwen2.5-7B-Instruct",
        tasks=[
            EvalTask(
                task_name="leaderboard_ifeval",
                score=EvalTaskScore(
<<<<<<< HEAD
                    expected_score=71.2,
                    expected_score_ref="https://arxiv.org/abs/2412.15115",
=======
                    published_score=71.2,
                    published_score_ref="https://arxiv.org/abs/2412.15115",
                    gpu_reference_score=69.13,
                    gpu_reference_score_ref="https://github.com/tenstorrent/tt-inference-server/issues/125#issuecomment-2762236580",
>>>>>>> bd52512f
                    score_func=score_task_single_key,
                    score_func_kwargs={
                        "result_keys": [
                            "prompt_level_strict_acc,none",
                        ],
                        "unit": "percent",
                    },
                ),
            ),
            EvalTask(
                task_name="leaderboard_math_hard",
                num_fewshot=4,
                score=EvalTaskScore(
<<<<<<< HEAD
                    expected_score=50.0,
                    expected_score_ref="https://huggingface.co/spaces/open-llm-leaderboard/open_llm_leaderboard#/?search=qwen2.5-7B-Instruct&official=true",
=======
                    published_score=None,
                    published_score_ref="https://huggingface.co/spaces/open-llm-leaderboard/open_llm_leaderboard#/?search=qwen2.5-7B-Instruct&official=true",
>>>>>>> bd52512f
                    score_func=score_multilevel_keys_mean,
                    score_func_kwargs={
                        "result_keys": [
                            ("leaderboard_math_algebra_hard", "exact_match,none"),
                            (
                                "leaderboard_math_counting_and_prob_hard",
                                "exact_match,none",
                            ),
                            ("leaderboard_math_geometry_hard", "exact_match,none"),
                            (
                                "leaderboard_math_intermediate_algebra_hard",
                                "exact_match,none",
                            ),
                            ("leaderboard_math_num_theory_hard", "exact_match,none"),
                            ("leaderboard_math_prealgebra_hard", "exact_match,none"),
                            ("leaderboard_math_precalculus_hard", "exact_match,none"),
                        ],
                        "unit": "percent",
                    },
                ),
            ),
<<<<<<< HEAD
            EvalTask(task_name="gpqa_diamond_generative_n_shot", num_fewshot=5),
            EvalTask(task_name="mmlu_pro", num_fewshot=5),
=======
            EvalTask(
                task_name="gpqa_diamond_generative_n_shot",
                num_fewshot=5,
                score=EvalTaskScore(
                    published_score=None,
                    published_score_ref=None,
                    gpu_reference_score=33.8,
                    gpu_reference_score_ref="https://github.com/tenstorrent/tt-inference-server/issues/125#issuecomment-2762236580",
                    score_func=score_task_single_key,
                    score_func_kwargs={
                        "result_keys": [
                            "exact_match,flexible-extract",
                        ],
                        "unit": "percent",
                    },
                ),
            ),
            EvalTask(
                task_name="mmlu_pro",
                num_fewshot=5,
                score=EvalTaskScore(
                    published_score=None,
                    published_score_ref=None,
                    gpu_reference_score=28.09,
                    gpu_reference_score_ref="https://github.com/tenstorrent/tt-inference-server/issues/125#issuecomment-2762236580",
                    score_func=score_task_single_key,
                    score_func_kwargs={
                        "result_keys": [
                            "exact_match,custom-extract",
                        ],
                        "unit": "percent",
                    },
                ),
            ),
>>>>>>> bd52512f
        ],
    ),
    EvalConfig(
        hf_model_repo="meta-llama/Llama-3.3-70B-Instruct",
        tasks=[
            EvalTask(
                task_name="meta_ifeval",
                workflow_venv_type=WorkflowVenvType.EVALS_META,
                include_path="work_dir",
                max_concurrent=None,
                apply_chat_template=False,
                score=EvalTaskScore(
<<<<<<< HEAD
                    expected_score=92.1,
                    expected_score_ref="https://huggingface.co/meta-llama/Llama-3.3-70B-Instruct#instruction-tuned-models",
=======
                    published_score=92.1,
                    published_score_ref="https://huggingface.co/meta-llama/Llama-3.3-70B-Instruct#instruction-tuned-models",
>>>>>>> bd52512f
                    score_func=score_task_keys_mean,
                    score_func_kwargs={
                        "result_keys": [
                            "prompt_level_strict_acc,none",
                            "inst_level_strict_acc,none",
                            "prompt_level_loose_acc,none",
                            "inst_level_loose_acc,none",
                        ],
                        "unit": "percent",
                    },
                ),
            ),
            EvalTask(
                task_name="meta_gpqa_cot",
                workflow_venv_type=WorkflowVenvType.EVALS_META,
                include_path="work_dir",
                max_concurrent=None,
                apply_chat_template=False,
                score=EvalTaskScore(
<<<<<<< HEAD
                    expected_score=50.5,
                    expected_score_ref="https://huggingface.co/meta-llama/Llama-3.3-70B-Instruct#instruction-tuned-models",
=======
                    published_score=50.5,
                    published_score_ref="https://huggingface.co/meta-llama/Llama-3.3-70B-Instruct#instruction-tuned-models",
>>>>>>> bd52512f
                    score_func=score_task_single_key,
                    score_func_kwargs={
                        "result_keys": [
                            "exact_match,strict-match",
                        ],
                        "unit": "percent",
                    },
                ),
            ),
        ],
    ),
    EvalConfig(
        hf_model_repo="meta-llama/Llama-3.2-11B-Vision-Instruct",
        tasks=[
            EvalTask(
                task_name="meta_gpqa",
                workflow_venv_type=WorkflowVenvType.EVALS_META,
                include_path="work_dir",
                max_concurrent=None,
                apply_chat_template=False,
                score=EvalTaskScore(
<<<<<<< HEAD
                    expected_score=46.7,
                    expected_score_ref="https://huggingface.co/meta-llama/Llama-3.2-11B-Vision-Instruct#instruction-tuned-models",
=======
                    published_score=46.7,
                    published_score_ref="https://huggingface.co/meta-llama/Llama-3.2-11B-Vision-Instruct#instruction-tuned-models",
                    gpu_reference_score=33.035,
                    gpu_reference_score_ref="https://github.com/tenstorrent/tt-inference-server/issues/131#issuecomment-2769531835",
>>>>>>> bd52512f
                    score_func=score_task_single_key,
                    score_func_kwargs={
                        "result_keys": [
                            "exact_match,strict-match",
                        ],
                        "unit": "percent",
                    },
                ),
            ),
            EvalTask(
                task_name="meta_math",
                workflow_venv_type=WorkflowVenvType.EVALS_META,
                include_path="work_dir",
                max_concurrent=None,
                apply_chat_template=False,
                score=EvalTaskScore(
<<<<<<< HEAD
                    expected_score=68.0,
                    expected_score_ref="https://huggingface.co/meta-llama/Llama-3.2-11B-Vision-Instruct#instruction-tuned-models",
=======
                    published_score=68.0,
                    published_score_ref="https://huggingface.co/meta-llama/Llama-3.2-11B-Vision-Instruct#instruction-tuned-models",
                    gpu_reference_score=47.06,
                    gpu_reference_score_ref="https://github.com/tenstorrent/tt-inference-server/issues/131#issuecomment-2769531835",
>>>>>>> bd52512f
                    score_func=score_task_single_key,
                    score_func_kwargs={
                        "result_keys": [
                            "exact_match,none",
                        ],
                        "unit": "percent",
                    },
                ),
            ),
            EvalTask(
                eval_class="local-mm-chat-completions",
                task_name="mmmu_val",
                workflow_venv_type=WorkflowVenvType.EVALS_VISION,
                max_concurrent=16,
                apply_chat_template=False,
                use_chat_api=True,
                batch_size=16,
<<<<<<< HEAD
=======
                score=EvalTaskScore(
                    published_score=50.7,
                    published_score_ref="https://huggingface.co/meta-llama/Llama-3.2-11B-Vision-Instruct#instruction-tuned-models",
                    gpu_reference_score=43.11,
                    gpu_reference_score_ref="https://github.com/tenstorrent/tt-inference-server/issues/131#issuecomment-2769531835",
                    score_func=score_task_single_key,
                    score_func_kwargs={
                        "result_keys": [
                            "acc,none",
                        ],
                        "unit": "percent",
                    },
                ),
                model_kwargs={
                    "num_concurrent": 16,
                    "max_retries": 1,
                    "tokenized_requests": "False",
                    "add_bos_token": "True",
                    "timeout": "9999",
                    "eos_string": "<|end_of_text|>",
                },
                gen_kwargs={
                    "stop": "<|eot_id|>",
                    "stream": "False",
                },
>>>>>>> bd52512f
            ),
        ],
    ),
    EvalConfig(
        hf_model_repo="meta-llama/Llama-3.2-3B-Instruct",
        tasks=[
            EvalTask(
                task_name="meta_gpqa",
                workflow_venv_type=WorkflowVenvType.EVALS_META,
                include_path="work_dir",
                max_concurrent=None,
                apply_chat_template=False,
                score=EvalTaskScore(
<<<<<<< HEAD
                    expected_score=32.8,
                    expected_score_ref="https://huggingface.co/meta-llama/Llama-3.2-3B-Instruct#instruction-tuned-models",
=======
                    published_score=32.8,
                    published_score_ref="https://huggingface.co/meta-llama/Llama-3.2-3B-Instruct#instruction-tuned-models",
                    gpu_reference_score=32.59,
                    gpu_reference_score_ref="https://github.com/tenstorrent/tt-inference-server/issues/139#issuecomment-2761649617",
>>>>>>> bd52512f
                    score_func=score_task_single_key,
                    score_func_kwargs={
                        "result_keys": [
                            "exact_match,strict-match",
                        ],
                        "unit": "percent",
                    },
                ),
            ),
            EvalTask(
                task_name="meta_math",
                workflow_venv_type=WorkflowVenvType.EVALS_META,
                include_path="work_dir",
                max_concurrent=None,
                apply_chat_template=False,
                score=EvalTaskScore(
<<<<<<< HEAD
                    expected_score=48.0,
                    tolerance=0.15,
                    expected_score_ref="https://huggingface.co/meta-llama/Llama-3.2-3B-Instruct#instruction-tuned-models",
=======
                    published_score=48.0,
                    tolerance=0.15,
                    published_score_ref="https://huggingface.co/meta-llama/Llama-3.2-3B-Instruct#instruction-tuned-models",
                    gpu_reference_score=40.70,
                    gpu_reference_score_ref="https://github.com/tenstorrent/tt-inference-server/issues/139#issuecomment-2761649617",
>>>>>>> bd52512f
                    score_func=score_task_single_key,
                    score_func_kwargs={
                        "result_keys": [
                            "exact_match,none",
                        ],
                        "unit": "percent",
                    },
                ),
            ),
        ],
    ),
    EvalConfig(
        hf_model_repo="meta-llama/Llama-3.2-1B-Instruct",
        tasks=[
            EvalTask(
                task_name="meta_gpqa",
                workflow_venv_type=WorkflowVenvType.EVALS_META,
                include_path="work_dir",
<<<<<<< HEAD
                max_concurrent=None,
                apply_chat_template=False,
                score=EvalTaskScore(
                    expected_score=27.2,
                    expected_score_ref="https://huggingface.co/meta-llama/Llama-3.2-1B-Instruct#instruction-tuned-models",
=======
                apply_chat_template=False,
                max_concurrent=None,  # not supported in lm-eval==0.4.3
                model_kwargs={},  # not supported in lm-eval==0.4.3
                score=EvalTaskScore(
                    published_score=27.2,
                    published_score_ref="https://huggingface.co/meta-llama/Llama-3.2-1B-Instruct#instruction-tuned-models",
                    gpu_reference_score=27.01,
                    gpu_reference_score_ref="https://github.com/tenstorrent/tt-inference-server/issues/139#issuecomment-2761649617",
>>>>>>> bd52512f
                    score_func=score_task_single_key,
                    score_func_kwargs={
                        "result_keys": [
                            "exact_match,strict-match",
                        ],
                        "unit": "percent",
                    },
                ),
            ),
            # NOTE: blocked by https://github.com/tenstorrent/tt-inference-server/issues/163
            # EvalTask(
            #     task_name="meta_math",
            #     workflow_venv_type=WorkflowVenvType.EVALS_META,
            #     include_path="work_dir",
            #     max_concurrent=None,
            #     apply_chat_template=False,
            #     score=EvalTaskScore(
<<<<<<< HEAD
            #         expected_score=30.6,
            #         expected_score_ref="https://huggingface.co/meta-llama/Llama-3.2-1B-Instruct#instruction-tuned-models",
=======
            #         published_score=30.6,
            #         published_score_ref="https://huggingface.co/meta-llama/Llama-3.2-1B-Instruct#instruction-tuned-models",
>>>>>>> bd52512f
            #         score_func=score_task_single_key,
            #         score_func_kwargs={
            #             "result_keys": [
            #                 "exact_match,none",
            #             ],
            #             "unit": "percent",
            #         },
            #     ),
            # ),
        ],
    ),
    EvalConfig(
        hf_model_repo="meta-llama/Llama-3.1-70B-Instruct",
        tasks=[
            EvalTask(
                task_name="meta_ifeval",
                workflow_venv_type=WorkflowVenvType.EVALS_META,
                include_path="work_dir",
                max_concurrent=None,
                apply_chat_template=False,
                score=EvalTaskScore(
<<<<<<< HEAD
                    expected_score=87.5,
                    expected_score_ref="https://huggingface.co/meta-llama/Llama-3.1-8B-Instruct#instruction-tuned-models",
=======
                    published_score=87.5,
                    published_score_ref="https://huggingface.co/meta-llama/Llama-3.1-8B-Instruct#instruction-tuned-models",
>>>>>>> bd52512f
                    score_func=score_task_keys_mean,
                    score_func_kwargs={
                        "result_keys": [
                            "prompt_level_strict_acc,none",
                            "inst_level_strict_acc,none",
                            "prompt_level_loose_acc,none",
                            "inst_level_loose_acc,none",
                        ],
                        "unit": "percent",
                    },
                ),
            ),
            EvalTask(
                task_name="meta_gpqa_cot",
                workflow_venv_type=WorkflowVenvType.EVALS_META,
                include_path="work_dir",
                max_concurrent=None,
                apply_chat_template=False,
                score=EvalTaskScore(
<<<<<<< HEAD
                    expected_score=46.7,
                    expected_score_ref="https://huggingface.co/meta-llama/Llama-3.1-8B-Instruct#instruction-tuned-models",
=======
                    published_score=46.7,
                    published_score_ref="https://huggingface.co/meta-llama/Llama-3.1-8B-Instruct#instruction-tuned-models",
>>>>>>> bd52512f
                    score_func=score_task_single_key,
                    score_func_kwargs={
                        "result_keys": [
                            "exact_match,strict-match",
                        ],
                        "unit": "percent",
                    },
                ),
            ),
        ],
    ),
    EvalConfig(
        hf_model_repo="meta-llama/Llama-3.1-8B-Instruct",
        tasks=[
            EvalTask(
                task_name="meta_ifeval",
                workflow_venv_type=WorkflowVenvType.EVALS_META,
                include_path="work_dir",
                max_concurrent=None,
                apply_chat_template=False,
                score=EvalTaskScore(
<<<<<<< HEAD
                    expected_score=80.4,
                    expected_score_ref="https://huggingface.co/meta-llama/Llama-3.1-8B-Instruct#instruction-tuned-models",
=======
                    published_score=80.4,
                    published_score_ref="https://huggingface.co/meta-llama/Llama-3.1-8B-Instruct#instruction-tuned-models",
>>>>>>> bd52512f
                    score_func=score_task_keys_mean,
                    score_func_kwargs={
                        "result_keys": [
                            "prompt_level_strict_acc,none",
                            "inst_level_strict_acc,none",
                            "prompt_level_loose_acc,none",
                            "inst_level_loose_acc,none",
                        ],
                        "unit": "percent",
                    },
                ),
            ),
            EvalTask(
                task_name="meta_gpqa_cot",
                workflow_venv_type=WorkflowVenvType.EVALS_META,
                include_path="work_dir",
                max_concurrent=None,
                apply_chat_template=False,
                score=EvalTaskScore(
<<<<<<< HEAD
                    expected_score=30.4,
                    expected_score_ref="https://huggingface.co/meta-llama/Llama-3.1-8B-Instruct#instruction-tuned-models",
=======
                    published_score=30.4,
                    published_score_ref="https://huggingface.co/meta-llama/Llama-3.1-8B-Instruct#instruction-tuned-models",
>>>>>>> bd52512f
                    score_func=score_task_single_key,
                    score_func_kwargs={
                        "result_keys": [
                            "exact_match,strict-match",
                        ],
                        "unit": "percent",
                    },
                ),
            ),
        ],
    ),
]


_eval_config_map = map_configs_by_attr(
    config_list=_eval_config_list, attr="hf_model_repo"
)
EVAL_CONFIGS = {
    model_name: _eval_config_map[model_config.hf_model_repo]
    for model_name, model_config in MODEL_CONFIGS.items()
    if model_config.hf_model_repo in _eval_config_map
}<|MERGE_RESOLUTION|>--- conflicted
+++ resolved
@@ -17,17 +17,11 @@
 
 @dataclass(frozen=True)
 class EvalTaskScore:
-<<<<<<< HEAD
-    expected_score: float
-    expected_score_ref: str
-    score_func: Callable
-=======
     published_score: float
     published_score_ref: str
     score_func: Callable
     gpu_reference_score: float = None
     gpu_reference_score_ref: str = None
->>>>>>> bd52512f
     score_func_kwargs: Dict[str, str] = field(default_factory=dict)
     tolerance: float = 0.1
 
@@ -47,10 +41,7 @@
     log_samples: bool = True
     batch_size: int = 32
     gen_kwargs: Dict[str, str] = field(default_factory=lambda: {"stream": "False"})
-<<<<<<< HEAD
-=======
     model_kwargs: Dict[str, str] = field(default_factory=lambda: {})
->>>>>>> bd52512f
     # Note: include_path is specified relative to the respective venv
     include_path: str = None
 
@@ -86,13 +77,8 @@
             EvalTask(
                 task_name="leaderboard_ifeval",
                 score=EvalTaskScore(
-<<<<<<< HEAD
-                    expected_score=40.35,
-                    expected_score_ref="https://huggingface.co/spaces/open-llm-leaderboard/open_llm_leaderboard#/?search=QwQ-32B&official=true",
-=======
                     published_score=40.35,
                     published_score_ref="https://huggingface.co/spaces/open-llm-leaderboard/open_llm_leaderboard#/?search=QwQ-32B&official=true",
->>>>>>> bd52512f
                     score_func=score_task_keys_mean,
                     score_func_kwargs={
                         "result_keys": [
@@ -108,13 +94,8 @@
                 task_name="leaderboard_math_hard",
                 num_fewshot=4,
                 score=EvalTaskScore(
-<<<<<<< HEAD
-                    expected_score=16.09,
-                    expected_score_ref="https://huggingface.co/spaces/open-llm-leaderboard/open_llm_leaderboard#/?search=QwQ-32B&official=true",
-=======
                     published_score=16.09,
                     published_score_ref="https://huggingface.co/spaces/open-llm-leaderboard/open_llm_leaderboard#/?search=QwQ-32B&official=true",
->>>>>>> bd52512f
                     score_func=score_multilevel_keys_mean,
                     score_func_kwargs={
                         "result_keys": [
@@ -147,13 +128,8 @@
                 task_name="leaderboard_ifeval",
                 gen_kwargs={"max_gen_toks": "32768"},
                 score=EvalTaskScore(
-<<<<<<< HEAD
-                    expected_score=83.3,
-                    expected_score_ref="https://huggingface.co/deepseek-ai/DeepSeek-R1-Distill-Llama-70B#deepseek-r1-evaluation",
-=======
                     published_score=83.3,
                     published_score_ref="https://huggingface.co/deepseek-ai/DeepSeek-R1-Distill-Llama-70B#deepseek-r1-evaluation",
->>>>>>> bd52512f
                     score_func=score_task_single_key,
                     score_func_kwargs={
                         "result_keys": [
@@ -167,13 +143,8 @@
                 task_name="leaderboard_math_hard",
                 num_fewshot=4,
                 score=EvalTaskScore(
-<<<<<<< HEAD
-                    expected_score=30.74,
-                    expected_score_ref="https://huggingface.co/spaces/open-llm-leaderboard/open_llm_leaderboard#/?search=DeepSeek-R1-Distill-Llama-70B&official=true",
-=======
                     published_score=30.74,
                     published_score_ref="https://huggingface.co/spaces/open-llm-leaderboard/open_llm_leaderboard#/?search=DeepSeek-R1-Distill-Llama-70B&official=true",
->>>>>>> bd52512f
                     score_func=score_multilevel_keys_mean,
                     score_func_kwargs={
                         "result_keys": [
@@ -212,15 +183,10 @@
             EvalTask(
                 task_name="leaderboard_ifeval",
                 score=EvalTaskScore(
-<<<<<<< HEAD
-                    expected_score=84.1,
-                    expected_score_ref="https://arxiv.org/abs/2412.15115",
-=======
                     published_score=84.1,
                     published_score_ref="https://arxiv.org/abs/2412.15115",
                     gpu_reference_score=82.99,
                     gpu_reference_score_ref="https://github.com/tenstorrent/tt-inference-server/issues/143#issuecomment-2770711161",
->>>>>>> bd52512f
                     score_func=score_task_single_key,
                     score_func_kwargs={
                         "result_keys": [
@@ -234,13 +200,8 @@
                 task_name="leaderboard_math_hard",
                 num_fewshot=4,
                 score=EvalTaskScore(
-<<<<<<< HEAD
-                    expected_score=59.82,
-                    expected_score_ref="https://huggingface.co/spaces/open-llm-leaderboard/open_llm_leaderboard#/?search=qwen2.5-72B-Instruct&official=true",
-=======
                     published_score=None,
                     published_score_ref=None,
->>>>>>> bd52512f
                     score_func=score_multilevel_keys_mean,
                     score_func_kwargs={
                         "result_keys": [
@@ -262,10 +223,6 @@
                     },
                 ),
             ),
-<<<<<<< HEAD
-            EvalTask(task_name="gpqa_diamond_generative_n_shot", num_fewshot=5),
-            EvalTask(task_name="mmlu_pro", num_fewshot=5),
-=======
             EvalTask(
                 task_name="gpqa_diamond_generative_n_shot",
                 num_fewshot=5,
@@ -300,7 +257,6 @@
                     },
                 ),
             ),
->>>>>>> bd52512f
         ],
     ),
     EvalConfig(
@@ -309,15 +265,10 @@
             EvalTask(
                 task_name="leaderboard_ifeval",
                 score=EvalTaskScore(
-<<<<<<< HEAD
-                    expected_score=71.2,
-                    expected_score_ref="https://arxiv.org/abs/2412.15115",
-=======
                     published_score=71.2,
                     published_score_ref="https://arxiv.org/abs/2412.15115",
                     gpu_reference_score=69.13,
                     gpu_reference_score_ref="https://github.com/tenstorrent/tt-inference-server/issues/125#issuecomment-2762236580",
->>>>>>> bd52512f
                     score_func=score_task_single_key,
                     score_func_kwargs={
                         "result_keys": [
@@ -331,13 +282,8 @@
                 task_name="leaderboard_math_hard",
                 num_fewshot=4,
                 score=EvalTaskScore(
-<<<<<<< HEAD
-                    expected_score=50.0,
-                    expected_score_ref="https://huggingface.co/spaces/open-llm-leaderboard/open_llm_leaderboard#/?search=qwen2.5-7B-Instruct&official=true",
-=======
                     published_score=None,
                     published_score_ref="https://huggingface.co/spaces/open-llm-leaderboard/open_llm_leaderboard#/?search=qwen2.5-7B-Instruct&official=true",
->>>>>>> bd52512f
                     score_func=score_multilevel_keys_mean,
                     score_func_kwargs={
                         "result_keys": [
@@ -359,10 +305,6 @@
                     },
                 ),
             ),
-<<<<<<< HEAD
-            EvalTask(task_name="gpqa_diamond_generative_n_shot", num_fewshot=5),
-            EvalTask(task_name="mmlu_pro", num_fewshot=5),
-=======
             EvalTask(
                 task_name="gpqa_diamond_generative_n_shot",
                 num_fewshot=5,
@@ -397,7 +339,6 @@
                     },
                 ),
             ),
->>>>>>> bd52512f
         ],
     ),
     EvalConfig(
@@ -410,13 +351,8 @@
                 max_concurrent=None,
                 apply_chat_template=False,
                 score=EvalTaskScore(
-<<<<<<< HEAD
-                    expected_score=92.1,
-                    expected_score_ref="https://huggingface.co/meta-llama/Llama-3.3-70B-Instruct#instruction-tuned-models",
-=======
                     published_score=92.1,
                     published_score_ref="https://huggingface.co/meta-llama/Llama-3.3-70B-Instruct#instruction-tuned-models",
->>>>>>> bd52512f
                     score_func=score_task_keys_mean,
                     score_func_kwargs={
                         "result_keys": [
@@ -436,13 +372,8 @@
                 max_concurrent=None,
                 apply_chat_template=False,
                 score=EvalTaskScore(
-<<<<<<< HEAD
-                    expected_score=50.5,
-                    expected_score_ref="https://huggingface.co/meta-llama/Llama-3.3-70B-Instruct#instruction-tuned-models",
-=======
                     published_score=50.5,
                     published_score_ref="https://huggingface.co/meta-llama/Llama-3.3-70B-Instruct#instruction-tuned-models",
->>>>>>> bd52512f
                     score_func=score_task_single_key,
                     score_func_kwargs={
                         "result_keys": [
@@ -464,15 +395,10 @@
                 max_concurrent=None,
                 apply_chat_template=False,
                 score=EvalTaskScore(
-<<<<<<< HEAD
-                    expected_score=46.7,
-                    expected_score_ref="https://huggingface.co/meta-llama/Llama-3.2-11B-Vision-Instruct#instruction-tuned-models",
-=======
                     published_score=46.7,
                     published_score_ref="https://huggingface.co/meta-llama/Llama-3.2-11B-Vision-Instruct#instruction-tuned-models",
                     gpu_reference_score=33.035,
                     gpu_reference_score_ref="https://github.com/tenstorrent/tt-inference-server/issues/131#issuecomment-2769531835",
->>>>>>> bd52512f
                     score_func=score_task_single_key,
                     score_func_kwargs={
                         "result_keys": [
@@ -489,15 +415,10 @@
                 max_concurrent=None,
                 apply_chat_template=False,
                 score=EvalTaskScore(
-<<<<<<< HEAD
-                    expected_score=68.0,
-                    expected_score_ref="https://huggingface.co/meta-llama/Llama-3.2-11B-Vision-Instruct#instruction-tuned-models",
-=======
                     published_score=68.0,
                     published_score_ref="https://huggingface.co/meta-llama/Llama-3.2-11B-Vision-Instruct#instruction-tuned-models",
                     gpu_reference_score=47.06,
                     gpu_reference_score_ref="https://github.com/tenstorrent/tt-inference-server/issues/131#issuecomment-2769531835",
->>>>>>> bd52512f
                     score_func=score_task_single_key,
                     score_func_kwargs={
                         "result_keys": [
@@ -515,8 +436,6 @@
                 apply_chat_template=False,
                 use_chat_api=True,
                 batch_size=16,
-<<<<<<< HEAD
-=======
                 score=EvalTaskScore(
                     published_score=50.7,
                     published_score_ref="https://huggingface.co/meta-llama/Llama-3.2-11B-Vision-Instruct#instruction-tuned-models",
@@ -542,7 +461,6 @@
                     "stop": "<|eot_id|>",
                     "stream": "False",
                 },
->>>>>>> bd52512f
             ),
         ],
     ),
@@ -556,15 +474,10 @@
                 max_concurrent=None,
                 apply_chat_template=False,
                 score=EvalTaskScore(
-<<<<<<< HEAD
-                    expected_score=32.8,
-                    expected_score_ref="https://huggingface.co/meta-llama/Llama-3.2-3B-Instruct#instruction-tuned-models",
-=======
                     published_score=32.8,
                     published_score_ref="https://huggingface.co/meta-llama/Llama-3.2-3B-Instruct#instruction-tuned-models",
                     gpu_reference_score=32.59,
                     gpu_reference_score_ref="https://github.com/tenstorrent/tt-inference-server/issues/139#issuecomment-2761649617",
->>>>>>> bd52512f
                     score_func=score_task_single_key,
                     score_func_kwargs={
                         "result_keys": [
@@ -581,17 +494,11 @@
                 max_concurrent=None,
                 apply_chat_template=False,
                 score=EvalTaskScore(
-<<<<<<< HEAD
-                    expected_score=48.0,
-                    tolerance=0.15,
-                    expected_score_ref="https://huggingface.co/meta-llama/Llama-3.2-3B-Instruct#instruction-tuned-models",
-=======
                     published_score=48.0,
                     tolerance=0.15,
                     published_score_ref="https://huggingface.co/meta-llama/Llama-3.2-3B-Instruct#instruction-tuned-models",
                     gpu_reference_score=40.70,
                     gpu_reference_score_ref="https://github.com/tenstorrent/tt-inference-server/issues/139#issuecomment-2761649617",
->>>>>>> bd52512f
                     score_func=score_task_single_key,
                     score_func_kwargs={
                         "result_keys": [
@@ -610,13 +517,6 @@
                 task_name="meta_gpqa",
                 workflow_venv_type=WorkflowVenvType.EVALS_META,
                 include_path="work_dir",
-<<<<<<< HEAD
-                max_concurrent=None,
-                apply_chat_template=False,
-                score=EvalTaskScore(
-                    expected_score=27.2,
-                    expected_score_ref="https://huggingface.co/meta-llama/Llama-3.2-1B-Instruct#instruction-tuned-models",
-=======
                 apply_chat_template=False,
                 max_concurrent=None,  # not supported in lm-eval==0.4.3
                 model_kwargs={},  # not supported in lm-eval==0.4.3
@@ -625,7 +525,6 @@
                     published_score_ref="https://huggingface.co/meta-llama/Llama-3.2-1B-Instruct#instruction-tuned-models",
                     gpu_reference_score=27.01,
                     gpu_reference_score_ref="https://github.com/tenstorrent/tt-inference-server/issues/139#issuecomment-2761649617",
->>>>>>> bd52512f
                     score_func=score_task_single_key,
                     score_func_kwargs={
                         "result_keys": [
@@ -643,13 +542,8 @@
             #     max_concurrent=None,
             #     apply_chat_template=False,
             #     score=EvalTaskScore(
-<<<<<<< HEAD
-            #         expected_score=30.6,
-            #         expected_score_ref="https://huggingface.co/meta-llama/Llama-3.2-1B-Instruct#instruction-tuned-models",
-=======
             #         published_score=30.6,
             #         published_score_ref="https://huggingface.co/meta-llama/Llama-3.2-1B-Instruct#instruction-tuned-models",
->>>>>>> bd52512f
             #         score_func=score_task_single_key,
             #         score_func_kwargs={
             #             "result_keys": [
@@ -671,13 +565,8 @@
                 max_concurrent=None,
                 apply_chat_template=False,
                 score=EvalTaskScore(
-<<<<<<< HEAD
-                    expected_score=87.5,
-                    expected_score_ref="https://huggingface.co/meta-llama/Llama-3.1-8B-Instruct#instruction-tuned-models",
-=======
                     published_score=87.5,
                     published_score_ref="https://huggingface.co/meta-llama/Llama-3.1-8B-Instruct#instruction-tuned-models",
->>>>>>> bd52512f
                     score_func=score_task_keys_mean,
                     score_func_kwargs={
                         "result_keys": [
@@ -697,13 +586,8 @@
                 max_concurrent=None,
                 apply_chat_template=False,
                 score=EvalTaskScore(
-<<<<<<< HEAD
-                    expected_score=46.7,
-                    expected_score_ref="https://huggingface.co/meta-llama/Llama-3.1-8B-Instruct#instruction-tuned-models",
-=======
                     published_score=46.7,
                     published_score_ref="https://huggingface.co/meta-llama/Llama-3.1-8B-Instruct#instruction-tuned-models",
->>>>>>> bd52512f
                     score_func=score_task_single_key,
                     score_func_kwargs={
                         "result_keys": [
@@ -725,13 +609,8 @@
                 max_concurrent=None,
                 apply_chat_template=False,
                 score=EvalTaskScore(
-<<<<<<< HEAD
-                    expected_score=80.4,
-                    expected_score_ref="https://huggingface.co/meta-llama/Llama-3.1-8B-Instruct#instruction-tuned-models",
-=======
                     published_score=80.4,
                     published_score_ref="https://huggingface.co/meta-llama/Llama-3.1-8B-Instruct#instruction-tuned-models",
->>>>>>> bd52512f
                     score_func=score_task_keys_mean,
                     score_func_kwargs={
                         "result_keys": [
@@ -751,13 +630,8 @@
                 max_concurrent=None,
                 apply_chat_template=False,
                 score=EvalTaskScore(
-<<<<<<< HEAD
-                    expected_score=30.4,
-                    expected_score_ref="https://huggingface.co/meta-llama/Llama-3.1-8B-Instruct#instruction-tuned-models",
-=======
                     published_score=30.4,
                     published_score_ref="https://huggingface.co/meta-llama/Llama-3.1-8B-Instruct#instruction-tuned-models",
->>>>>>> bd52512f
                     score_func=score_task_single_key,
                     score_func_kwargs={
                         "result_keys": [
