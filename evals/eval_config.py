# SPDX-License-Identifier: Apache-2.0
#
# SPDX-FileCopyrightText: © 2025 Tenstorrent AI ULC

from dataclasses import dataclass, field
from typing import List, Dict, Callable, Union

from workflows.workflow_types import WorkflowVenvType, EvalLimitMode
from workflows.utils import map_configs_by_attr
from workflows.model_spec import MODEL_SPECS
from evals.eval_utils import (
    score_task_keys_mean,
    score_task_single_key,
    score_multilevel_keys_mean,
)


# Consolidated audio dataset configuration - single source of truth
WHISPER_AUDIO_DATASETS = {
    "openslr_librispeech": {
        "task_name": "openslr_librispeech_other",
        "result_keys": [("openslr_librispeech_other", "wer,none")],
    },
    "librispeech_test_other": {
        "task_name": "librispeech_test_other",
        "result_keys": [("librispeech_test_other", "wer,none")],
    },
    "librispeech_full": {
        "task_name": "librispeech",
        "result_keys": [
            ("librispeech_dev_clean", "wer,none"),
            ("librispeech_dev_other", "wer,none"),
            ("librispeech_test_clean", "wer,none"),
            ("librispeech_test_other", "wer,none"),
        ],
    },
    "open_asr_librispeech_test_other": {
        "task_name": "open_asr_librispeech_test_other",
        "result_keys": [("open_asr_librispeech_test_other", "wer,none")],
    },
}

# Default scores for Whisper models - single source of truth
DEFAULT_WHISPER_SCORES = {
    "published_score": (100 - 5.8),
    "gpu_reference_score": (100 - 4.2),
}

# Export list of valid audio datasets - derived from configuration
AUDIO_EVAL_DATASETS = list(WHISPER_AUDIO_DATASETS.keys())


@dataclass(frozen=True)
class EvalTaskScore:
    published_score: float
    published_score_ref: str
    score_func: Callable
    gpu_reference_score: float = None
    gpu_reference_score_ref: str = None
    score_func_kwargs: Dict[str, str] = field(default_factory=dict)
    tolerance: float = 0.05


@dataclass(frozen=True)
class EvalTask:
    task_name: str
    score: EvalTaskScore = None
    workflow_venv_type: WorkflowVenvType = WorkflowVenvType.EVALS_COMMON
    eval_class: str = "local-completions"
    tokenizer_backend: str = "huggingface"
    # Note: batch_size is set to 1 because max_concurrent is set to 32
    # this means that 32 requests are sent concurrently by lm-eval / lmms-eval
    # for clarity, the client side eval scripts cannot control the batch size
    # so setting just multiplys the max_concurrent which is misleading
    batch_size: int = 1
    max_concurrent: int = 32
    num_fewshot: int = 0
    seed: int = 42
    use_chat_api: bool = False
    apply_chat_template: bool = True
    log_samples: bool = True
    gen_kwargs: Dict[str, str] = field(default_factory=lambda: {"stream": "False"})
    model_kwargs: Dict[str, str] = field(default_factory=lambda: {})
    # Note: include_path is specified relative to the respective venv
    include_path: str = None
    # Optional: limit the number of samples passed to lm_eval (--limit)
    # Limit the number of examples per task.
    # If <1, limit is a percentage of the total number of examples.
    limit_samples_map: Dict[EvalLimitMode, Union[float, int]] = field(
        default_factory=lambda: {
            # this defines smoke test limit to 1% for all models unless overridden
            EvalLimitMode.SMOKE_TEST: 0.01,
        }
    )

    def __post_init__(self):
        self.validate_data()
        self._infer_data()

    def _infer_data(self):
        if self.use_chat_api and self.eval_class == "local-completions":
            object.__setattr__(self, "eval_class", "local-chat-completions")

        if self.workflow_venv_type == WorkflowVenvType.EVALS_META:
            # max_concurrent is not supported in lm-eval==0.4.3
            object.__setattr__(self, "batch_size", self.max_concurrent)
            object.__setattr__(self, "max_concurrent", None)
            if self.model_kwargs:
                raise ValueError("model_kwargs are not supported in lm-eval==0.4.3")

    def validate_data(self):
        assert not (
            self.use_chat_api and self.apply_chat_template
        ), "Chat API applies chat template."


@dataclass(frozen=True)
class EvalConfig:
    hf_model_repo: str
    tasks: List[EvalTask]


# Note: meta evals defined in: https://github.com/meta-llama/llama-cookbook/blob/main/end-to-end-use-cases/benchmarks/llm_eval_harness/meta_eval/eval_config.yaml
# Note: meta_math_hard for Llama 3.1 models has a bug: see https://github.com/tenstorrent/tt-inference-server/issues/155
# Note: reasoning models (QwQ-32B, DeepSeek-R1-Distill-Llama-70B) need evals allowing more tokens generated


_eval_config_list = [
    EvalConfig(
        hf_model_repo="arcee-ai/AFM-4.5B",
        tasks=[
            EvalTask(
                task_name="ifeval",
                score=EvalTaskScore(
                    published_score=None,
                    published_score_ref=None,
                    score_func=score_task_single_key,
                    score_func_kwargs={
                        "result_keys": [
                            "prompt_level_strict_acc,none",
                            "inst_level_strict_acc,none",
                        ],
                        "unit": "percent",
                    },
                ),
            ),
            EvalTask(
                task_name="mmlu_pro",
                num_fewshot=5,
                score=EvalTaskScore(
                    published_score=None,
                    published_score_ref=None,
                    score_func=score_task_single_key,
                    score_func_kwargs={
                        "result_keys": [
                            "exact_match,custom-extract",
                        ],
                        "unit": "percent",
                    },
                ),
            ),
        ],
    ),
    EvalConfig(
        hf_model_repo="google/gemma-3-4b-it",
        tasks=[
            EvalTask(
                task_name="ifeval",
                score=EvalTaskScore(
                    published_score=90.2,
                    published_score_ref="https://storage.googleapis.com/deepmind-media/gemma/Gemma3Report.pdf",
                    gpu_reference_score=79.5,
                    gpu_reference_score_ref="https://github.com/tenstorrent/tt-inference-server/issues/521#issuecomment-3249524785",
                    score_func=score_task_single_key,
                    score_func_kwargs={
                        "result_keys": [
                            "prompt_level_strict_acc,none",
                            "inst_level_strict_acc,none",
                        ],
                        "unit": "percent",
                    },
                ),
            ),
            EvalTask(
                task_name="livecodebench",
                workflow_venv_type=WorkflowVenvType.EVALS_COMMON,
                score=EvalTaskScore(
                    published_score=12.6,
                    published_score_ref="https://storage.googleapis.com/deepmind-media/gemma/Gemma3Report.pdf",
                    gpu_reference_score=17.91,
                    gpu_reference_score_ref="https://github.com/tenstorrent/tt-inference-server/issues/521#issuecomment-3249524785",
                    score_func=score_task_single_key,
                    score_func_kwargs={
                        "result_keys": [
                            "acc,none",
                        ],
                        "unit": "percent",
                    },
                ),
            ),
            EvalTask(
                eval_class="openai_compatible",
                task_name="chartqa",
                workflow_venv_type=WorkflowVenvType.EVALS_VISION,
                apply_chat_template=False,
                use_chat_api=True,
                score=EvalTaskScore(
                    published_score=63.6,
                    published_score_ref="https://storage.googleapis.com/deepmind-media/gemma/Gemma3Report.pdf",
                    gpu_reference_score=40.0,
                    gpu_reference_score_ref="https://github.com/tenstorrent/tt-inference-server/issues/521#issuecomment-3249524785",
                    score_func=score_task_single_key,
                    score_func_kwargs={
                        "result_keys": [
                            "relaxed_overall,none",
                        ],
                        "unit": "percent",
                    },
                ),
                model_kwargs={
                    "max_retries": 1,
                    "tokenized_requests": "False",
                    "add_bos_token": "True",
                    "timeout": "9999",
                    "eos_string": "<|end_of_text|>",
                },
                gen_kwargs={
                    "stop": "<|eot_id|>",
                    "stream": "False",
                },
                limit_samples_map={
                    EvalLimitMode.CI_NIGHTLY: 0.2,
                    EvalLimitMode.SMOKE_TEST: 0.01,
                },
            ),
        ],
    ),
    EvalConfig(
        hf_model_repo="google/gemma-3-27b-it",
        tasks=[
            EvalTask(
                task_name="ifeval",
                score=EvalTaskScore(
                    published_score=90.4,
                    published_score_ref="https://storage.googleapis.com/deepmind-media/gemma/Gemma3Report.pdf",
                    gpu_reference_score=83.3,
                    gpu_reference_score_ref="https://github.com/tenstorrent/tt-inference-server/issues/607#issuecomment-3250668712",
                    score_func=score_task_single_key,
                    score_func_kwargs={
                        "result_keys": [
                            "prompt_level_strict_acc,none",
                            "inst_level_strict_acc,none",
                        ],
                        "unit": "percent",
                    },
                ),
            ),
            EvalTask(
                task_name="livecodebench",
                workflow_venv_type=WorkflowVenvType.EVALS_COMMON,
                score=EvalTaskScore(
                    published_score=29.7,
                    published_score_ref="https://storage.googleapis.com/deepmind-media/gemma/Gemma3Report.pdf",
                    gpu_reference_score=32.51,
                    gpu_reference_score_ref="https://github.com/tenstorrent/tt-inference-server/issues/607#issuecomment-3250668712",
                    score_func=score_task_single_key,
                    score_func_kwargs={
                        "result_keys": [
                            "acc,none",
                        ],
                        "unit": "percent",
                    },
                ),
            ),
            EvalTask(
                eval_class="openai_compatible",
                task_name="chartqa",
                workflow_venv_type=WorkflowVenvType.EVALS_VISION,
                apply_chat_template=False,
                use_chat_api=True,
                score=EvalTaskScore(
                    published_score=76.3,
                    published_score_ref="https://storage.googleapis.com/deepmind-media/gemma/Gemma3Report.pdf",
                    gpu_reference_score=47.6,
                    gpu_reference_score_ref="https://github.com/tenstorrent/tt-inference-server/issues/607#issuecomment-3250668712",
                    score_func=score_task_single_key,
                    score_func_kwargs={
                        "result_keys": [
                            "relaxed_overall,none",
                        ],
                        "unit": "percent",
                    },
                ),
                model_kwargs={
                    "max_retries": 1,
                    "tokenized_requests": "False",
                    "add_bos_token": "True",
                    "timeout": "9999",
                    "eos_string": "<|end_of_text|>",
                },
                gen_kwargs={
                    "stop": "<|eot_id|>",
                    "stream": "False",
                },
                limit_samples_map={
                    EvalLimitMode.CI_NIGHTLY: 0.2,
                    EvalLimitMode.SMOKE_TEST: 0.01,
                },
            ),
        ],
    ),
    EvalConfig(
        hf_model_repo="Qwen/Qwen3-8B",
        tasks=[
            EvalTask(
                task_name="r1_gpqa_diamond",
                score=EvalTaskScore(
                    published_score=62.0,
                    published_score_ref="https://arxiv.org/pdf/2505.09388",
                    gpu_reference_score=64.14,
                    gpu_reference_score_ref="https://github.com/tenstorrent/tt-inference-server/issues/384#issuecomment-3129960933",
                    score_func=score_task_single_key,
                    score_func_kwargs={
                        "result_keys": [
                            "exact_match,none",
                        ],
                        "unit": "percent",
                    },
                ),
                workflow_venv_type=WorkflowVenvType.EVALS_COMMON,
                model_kwargs={
                    "model": "Qwen/Qwen3-8B",
                    "base_url": "http://127.0.0.1:8000/v1/completions",
                    "tokenizer_backend": "huggingface",
                    "max_length": 65536,
                },
                # gen_kwargs chosen according to https://huggingface.co/Qwen/Qwen3-8B#best-practices
                gen_kwargs={
                    "stream": "false",
                    "max_gen_toks": 32768,
                    "until": [],
                    "do_sample": "true",
                    "temperature": 0.6,
                    "top_k": 20,
                    "top_p": 0.95,
                },
                limit_samples_map={
                    EvalLimitMode.CI_NIGHTLY: 0.2,
                    EvalLimitMode.SMOKE_TEST: 0.01,
                },
            ),
            EvalTask(
                task_name="mmlu_pro",
                num_fewshot=5,
                score=EvalTaskScore(
                    published_score=56.73,
                    published_score_ref="https://arxiv.org/pdf/2505.09388",
                    gpu_reference_score=66.07,
                    gpu_reference_score_ref="https://github.com/tenstorrent/tt-inference-server/issues/384#issuecomment-3176953494",
                    score_func=score_task_single_key,
                    score_func_kwargs={
                        "result_keys": [
                            "exact_match,custom-extract",
                        ],
                        "unit": "percent",
                    },
                ),
                workflow_venv_type=WorkflowVenvType.EVALS_COMMON,
                model_kwargs={
                    "model": "Qwen/Qwen3-8B",
                    "base_url": "http://127.0.0.1:8000/v1/completions",
                    "tokenizer_backend": "huggingface",
                    "max_length": 65536,
                },
                # gen_kwargs chosen according to https://huggingface.co/Qwen/Qwen3-8B#best-practices
                gen_kwargs={
                    "stream": "false",
                    "max_gen_toks": 32768,
                    "until": [],
                    "do_sample": "true",
                    "temperature": 0.6,
                    "top_k": 20,
                    "top_p": 0.95,
                },
                limit_samples_map={
                    EvalLimitMode.CI_NIGHTLY: 0.10,
                    EvalLimitMode.SMOKE_TEST: 0.01,
                },
            ),
        ],
    ),
    EvalConfig(
        hf_model_repo="Qwen/Qwen3-32B",
        tasks=[
            EvalTask(
                task_name="r1_aime24",
                score=EvalTaskScore(
                    published_score=81.40,
                    published_score_ref="https://qwenlm.github.io/blog/qwen3/",
                    gpu_reference_score=80.00,  # Estimate - needs to be validated
                    gpu_reference_score_ref="TBD",
                    score_func=score_task_single_key,
                    score_func_kwargs={
                        "result_keys": [
                            "exact_match,none",
                        ],
                        "unit": "percent",
                    },
                ),
                workflow_venv_type=WorkflowVenvType.EVALS_COMMON,
                model_kwargs={
                    "model": "Qwen/Qwen3-32B",
                    "base_url": "http://127.0.0.1:8000/v1/completions",
                    "tokenizer_backend": "huggingface",
                    "max_length": 65536,
                },
                # gen_kwargs chosen according to https://huggingface.co/Qwen/Qwen3-32B#best-practices
                gen_kwargs={
                    "stream": "false",
                    "max_gen_toks": 32768,
                    "until": [],
                    "do_sample": "true",
                    "temperature": 0.6,
                    "top_k": 20,
                    "top_p": 0.95,
                },
                limit_samples_map={
                    EvalLimitMode.CI_NIGHTLY: 0.5,
                    EvalLimitMode.SMOKE_TEST: 0.01,
                },
            ),
            EvalTask(
                task_name="r1_math500",
                score=EvalTaskScore(
                    published_score=96.1,
                    published_score_ref="https://artificialanalysis.ai/models/comparisons/qwen3-32b-instruct-reasoning-vs-qwen3-4b-instruct",
                    gpu_reference_score=96.10,  # Estimate - needs to be validated
                    gpu_reference_score_ref="TBD",
                    score_func=score_task_single_key,
                    score_func_kwargs={
                        "result_keys": [
                            "exact_match,none",
                        ],
                        "unit": "percent",
                    },
                ),
                workflow_venv_type=WorkflowVenvType.EVALS_COMMON,
                model_kwargs={
                    "model": "Qwen/Qwen3-32B",
                    "base_url": "http://127.0.0.1:8000/v1/completions",
                    "tokenizer_backend": "huggingface",
                    "max_length": 65536,
                },
                # gen_kwargs chosen according to https://huggingface.co/Qwen/Qwen3-32B#best-practices
                gen_kwargs={
                    "stream": "false",
                    "max_gen_toks": 32768,
                    "until": [],
                    "do_sample": "true",
                    "temperature": 0.6,
                    "top_k": 20,
                    "top_p": 0.95,
                },
                limit_samples_map={
                    EvalLimitMode.CI_NIGHTLY: 0.2,
                    EvalLimitMode.SMOKE_TEST: 0.01,
                },
            ),
            EvalTask(
                task_name="r1_gpqa_diamond",
                score=EvalTaskScore(
                    published_score=66.80,
                    published_score_ref="https://artificialanalysis.ai/models/comparisons/qwen3-32b-instruct-reasoning-vs-qwen3-4b-instruct",
                    gpu_reference_score=66.80,  # Estimate - needs to be validated
                    gpu_reference_score_ref="TBD",
                    score_func=score_task_single_key,
                    score_func_kwargs={
                        "result_keys": [
                            "exact_match,none",
                        ],
                        "unit": "percent",
                    },
                ),
                workflow_venv_type=WorkflowVenvType.EVALS_COMMON,
                model_kwargs={
                    "model": "Qwen/Qwen3-32B",
                    "base_url": "http://127.0.0.1:8000/v1/completions",
                    "tokenizer_backend": "huggingface",
                    "max_length": 65536,
                },
                # gen_kwargs chosen according to https://huggingface.co/Qwen/Qwen3-32B#best-practices
                gen_kwargs={
                    "stream": "false",
                    "max_gen_toks": 32768,
                    "until": [],
                    "do_sample": "true",
                    "temperature": 0.6,
                    "top_k": 20,
                    "top_p": 0.95,
                },
            ),
        ],
    ),
    EvalConfig(
        hf_model_repo="mistralai/Mistral-7B-Instruct-v0.3",
        tasks=[
            EvalTask(
                task_name="ifeval",
                score=EvalTaskScore(
                    published_score=54.65,
                    published_score_ref="https://huggingface.co/spaces/open-llm-leaderboard/open_llm_leaderboard#/?search=mistralai%2FMistral-7B-Instruct-v0.3&official=true",
                    gpu_reference_score=48.24,
                    gpu_reference_score_ref="https://github.com/tenstorrent/tt-inference-server/issues/248#issuecomment-2922880818",
                    score_func=score_task_single_key,
                    score_func_kwargs={
                        "result_keys": [
                            "prompt_level_strict_acc,none",
                            "inst_level_strict_acc,none",
                        ],
                        "unit": "percent",
                    },
                ),
            ),
            EvalTask(
                task_name="mmlu_pro",
                num_fewshot=5,
                score=EvalTaskScore(
                    published_score=23.06,
                    published_score_ref="https://huggingface.co/spaces/open-llm-leaderboard/open_llm_leaderboard#/?search=mistralai%2FMistral-7B-Instruct-v0.3&official=true",
                    gpu_reference_score=29.12,
                    gpu_reference_score_ref="https://github.com/tenstorrent/tt-inference-server/issues/248#issuecomment-2922880818",
                    score_func=score_task_single_key,
                    score_func_kwargs={
                        "result_keys": [
                            "exact_match,custom-extract",
                        ],
                        "unit": "percent",
                    },
                ),
                limit_samples_map={
                    EvalLimitMode.CI_NIGHTLY: 0.2,
                    EvalLimitMode.SMOKE_TEST: 0.01,
                },
            ),
        ],
    ),
    EvalConfig(
        hf_model_repo="Qwen/QwQ-32B",
        tasks=[
            EvalTask(
                task_name="r1_aime24",
                score=EvalTaskScore(
                    published_score=80.00,
                    published_score_ref="https://qwenlm.github.io/blog/qwq-32b/",
                    gpu_reference_score=80.00,
                    gpu_reference_score_ref="https://github.com/tenstorrent/tt-inference-server/issues/141",
                    score_func=score_task_single_key,
                    score_func_kwargs={
                        "result_keys": [
                            "exact_match,none",
                        ],
                        "unit": "percent",
                    },
                ),
                workflow_venv_type=WorkflowVenvType.EVALS_COMMON,
                model_kwargs={
                    "model": "Qwen/QwQ-32B",
                    "base_url": "http://127.0.0.1:8000/v1/completions",
                    "tokenizer_backend": "huggingface",
                    "max_length": 65536,
                },
                gen_kwargs={
                    "stream": "false",
                },
            ),
            EvalTask(
                task_name="r1_math500",
                score=EvalTaskScore(
                    published_score=96.05,
                    published_score_ref="https://huggingface.co/spaces/open-llm-leaderboard/open_llm_leaderboard#/?search=QwQ-32B&official=true",
                    gpu_reference_score=96.00,
                    gpu_reference_score_ref="https://github.com/tenstorrent/tt-inference-server/issues/141",
                    score_func=score_task_single_key,
                    score_func_kwargs={
                        "result_keys": [
                            "exact_match,none",
                        ],
                        "unit": "percent",
                    },
                ),
                workflow_venv_type=WorkflowVenvType.EVALS_COMMON,
                model_kwargs={
                    "model": "Qwen/QwQ-32B",
                    "base_url": "http://127.0.0.1:8000/v1/completions",
                    "tokenizer_backend": "huggingface",
                    "max_length": 65536,
                },
                gen_kwargs={
                    "stream": "false",
                },
                limit_samples_map={
                    EvalLimitMode.CI_NIGHTLY: 0.2,
                    EvalLimitMode.SMOKE_TEST: 0.01,
                },
            ),
            EvalTask(
                task_name="r1_gpqa_diamond",
                score=EvalTaskScore(
                    published_score=67.17,
                    published_score_ref="https://huggingface.co/spaces/open-llm-leaderboard/open_llm_leaderboard#/?search=QwQ-32B&official=true",
                    gpu_reference_score=63.63,
                    gpu_reference_score_ref="https://github.com/tenstorrent/tt-inference-server/issues/141",
                    score_func=score_task_single_key,
                    score_func_kwargs={
                        "result_keys": [
                            "exact_match,none",
                        ],
                        "unit": "percent",
                    },
                ),
                workflow_venv_type=WorkflowVenvType.EVALS_COMMON,
                model_kwargs={
                    "model": "Qwen/QwQ-32B",
                    "base_url": "http://127.0.0.1:8000/v1/completions",
                    "tokenizer_backend": "huggingface",
                    "max_length": 65536,
                },
                gen_kwargs={
                    "stream": "false",
                },
                limit_samples_map={
                    EvalLimitMode.CI_NIGHTLY: 0.2,
                    EvalLimitMode.SMOKE_TEST: 0.01,
                },
            ),
        ],
    ),
    EvalConfig(
        hf_model_repo="deepseek-ai/DeepSeek-R1-Distill-Llama-70B",
        tasks=[
            EvalTask(
                task_name="r1_aime24",
                score=EvalTaskScore(
                    published_score=70.00,
                    published_score_ref="https://huggingface.co/deepseek-ai/DeepSeek-R1-Distill-Llama-70B",
                    gpu_reference_score=70.00,
                    gpu_reference_score_ref="https://github.com/tenstorrent/tt-inference-server/issues/112",
                    score_func=score_task_single_key,
                    score_func_kwargs={
                        "result_keys": [
                            "exact_match,none",
                        ],
                        "unit": "percent",
                    },
                ),
                workflow_venv_type=WorkflowVenvType.EVALS_COMMON,
                model_kwargs={
                    "model": "deepseek-ai/DeepSeek-R1-Distill-Llama-70B",
                    "base_url": "http://127.0.0.1:8000/v1/completions",
                    "tokenizer_backend": "huggingface",
                    "max_length": 65536,
                },
                gen_kwargs={"stream": "false", "max_gen_toks": "32768"},
                seed=42,
                limit_samples_map={
                    EvalLimitMode.CI_NIGHTLY: 0.2,
                    EvalLimitMode.SMOKE_TEST: 0.01,
                },
            ),
            EvalTask(
                task_name="r1_gpqa_diamond",
                score=EvalTaskScore(
                    published_score=65.20,
                    published_score_ref="https://huggingface.co/deepseek-ai/DeepSeek-R1-Distill-Llama-70B",
                    gpu_reference_score=55.05,
                    gpu_reference_score_ref="https://github.com/tenstorrent/tt-inference-server/issues/112",
                    score_func=score_task_single_key,
                    score_func_kwargs={
                        "result_keys": [
                            "exact_match,none",
                        ],
                        "unit": "percent",
                    },
                ),
                workflow_venv_type=WorkflowVenvType.EVALS_COMMON,
                model_kwargs={
                    "model": "deepseek-ai/DeepSeek-R1-Distill-Llama-70B",
                    "base_url": "http://127.0.0.1:8000/v1/completions",
                    "tokenizer_backend": "huggingface",
                    "max_length": 65536,
                },
                gen_kwargs={"stream": "false", "max_gen_toks": "32768"},
                seed=42,
                limit_samples_map={
                    EvalLimitMode.CI_NIGHTLY: 0.2,
                    EvalLimitMode.SMOKE_TEST: 0.01,
                },
            ),
        ],
    ),
    EvalConfig(
        hf_model_repo="Qwen/Qwen2.5-72B-Instruct",
        tasks=[
            EvalTask(
                task_name="leaderboard_ifeval",
                score=EvalTaskScore(
                    published_score=84.1,
                    published_score_ref="https://arxiv.org/abs/2412.15115",
                    gpu_reference_score=82.99,
                    gpu_reference_score_ref="https://github.com/tenstorrent/tt-inference-server/issues/143#issuecomment-2770711161",
                    score_func=score_task_single_key,
                    score_func_kwargs={
                        "result_keys": [
                            "prompt_level_strict_acc,none",
                        ],
                        "unit": "percent",
                    },
                ),
            ),
            EvalTask(
                task_name="leaderboard_math_hard",
                num_fewshot=4,
                score=EvalTaskScore(
                    published_score=None,
                    published_score_ref=None,
                    score_func=score_multilevel_keys_mean,
                    score_func_kwargs={
                        "result_keys": [
                            ("leaderboard_math_algebra_hard", "exact_match,none"),
                            (
                                "leaderboard_math_counting_and_prob_hard",
                                "exact_match,none",
                            ),
                            ("leaderboard_math_geometry_hard", "exact_match,none"),
                            (
                                "leaderboard_math_intermediate_algebra_hard",
                                "exact_match,none",
                            ),
                            ("leaderboard_math_num_theory_hard", "exact_match,none"),
                            ("leaderboard_math_prealgebra_hard", "exact_match,none"),
                            ("leaderboard_math_precalculus_hard", "exact_match,none"),
                        ],
                        "unit": "percent",
                    },
                ),
                limit_samples_map={
                    EvalLimitMode.CI_NIGHTLY: 0.2,
                    EvalLimitMode.SMOKE_TEST: 0.01,
                },
            ),
            EvalTask(
                task_name="gpqa_diamond_generative_n_shot",
                num_fewshot=5,
                score=EvalTaskScore(
                    published_score=None,
                    published_score_ref=None,
                    gpu_reference_score=42.93,
                    gpu_reference_score_ref="https://github.com/tenstorrent/tt-inference-server/issues/143#issuecomment-2770711161",
                    score_func=score_task_single_key,
                    score_func_kwargs={
                        "result_keys": [
                            "exact_match,flexible-extract",
                        ],
                        "unit": "percent",
                    },
                ),
            ),
            EvalTask(
                task_name="mmlu_pro",
                num_fewshot=5,
                score=EvalTaskScore(
                    published_score=None,
                    published_score_ref=None,
                    gpu_reference_score=34.79,
                    gpu_reference_score_ref="https://github.com/tenstorrent/tt-inference-server/issues/143#issuecomment-2770711161",
                    score_func=score_task_single_key,
                    score_func_kwargs={
                        "result_keys": [
                            "exact_match,custom-extract",
                        ],
                        "unit": "percent",
                    },
                ),
                limit_samples_map={
                    EvalLimitMode.CI_NIGHTLY: 0.2,
                    EvalLimitMode.SMOKE_TEST: 0.01,
                },
            ),
        ],
    ),
    EvalConfig(
        hf_model_repo="Qwen/Qwen2.5-7B-Instruct",
        tasks=[
            EvalTask(
                task_name="leaderboard_ifeval",
                score=EvalTaskScore(
                    published_score=71.2,
                    published_score_ref="https://arxiv.org/abs/2412.15115",
                    gpu_reference_score=69.13,
                    gpu_reference_score_ref="https://github.com/tenstorrent/tt-inference-server/issues/125#issuecomment-2762236580",
                    score_func=score_task_single_key,
                    score_func_kwargs={
                        "result_keys": [
                            "prompt_level_strict_acc,none",
                        ],
                        "unit": "percent",
                    },
                ),
            ),
            EvalTask(
                task_name="leaderboard_math_hard",
                num_fewshot=4,
                score=EvalTaskScore(
                    published_score=None,
                    published_score_ref=None,
                    score_func=score_multilevel_keys_mean,
                    score_func_kwargs={
                        "result_keys": [
                            ("leaderboard_math_algebra_hard", "exact_match,none"),
                            (
                                "leaderboard_math_counting_and_prob_hard",
                                "exact_match,none",
                            ),
                            ("leaderboard_math_geometry_hard", "exact_match,none"),
                            (
                                "leaderboard_math_intermediate_algebra_hard",
                                "exact_match,none",
                            ),
                            ("leaderboard_math_num_theory_hard", "exact_match,none"),
                            ("leaderboard_math_prealgebra_hard", "exact_match,none"),
                            ("leaderboard_math_precalculus_hard", "exact_match,none"),
                        ],
                        "unit": "percent",
                    },
                ),
                limit_samples_map={
                    EvalLimitMode.CI_NIGHTLY: 0.2,
                    EvalLimitMode.SMOKE_TEST: 0.01,
                },
            ),
            EvalTask(
                task_name="gpqa_diamond_generative_n_shot",
                num_fewshot=5,
                score=EvalTaskScore(
                    published_score=None,
                    published_score_ref=None,
                    gpu_reference_score=33.8,
                    gpu_reference_score_ref="https://github.com/tenstorrent/tt-inference-server/issues/125#issuecomment-2762236580",
                    score_func=score_task_single_key,
                    score_func_kwargs={
                        "result_keys": [
                            "exact_match,flexible-extract",
                        ],
                        "unit": "percent",
                    },
                ),
            ),
            EvalTask(
                task_name="mmlu_pro",
                num_fewshot=5,
                score=EvalTaskScore(
                    published_score=None,
                    published_score_ref=None,
                    gpu_reference_score=28.09,
                    gpu_reference_score_ref="https://github.com/tenstorrent/tt-inference-server/issues/125#issuecomment-2762236580",
                    score_func=score_task_single_key,
                    score_func_kwargs={
                        "result_keys": [
                            "exact_match,custom-extract",
                        ],
                        "unit": "percent",
                    },
                ),
                limit_samples_map={
                    EvalLimitMode.CI_NIGHTLY: 0.2,
                    EvalLimitMode.SMOKE_TEST: 0.01,
                },
            ),
        ],
    ),
    EvalConfig(
        hf_model_repo="meta-llama/Llama-3.3-70B-Instruct",
        tasks=[
            EvalTask(
                task_name="meta_ifeval",
                workflow_venv_type=WorkflowVenvType.EVALS_META,
                include_path="work_dir",
                apply_chat_template=False,
                score=EvalTaskScore(
                    gpu_reference_score=91.35,
                    gpu_reference_score_ref="https://docs.google.com/spreadsheets/d/1kFIUj9Bp5WJ0lW3QPwQRRWDyLRieedKrFZqfxWBfeNw/edit?gid=0#gid=0&range=J86",
                    published_score=92.1,
                    published_score_ref="https://huggingface.co/meta-llama/Llama-3.3-70B-Instruct#instruction-tuned-models",
                    score_func=score_task_keys_mean,
                    score_func_kwargs={
                        "result_keys": [
                            "prompt_level_strict_acc,none",
                            "inst_level_strict_acc,none",
                            "prompt_level_loose_acc,none",
                            "inst_level_loose_acc,none",
                        ],
                        "unit": "percent",
                    },
                ),
            ),
            EvalTask(
                task_name="meta_gpqa_cot",
                workflow_venv_type=WorkflowVenvType.EVALS_META,
                include_path="work_dir",
                apply_chat_template=False,
                score=EvalTaskScore(
                    gpu_reference_score=60.04,
                    gpu_reference_score_ref="https://docs.google.com/spreadsheets/d/1kFIUj9Bp5WJ0lW3QPwQRRWDyLRieedKrFZqfxWBfeNw/edit?gid=0#gid=0&range=J87",
                    published_score=50.5,
                    published_score_ref="https://huggingface.co/meta-llama/Llama-3.3-70B-Instruct#instruction-tuned-models",
                    score_func=score_task_single_key,
                    score_func_kwargs={
                        "result_keys": [
                            "exact_match,strict-match",
                        ],
                        "unit": "percent",
                    },
                ),
            ),
        ],
    ),
    EvalConfig(
        hf_model_repo="meta-llama/Llama-3.2-11B-Vision-Instruct",
        tasks=[
            EvalTask(
                eval_class="openai_compatible",
                task_name="chartqa",
                workflow_venv_type=WorkflowVenvType.EVALS_VISION,
                max_concurrent=16,
                apply_chat_template=False,
                use_chat_api=True,
                score=EvalTaskScore(
                    published_score=83.4,
                    published_score_ref="https://huggingface.co/meta-llama/Llama-3.2-11B-Vision-Instruct#instruction-tuned-models",
                    gpu_reference_score=81.4,
                    gpu_reference_score_ref="https://github.com/tenstorrent/tt-inference-server/issues/131#issuecomment-2769531835",
                    score_func=score_task_single_key,
                    score_func_kwargs={
                        "result_keys": [
                            "relaxed_overall,none",
                        ],
                        "unit": "percent",
                    },
                ),
                model_kwargs={
                    "num_concurrent": 16,
                    "max_retries": 1,
                    "tokenized_requests": "False",
                    "add_bos_token": "True",
                    "timeout": "9999",
                    "eos_string": "<|end_of_text|>",
                },
                gen_kwargs={
                    "stop": "<|eot_id|>",
                    "stream": "False",
                },
                limit_samples_map={
                    EvalLimitMode.CI_NIGHTLY: 0.2,
                    EvalLimitMode.SMOKE_TEST: 0.01,
                },
            ),
            EvalTask(
                eval_class="openai_compatible",
                task_name="docvqa_val",
                workflow_venv_type=WorkflowVenvType.EVALS_VISION,
                max_concurrent=16,
                apply_chat_template=False,
                use_chat_api=True,
                score=EvalTaskScore(
                    published_score=88.4,
                    published_score_ref="https://huggingface.co/meta-llama/Llama-3.2-11B-Vision-Instruct#instruction-tuned-models",
                    gpu_reference_score=81.4,
                    gpu_reference_score_ref="https://github.com/tenstorrent/tt-inference-server/issues/131#issuecomment-2769531835",
                    score_func=score_task_single_key,
                    score_func_kwargs={
                        "result_keys": [
                            "anls,none",
                        ],
                        "unit": "percent",
                    },
                ),
                model_kwargs={
                    "num_concurrent": 16,
                    "max_retries": 1,
                    "tokenized_requests": "False",
                    "add_bos_token": "True",
                    "timeout": "9999",
                    "eos_string": "<|end_of_text|>",
                },
                gen_kwargs={
                    "stop": "<|eot_id|>",
                    "stream": "False",
                },
                limit_samples_map={
                    EvalLimitMode.CI_NIGHTLY: 0.2,
                    EvalLimitMode.SMOKE_TEST: 0.01,
                },
            ),
            EvalTask(
                eval_class="openai_compatible",
                task_name="mmmu_val",
                workflow_venv_type=WorkflowVenvType.EVALS_VISION,
                max_concurrent=16,
                apply_chat_template=False,
                use_chat_api=True,
                score=EvalTaskScore(
                    published_score=50.7,
                    published_score_ref="https://huggingface.co/meta-llama/Llama-3.2-11B-Vision-Instruct#instruction-tuned-models",
                    gpu_reference_score=43.11,
                    gpu_reference_score_ref="https://github.com/tenstorrent/tt-inference-server/issues/131#issuecomment-2769531835",
                    score_func=score_task_single_key,
                    score_func_kwargs={
                        "result_keys": [
                            "mmmu_acc,none",
                        ],
                        "unit": "percent",
                    },
                ),
                model_kwargs={
                    "num_concurrent": 16,
                    "max_retries": 1,
                    "tokenized_requests": "False",
                    "add_bos_token": "True",
                    "timeout": "9999",
                    "eos_string": "<|end_of_text|>",
                },
                gen_kwargs={
                    "stop": "<|eot_id|>",
                    "stream": "False",
                    "max_new_tokens": "512",
                },
                limit_samples_map={
                    EvalLimitMode.CI_NIGHTLY: 0.2,
                    EvalLimitMode.SMOKE_TEST: 0.01,
                },
            ),
        ],
    ),
    EvalConfig(
        hf_model_repo="meta-llama/Llama-3.2-90B-Vision-Instruct",
        tasks=[
            EvalTask(
                eval_class="openai_compatible",
                task_name="chartqa",
                workflow_venv_type=WorkflowVenvType.EVALS_VISION,
                max_concurrent=16,
                apply_chat_template=False,
                use_chat_api=True,
                score=EvalTaskScore(
                    published_score=85.5,
                    published_score_ref="https://huggingface.co/meta-llama/Llama-3.2-90B-Vision-Instruct#instruction-tuned-models",
                    gpu_reference_score=33.68,
                    gpu_reference_score_ref="https://github.com/tenstorrent/tt-inference-server/issues/379#issuecomment-3071570950",
                    score_func=score_task_single_key,
                    score_func_kwargs={
                        "result_keys": [
                            "relaxed_overall,none",
                        ],
                        "unit": "percent",
                    },
                ),
                model_kwargs={
                    "num_concurrent": 16,
                    "max_retries": 1,
                    "tokenized_requests": "False",
                    "add_bos_token": "True",
                    "timeout": "9999",
                    "eos_string": "<|end_of_text|>",
                },
                gen_kwargs={
                    "stop": "<|eot_id|>",
                    "stream": "False",
                },
                limit_samples_map={
                    EvalLimitMode.CI_NIGHTLY: 0.2,
                    EvalLimitMode.SMOKE_TEST: 0.01,
                },
            ),
            EvalTask(
                eval_class="openai_compatible",
                task_name="docvqa_val",
                workflow_venv_type=WorkflowVenvType.EVALS_VISION,
                max_concurrent=16,
                apply_chat_template=False,
                use_chat_api=True,
                score=EvalTaskScore(
                    published_score=90.1,
                    published_score_ref="https://huggingface.co/meta-llama/Llama-3.2-90B-Vision-Instruct#instruction-tuned-models",
                    gpu_reference_score=79.7,
                    gpu_reference_score_ref="https://github.com/tenstorrent/tt-inference-server/issues/379#issuecomment-3071570950",
                    score_func=score_task_single_key,
                    score_func_kwargs={
                        "result_keys": [
                            "anls,none",
                        ],
                        "unit": "percent",
                    },
                ),
                model_kwargs={
                    "num_concurrent": 16,
                    "max_retries": 1,
                    "tokenized_requests": "False",
                    "add_bos_token": "True",
                    "timeout": "9999",
                    "eos_string": "<|end_of_text|>",
                },
                gen_kwargs={
                    "stop": "<|eot_id|>",
                    "stream": "False",
                },
                limit_samples_map={
                    EvalLimitMode.CI_NIGHTLY: 0.2,
                    EvalLimitMode.SMOKE_TEST: 0.01,
                },
            ),
            EvalTask(
                eval_class="openai_compatible",
                task_name="mmmu_val",
                workflow_venv_type=WorkflowVenvType.EVALS_VISION,
                max_concurrent=16,
                apply_chat_template=False,
                use_chat_api=True,
                score=EvalTaskScore(
                    published_score=60.3,
                    published_score_ref="https://huggingface.co/meta-llama/Llama-3.2-90B-Vision-Instruct#instruction-tuned-models",
                    gpu_reference_score=48.1,
                    gpu_reference_score_ref="https://github.com/tenstorrent/tt-inference-server/issues/379#issuecomment-3071570950",
                    score_func=score_task_single_key,
                    score_func_kwargs={
                        "result_keys": [
                            "mmmu_acc,none",
                        ],
                        "unit": "percent",
                    },
                ),
                model_kwargs={
                    "num_concurrent": 16,
                    "max_retries": 1,
                    "tokenized_requests": "False",
                    "add_bos_token": "True",
                    "timeout": "9999",
                    "eos_string": "<|end_of_text|>",
                },
                gen_kwargs={
                    "stop": "<|eot_id|>",
                    "stream": "False",
                    "max_new_tokens": "512",
                },
                limit_samples_map={
                    EvalLimitMode.CI_NIGHTLY: 0.2,
                    EvalLimitMode.SMOKE_TEST: 0.01,
                },
            ),
        ],
    ),
    EvalConfig(
        hf_model_repo="meta-llama/Llama-3.2-3B-Instruct",
        tasks=[
            EvalTask(
                task_name="meta_gpqa",
                workflow_venv_type=WorkflowVenvType.EVALS_META,
                include_path="work_dir",
                apply_chat_template=False,
                score=EvalTaskScore(
                    published_score=32.8,
                    published_score_ref="https://huggingface.co/meta-llama/Llama-3.2-3B-Instruct#instruction-tuned-models",
                    gpu_reference_score=32.59,
                    gpu_reference_score_ref="https://github.com/tenstorrent/tt-inference-server/issues/139#issuecomment-2761649617",
                    score_func=score_task_single_key,
                    score_func_kwargs={
                        "result_keys": [
                            "exact_match,strict-match",
                        ],
                        "unit": "percent",
                    },
                ),
            ),
            EvalTask(
                task_name="meta_math",
                workflow_venv_type=WorkflowVenvType.EVALS_META,
                include_path="work_dir",
                apply_chat_template=False,
                score=EvalTaskScore(
                    published_score=48.0,
                    published_score_ref="https://huggingface.co/meta-llama/Llama-3.2-3B-Instruct#instruction-tuned-models",
                    gpu_reference_score=40.70,
                    gpu_reference_score_ref="https://github.com/tenstorrent/tt-inference-server/issues/139#issuecomment-2761649617",
                    score_func=score_task_single_key,
                    score_func_kwargs={
                        "result_keys": [
                            "exact_match,none",
                        ],
                        "unit": "percent",
                    },
                ),
            ),
            EvalTask(
                task_name="livecodebench",
                workflow_venv_type=WorkflowVenvType.EVALS_COMMON,
                score=EvalTaskScore(
                    published_score=None,
                    published_score_ref=None,
                    gpu_reference_score=13.93,
                    gpu_reference_score_ref="https://github.com/tenstorrent/tt-inference-server/issues/311#issuecomment-2991859987",
                    score_func=score_task_single_key,
                    score_func_kwargs={
                        "result_keys": [
                            "acc,none",
                        ],
                        "unit": "percent",
                    },
                ),
            ),
        ],
    ),
    EvalConfig(
        hf_model_repo="meta-llama/Llama-3.2-1B-Instruct",
        tasks=[
            EvalTask(
                task_name="meta_gpqa",
                workflow_venv_type=WorkflowVenvType.EVALS_META,
                include_path="work_dir",
                apply_chat_template=False,
                score=EvalTaskScore(
                    published_score=27.2,
                    published_score_ref="https://huggingface.co/meta-llama/Llama-3.2-1B-Instruct#instruction-tuned-models",
                    gpu_reference_score=27.01,
                    gpu_reference_score_ref="https://github.com/tenstorrent/tt-inference-server/issues/139#issuecomment-2761649617",
                    score_func=score_task_single_key,
                    score_func_kwargs={
                        "result_keys": [
                            "exact_match,strict-match",
                        ],
                        "unit": "percent",
                    },
                ),
            ),
            # NOTE: blocked by https://github.com/tenstorrent/tt-inference-server/issues/163
            # EvalTask(
            #     task_name="meta_math",
            #     workflow_venv_type=WorkflowVenvType.EVALS_META,
            #     include_path="work_dir",
            #     max_concurrent=None,
            #     apply_chat_template=False,
            #     score=EvalTaskScore(
            #         published_score=30.6,
            #         published_score_ref="https://huggingface.co/meta-llama/Llama-3.2-1B-Instruct#instruction-tuned-models",
            #         score_func=score_task_single_key,
            #         score_func_kwargs={
            #             "result_keys": [
            #                 "exact_match,none",
            #             ],
            #             "unit": "percent",
            #         },
            #     ),
            # ),
        ],
    ),
    EvalConfig(
        hf_model_repo="meta-llama/Llama-3.1-70B-Instruct",
        tasks=[
            EvalTask(
                task_name="meta_ifeval",
                workflow_venv_type=WorkflowVenvType.EVALS_META,
                include_path="work_dir",
                apply_chat_template=False,
                score=EvalTaskScore(
                    published_score=87.5,
                    published_score_ref="https://huggingface.co/meta-llama/Llama-3.1-8B-Instruct#instruction-tuned-models",
                    score_func=score_task_keys_mean,
                    score_func_kwargs={
                        "result_keys": [
                            "prompt_level_strict_acc,none",
                            "inst_level_strict_acc,none",
                            "prompt_level_loose_acc,none",
                            "inst_level_loose_acc,none",
                        ],
                        "unit": "percent",
                    },
                ),
            ),
            EvalTask(
                task_name="meta_gpqa_cot",
                workflow_venv_type=WorkflowVenvType.EVALS_META,
                include_path="work_dir",
                apply_chat_template=False,
                score=EvalTaskScore(
                    published_score=46.7,
                    published_score_ref="https://huggingface.co/meta-llama/Llama-3.1-8B-Instruct#instruction-tuned-models",
                    score_func=score_task_single_key,
                    score_func_kwargs={
                        "result_keys": [
                            "exact_match,strict-match",
                        ],
                        "unit": "percent",
                    },
                ),
            ),
        ],
    ),
    EvalConfig(
        hf_model_repo="meta-llama/Llama-3.1-8B-Instruct",
        tasks=[
            EvalTask(
                task_name="meta_ifeval",
                workflow_venv_type=WorkflowVenvType.EVALS_META,
                include_path="work_dir",
                apply_chat_template=False,
                score=EvalTaskScore(
                    published_score=80.4,
                    published_score_ref="https://huggingface.co/meta-llama/Llama-3.1-8B-Instruct#instruction-tuned-models",
                    gpu_reference_score=81.38,
                    score_func=score_task_keys_mean,
                    score_func_kwargs={
                        "result_keys": [
                            "prompt_level_strict_acc,none",
                            "inst_level_strict_acc,none",
                            "prompt_level_loose_acc,none",
                            "inst_level_loose_acc,none",
                        ],
                        "unit": "percent",
                    },
                ),
            ),
            EvalTask(
                task_name="meta_gpqa_cot",
                workflow_venv_type=WorkflowVenvType.EVALS_META,
                include_path="work_dir",
                apply_chat_template=False,
                score=EvalTaskScore(
                    published_score=30.4,
                    published_score_ref="https://huggingface.co/meta-llama/Llama-3.1-8B-Instruct#instruction-tuned-models",
                    gpu_reference_score=28.34,
                    score_func=score_task_single_key,
                    score_func_kwargs={
                        "result_keys": [
                            "exact_match,strict-match",
                        ],
                        "unit": "percent",
                    },
                ),
            ),
        ],
    ),
    EvalConfig(
        hf_model_repo="stabilityai/stable-diffusion-xl-base-1.0",
        tasks=[
            EvalTask(
                task_name="load_image",
                workflow_venv_type=WorkflowVenvType.EVALS_META,
                include_path="work_dir",
                max_concurrent=None,
                apply_chat_template=False,
                score=EvalTaskScore(
                    published_score=14.0,
                    published_score_ref="",
                    score_func=lambda results: 0.0,
                ),
            ),
        ],
    ),
    EvalConfig(
        hf_model_repo="stabilityai/stable-diffusion-3.5-large",
        tasks=[
            EvalTask(
                task_name="load_image",
                workflow_venv_type=WorkflowVenvType.EVALS_META,
                include_path="work_dir",
                max_concurrent=None,
                apply_chat_template=False,
                score=EvalTaskScore(
                    published_score=14.0,
                    published_score_ref="",
                    score_func=lambda results: 0.0,
                ),
            ),
        ],
    ),
    EvalConfig(
<<<<<<< HEAD
        hf_model_repo="openai/whisper-large-v3",
        tasks=[
            EvalTask(
                task_name="librispeech",
                eval_class="whisper_tt",
                batch_size=1,
                max_concurrent=1,
                apply_chat_template=False,
                workflow_venv_type=WorkflowVenvType.EVALS_AUDIO,
                score=EvalTaskScore(
                    published_score=(100 - 3.91),
                    gpu_reference_score=(100 - 3.805),
                    published_score_ref="https://huggingface.co/spaces/hf-audio/open_asr_leaderboard",
                    score_func=score_multilevel_keys_mean,
                    score_func_kwargs={
                        "result_keys": [
                            ("librispeech_test_other", "wer,none"),  # Default - will be transformed
                        ],
                        "unit": "WER",
                    },
                ),
            )
        ],
    ),
    EvalConfig(
        hf_model_repo="distil-whisper/distil-large-v3",
        tasks=[
            EvalTask(
                task_name="librispeech",
                eval_class="whisper_tt",
                batch_size=1,
                max_concurrent=1,
                apply_chat_template=False,
                workflow_venv_type=WorkflowVenvType.EVALS_AUDIO,
                score=EvalTaskScore(
                    published_score=(100 - 5.19),
                    gpu_reference_score=(100 - 3.805),
                    published_score_ref="https://huggingface.co/spaces/hf-audio/open_asr_leaderboard",
                    score_func=score_multilevel_keys_mean,
                    score_func_kwargs={
                        "result_keys": [
                            ("librispeech_test_other", "wer,none"),  # Default - will be transformed
                        ],
                        "unit": "WER",
                    },
                ),
            )
=======
        hf_model_repo="distil-whisper/distil-large-v3",
        tasks=[
            EvalTask(
                task_name="load_audio",
                workflow_venv_type=WorkflowVenvType.EVALS_META,
                include_path="work_dir",
                max_concurrent=None,
                apply_chat_template=False,
                score=EvalTaskScore(
                    published_score=14.0,
                    published_score_ref="",
                    score_func=lambda results: 0.0,
                ),
            ),
>>>>>>> 13ab99c7
        ],
    ),
    EvalConfig(
        hf_model_repo="Qwen/Qwen2.5-Coder-32B-Instruct",
        tasks=[
            EvalTask(
                task_name="mbpp_instruct",
                workflow_venv_type=WorkflowVenvType.EVALS_COMMON,
                score=EvalTaskScore(
                    published_score=90.2,
                    published_score_ref="https://qwenlm.github.io/blog/qwen2.5-coder-family/",
                    gpu_reference_score=68.8,
                    gpu_reference_score_ref="A100 GPU benchmark results",
                    score_func=score_task_single_key,
                    score_func_kwargs={
                        "result_keys": [
                            "pass_at_1,extract_code",
                        ],
                        "unit": "percent",
                    },
                ),
                apply_chat_template=True,
                batch_size=16,
                gen_kwargs={
                    "max_gen_toks": "256",
                    "do_sample": "false",
                    "stream": "false",
                },
            ),
            EvalTask(
                task_name="humaneval_instruct",
                workflow_venv_type=WorkflowVenvType.EVALS_COMMON,
                score=EvalTaskScore(
                    published_score=92.7,
                    published_score_ref="https://qwenlm.github.io/blog/qwen2.5-coder-family/",
                    gpu_reference_score=92.68,
                    gpu_reference_score_ref="A100 GPU benchmark results",
                    score_func=score_task_single_key,
                    score_func_kwargs={
                        "result_keys": [
                            "pass@1,create_test",
                        ],
                        "unit": "percent",
                    },
                ),
                apply_chat_template=True,
                batch_size=16,
                gen_kwargs={
                    "max_gen_toks": "256",
                    "do_sample": "false",
                    "stream": "false",
                },
            ),
            # EvalTask(
            #     task_name="livecodebench",
            #     workflow_venv_type=WorkflowVenvType.EVALS_COMMON,
            #     score=EvalTaskScore(
            #         published_score=31.4,
            #         published_score_ref="https://qwenlm.github.io/blog/qwen2.5-coder-family/",
            #         gpu_reference_score=42.46,
            #         gpu_reference_score_ref="A100 GPU benchmark results",
            #         score_func=score_task_single_key,
            #         score_func_kwargs={
            #             "result_keys": [
            #                 "acc",
            #             ],
            #             "unit": "percent",
            #         },
            #     ),
            #     apply_chat_template=True,
            #     model_kwargs={
            #         "timeout": "9999",
            #     },
            #     batch_size=16,
            # ),
        ],
    ),
]


_eval_config_map = map_configs_by_attr(
    config_list=_eval_config_list, attr="hf_model_repo"
)
EVAL_CONFIGS = {
    model_spec.model_name: _eval_config_map[model_spec.hf_model_repo]
    for _, model_spec in MODEL_SPECS.items()
    if model_spec.hf_model_repo in _eval_config_map
}


def apply_audio_dataset_transformation(eval_config, audio_eval_dataset):
    """
    Apply audio dataset configuration transformation to eval config.
    This function contains the shared logic for transforming task names based on --audio-eval-dataset flag.
    Used by both the evaluation workflow and reports workflow.
    """
    from dataclasses import replace
    
    # Check if this eval config has a task named "librispeech"
    if not any(task.task_name == "librispeech" for task in eval_config.tasks):
        return eval_config  # No transformation needed
    
    if audio_eval_dataset not in WHISPER_AUDIO_DATASETS:
        raise ValueError(f"Invalid audio dataset: {audio_eval_dataset}")
    
    dataset_cfg = WHISPER_AUDIO_DATASETS[audio_eval_dataset]
    
    updated_tasks = []
    for task in eval_config.tasks:
        if task.task_name == "librispeech":
            # Update result keys only - preserve original published scores
            updated_score_kwargs = {**task.score.score_func_kwargs}
            updated_score_kwargs["result_keys"] = dataset_cfg["result_keys"]
            
            # Only update the result_keys, preserve all other score properties
            updated_score = replace(task.score, score_func_kwargs=updated_score_kwargs)
            updated_task = replace(task, task_name=dataset_cfg["task_name"], score=updated_score)
            updated_tasks.append(updated_task)
        else:
            updated_tasks.append(task)
    
    return replace(eval_config, tasks=updated_tasks)<|MERGE_RESOLUTION|>--- conflicted
+++ resolved
@@ -1382,7 +1382,23 @@
         ],
     ),
     EvalConfig(
-<<<<<<< HEAD
+        hf_model_repo="distil-whisper/distil-large-v3",
+        tasks=[
+            EvalTask(
+                task_name="load_audio",
+                workflow_venv_type=WorkflowVenvType.EVALS_META,
+                include_path="work_dir",
+                max_concurrent=None,
+                apply_chat_template=False,
+                score=EvalTaskScore(
+                    published_score=14.0,
+                    published_score_ref="",
+                    score_func=lambda results: 0.0,
+                ),
+            ),
+        ],
+    ),
+    EvalConfig(
         hf_model_repo="openai/whisper-large-v3",
         tasks=[
             EvalTask(
@@ -1430,22 +1446,6 @@
                     },
                 ),
             )
-=======
-        hf_model_repo="distil-whisper/distil-large-v3",
-        tasks=[
-            EvalTask(
-                task_name="load_audio",
-                workflow_venv_type=WorkflowVenvType.EVALS_META,
-                include_path="work_dir",
-                max_concurrent=None,
-                apply_chat_template=False,
-                score=EvalTaskScore(
-                    published_score=14.0,
-                    published_score_ref="",
-                    score_func=lambda results: 0.0,
-                ),
-            ),
->>>>>>> 13ab99c7
         ],
     ),
     EvalConfig(
@@ -1543,28 +1543,28 @@
     Used by both the evaluation workflow and reports workflow.
     """
     from dataclasses import replace
-    
+
     # Check if this eval config has a task named "librispeech"
     if not any(task.task_name == "librispeech" for task in eval_config.tasks):
         return eval_config  # No transformation needed
-    
+
     if audio_eval_dataset not in WHISPER_AUDIO_DATASETS:
         raise ValueError(f"Invalid audio dataset: {audio_eval_dataset}")
-    
+
     dataset_cfg = WHISPER_AUDIO_DATASETS[audio_eval_dataset]
-    
+
     updated_tasks = []
     for task in eval_config.tasks:
         if task.task_name == "librispeech":
             # Update result keys only - preserve original published scores
             updated_score_kwargs = {**task.score.score_func_kwargs}
             updated_score_kwargs["result_keys"] = dataset_cfg["result_keys"]
-            
+
             # Only update the result_keys, preserve all other score properties
             updated_score = replace(task.score, score_func_kwargs=updated_score_kwargs)
             updated_task = replace(task, task_name=dataset_cfg["task_name"], score=updated_score)
             updated_tasks.append(updated_task)
         else:
             updated_tasks.append(task)
-    
+
     return replace(eval_config, tasks=updated_tasks)