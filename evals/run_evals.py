--- conflicted
+++ resolved
@@ -51,7 +51,7 @@
 
 def setup_audio_evaluation(args, logger):
     """Setup audio-specific evaluation environment.
-    
+
     Args:
         args: Parsed command line arguments
         logger: Logger instance
@@ -67,7 +67,7 @@
 
 def setup_cnn_evaluation(args, logger):
     """Setup CNN-specific evaluation environment.
-    
+
     Args:
         args: Parsed command line arguments
         logger: Logger instance
@@ -323,24 +323,6 @@
             args.output_path,
             cli_args.get("service_port", os.getenv("SERVICE_PORT", "8000")),
         )
-<<<<<<< HEAD
-=======
-
-    if (model_spec.model_type.name == "AUDIO"):
-        return run_audio_evals(
-            eval_config,
-            model_spec,
-            device,
-            args.output_path,
-            cli_args.get("service_port", os.getenv("SERVICE_PORT", "8000"))
-        )
-
-    # Use intelligent timeout - automatically determines 90 minutes for first run, 30 minutes for subsequent runs
-    prompt_client = PromptClient(env_config, model_spec=model_spec)
-    if not prompt_client.wait_for_healthy():
-        logger.error("⛔️ vLLM server is not healthy. Aborting evaluations. ")
-        return 1
->>>>>>> 65ef2413
 
     # For AUDIO models, skip PromptClient and let lmms-eval handle server communication
     # Note: AudioClient is NOT used here
@@ -423,30 +405,27 @@
 def run_media_evals(all_params, model_spec, device, output_path, service_port):
     """
     Run media evals for CNN models only (not AUDIO models).
-    
+
     AUDIO models use lmms-eval directly and do not call this function.
     This function uses ImageClient which can handle both CNN and audio transcription
     models via tt-media-server, but in the evals workflow it's only called for CNN models.
     """
     # TODO two tasks are picked up here instead of BenchmarkTaskCNN only!!!
-<<<<<<< HEAD
     logger.info(
         f"Running media evals for model: {model_spec.model_name} on device: {device.name}"
-=======
-    logger.info(f"Running media benchmarks for model: {model_spec.model_name} on device: {device.name}")
+    )
+
+    image_client = ImageClient(
+        all_params, model_spec, device, output_path, service_port
+    )
+
+def run_audio_evals(all_params, model_spec, device, output_path, service_port):
+    """
+    Run audio benchmarks for the given model and device.
+    """
+    logger.info(f"Running audio evals for model: {model_spec.model_name} on device: {device.name}")
     return MediaClientFactory.run_media_task(
         model_spec, all_params, device, output_path, service_port, task_type=MediaTaskType.EVALUATION
->>>>>>> 65ef2413
-    )
-
-
-def run_audio_evals(all_params, model_spec, device, output_path, service_port):
-    """
-    Run audio benchmarks for the given model and device.
-    """
-    logger.info(f"Running audio benchmarks for model: {model_spec.model_name} on device: {device.name}")
-    return MediaClientFactory.run_media_task(
-        model_spec, all_params, device, output_path, service_port, task_type=MediaTaskType.EVALUATION
     )
 
 
