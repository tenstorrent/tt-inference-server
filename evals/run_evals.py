--- conflicted
+++ resolved
@@ -34,12 +34,6 @@
 logger = logging.getLogger(__name__)
 
 IMAGE_RESOLUTIONS = [
-<<<<<<< HEAD
-    (64, 64),
-    (128, 128),
-    (256, 256),
-=======
->>>>>>> b3a4a88a
     (512, 512),
     (512, 1024),
     (1024, 512),
