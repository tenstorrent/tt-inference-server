# SPDX-License-Identifier: Apache-2.0
#
# SPDX-FileCopyrightText: © 2025 Tenstorrent AI ULC

import argparse
import json
import logging
import os
import sys
from pathlib import Path
from typing import List

import jwt

# Add project root to Python path
project_root = Path(__file__).parent.parent
sys.path.insert(0, str(project_root))

from utils.media_clients.base_strategy_interface import BaseMediaStrategy
from utils.media_clients.media_client_factory import MediaClientFactory, MediaTaskType

# Add the script's directory to the Python path
# this for 0 setup python setup script
project_root = Path(__file__).resolve().parent.parent
if project_root not in sys.path:
    sys.path.insert(0, str(project_root))

from evals.eval_config import EVAL_CONFIGS, EvalTask
from utils.prompt_client import PromptClient
from utils.prompt_configs import EnvironmentConfig
from workflows.log_setup import setup_workflow_script_logger
from workflows.model_spec import ModelSpec, ModelType
from workflows.utils import run_command
from workflows.workflow_config import (
    WORKFLOW_EVALS_CONFIG,
)
from workflows.workflow_types import DeviceTypes, EvalLimitMode, WorkflowVenvType
from workflows.workflow_venvs import VENV_CONFIGS

logger = logging.getLogger(__name__)

# fmt: off
IMAGE_RESOLUTIONS = [
    (512, 512),
    (512, 1024),
    (1024, 512),
    (1024, 1024)
    ]
# fmt: on

EVAL_TASK_TYPES = [
    ModelType.IMAGE,
    ModelType.CNN,
    ModelType.AUDIO,
]

<<<<<<< HEAD
=======
def _check_media_server_health(model_spec, device, output_path, service_port):
    """
    Check if media server is healthy using DeviceLivenessTest.

    Args:
        model_spec: Model specification
        device: Device type
        output_path: Output path for logs
        service_port: Service port number

    Returns:
        tuple[bool, str]: (is_healthy, runner_in_use)

    Raises:
        RuntimeError: If media server is not healthy after all retry attempts
    """

    # Create a minimal strategy instance just for health check
    class HealthCheckStrategy(BaseMediaStrategy):
        def run_eval(self):
            pass

        def run_benchmark(self, num_calls):
            pass

    health_checker = HealthCheckStrategy(
        all_params=None,
        model_spec=model_spec,
        device=device,
        output_path=output_path,
        service_port=service_port,
    )

    is_healthy, runner_in_use = health_checker.get_health()
    if not is_healthy:
        raise RuntimeError("❌ Media server is not healthy. Aborting evaluations.")

    logger.info(f"✅ Media server is healthy. Runner in use: {runner_in_use}")
    return is_healthy, runner_in_use


def setup_audio_evaluation(args, logger):
    """Setup audio-specific evaluation environment.
>>>>>>> f9e4e2bf

def _setup_openai_api_key(args, logger):
    """Setup OPENAI_API_KEY environment variable based on JWT secret or API key.

    Args:
        args: Parsed command line arguments
        logger: Logger instance
    """
    api_key = args.jwt_secret or os.getenv("API_KEY", "your-secret-key")
    os.environ["OPENAI_API_KEY"] = api_key
    logger.info("OPENAI_API_KEY environment variable set.")


def parse_args():
    """
    Parse command line arguments.
    """
    parser = argparse.ArgumentParser(description="Run vLLM evals")
    parser.add_argument(
        "--model-spec-json",
        type=str,
        help="Use model specification from JSON file",
        required=True,
    )
    parser.add_argument(
        "--output-path",
        type=str,
        help="Path for evaluation output",
        required=True,
    )
    parser.add_argument(
        "--jwt-secret",
        type=str,
        help="JWT secret for generating token to set API_KEY",
        default=os.getenv("JWT_SECRET", ""),
    )
    parser.add_argument(
        "--hf-token",
        type=str,
        help="HF_TOKEN",
        default=os.getenv("HF_TOKEN", ""),
    )
    ret_args = parser.parse_args()
    return ret_args


def build_eval_command(
    task: EvalTask,
    model_spec,
    device,
    output_path,
    service_port,
) -> List[str]:
    """
    Build the command for lm_eval by templating command-line arguments using properties
    from the given evaluation task and model configuration.
    """
    # Audio models use tt-media-server which has endpoints at /audio (not /v1/audio)
    # Other models use vLLM which has endpoints at /v1
    if task.workflow_venv_type == WorkflowVenvType.EVALS_AUDIO:
        base_url = f"http://127.0.0.1:{service_port}"
    else:
        base_url = f"http://127.0.0.1:{service_port}/v1"
    eval_class = task.eval_class
    task_venv_config = VENV_CONFIGS[task.workflow_venv_type]
    if task.use_chat_api:
        # dont double apply the chat template
        assert not task.apply_chat_template, "chat api already applies chat template"
        # chat end point applies chat template by default, this is required for most instruct models
        api_url = f"{base_url}"
    else:
        api_url = f"{base_url}/completions"

    optional_model_args = []
    if task.max_concurrent:
        optional_model_args.append(f"num_concurrent={task.max_concurrent}")

    # newer lm-evals expect full completions api route
    _base_url = (
        base_url if task.workflow_venv_type == WorkflowVenvType.EVALS_META else api_url
    )

    # Set OPENAI_API_BASE for vision and audio models
    if task.workflow_venv_type in [
        WorkflowVenvType.EVALS_VISION,
        WorkflowVenvType.EVALS_AUDIO,
    ]:
        os.environ["OPENAI_API_BASE"] = base_url

    if task.workflow_venv_type in [
        WorkflowVenvType.EVALS_VISION,
        WorkflowVenvType.EVALS_AUDIO,
    ]:
        lm_eval_exec = task_venv_config.venv_path / "bin" / "lmms-eval"
    else:
        lm_eval_exec = task_venv_config.venv_path / "bin" / "lm_eval"

    model_kwargs_list = [f"{k}={v}" for k, v in task.model_kwargs.items()]
    model_kwargs_list += optional_model_args
    model_kwargs_str = ",".join(model_kwargs_list)

    # build gen_kwargs string
    gen_kwargs_list = [f"{k}={v}" for k, v in task.gen_kwargs.items()]
    gen_kwargs_str = ",".join(gen_kwargs_list)

    # set output_dir
    # results go to {output_dir_path}/{hf_repo}/results_{timestamp}
    output_dir_path = Path(output_path) / f"eval_{model_spec.model_id}"

    # fmt: off
    if task.workflow_venv_type == WorkflowVenvType.EVALS_VISION:
        cmd = [
            str(lm_eval_exec),
            "--tasks", task.task_name,
            "--model", eval_class,
            "--model_args", (
                f"model_version={model_spec.hf_model_repo},"
                f"base_url={_base_url},"
                f"tokenizer_backend={task.tokenizer_backend},"
                f"{model_kwargs_str}"
            ),
            "--gen_kwargs", gen_kwargs_str,
            "--output_path", output_dir_path,
            "--seed", task.seed,
            "--num_fewshot", task.num_fewshot,
            "--batch_size", task.batch_size,
            "--log_samples",
            "--show_config",
        ]
    elif task.workflow_venv_type == WorkflowVenvType.EVALS_AUDIO:
        cmd = [
            str(lm_eval_exec),
            "--model", eval_class,
            "--model_args", (
                f"model={model_spec.hf_model_repo},"
                f"base_url={base_url},"
                f"{model_kwargs_str}"
            ),
            "--tasks", task.task_name,
            "--batch_size", str(task.batch_size),
            "--output_path", str(output_dir_path),
            "--log_samples",
        ]
    else:
        cmd = [
            str(lm_eval_exec),
            "--tasks", task.task_name,
            "--model", eval_class,
            "--model_args", (
                f"model={model_spec.hf_model_repo},"
                f"base_url={_base_url},"
                f"tokenizer_backend={task.tokenizer_backend},"
                f"{model_kwargs_str}"
            ),
            "--gen_kwargs", gen_kwargs_str,
            "--output_path", output_dir_path,
            "--seed", task.seed,
            "--num_fewshot", task.num_fewshot,
            "--batch_size", task.batch_size,
            "--log_samples",
            "--show_config",
        ]
    # fmt: on

    if task.include_path:
        cmd.append("--include_path")
        cmd.append(task_venv_config.venv_path / task.include_path)
        os.chdir(task_venv_config.venv_path)
    if task.apply_chat_template:
        cmd.append("--apply_chat_template")  # Flag argument (no value)

    # Add metadata parameter if specified (needed for tasks like RULER)
    if getattr(task, "custom_dataset_kwargs", None):
        cmd.append("--metadata")
        cmd.append(json.dumps(task.custom_dataset_kwargs))

    # Add safety flags for code evaluation tasks
    if task.workflow_venv_type == WorkflowVenvType.EVALS_COMMON:
        cmd.append("--trust_remote_code")
        cmd.append("--confirm_run_unsafe_code")

    # Check if limit_samples_mode is set in CLI args and get the corresponding limit
    limit_samples_mode_str = model_spec.cli_args.get("limit_samples_mode")
    if limit_samples_mode_str:
        limit_mode = EvalLimitMode.from_string(limit_samples_mode_str)
        limit_arg = task.limit_samples_map.get(limit_mode)
        if limit_arg is not None:
            cmd.extend(["--limit", str(limit_arg)])

    # force all cmd parts to be strs
    cmd = [str(c) for c in cmd]
    return cmd


def main():
    # Setup logging configuration.
    setup_workflow_script_logger(logger)
    logger.info(f"Running {__file__} ...")

    args = parse_args()
    model_spec = ModelSpec.from_json(args.model_spec_json)

    # Extract CLI args from model_spec
    cli_args = model_spec.cli_args
    device_str = cli_args.get("device")
    disable_trace_capture = cli_args.get("disable_trace_capture", False)

    device = DeviceTypes.from_string(device_str)
    workflow_config = WORKFLOW_EVALS_CONFIG
    logger.info(f"workflow_config=: {workflow_config}")
    logger.info(f"model_spec=: {model_spec}")
    logger.info(f"device=: {device_str}")
    assert device == model_spec.device_type

    # Setup authentication based on model type
    if model_spec.model_type in EVAL_TASK_TYPES:
        _setup_openai_api_key(args, logger)
    elif args.jwt_secret:
        # For LLM models, generate JWT token from jwt_secret
        json_payload = json.loads(
            '{"team_id": "tenstorrent", "token_id": "debug-test"}'
        )
        encoded_jwt = jwt.encode(json_payload, args.jwt_secret, algorithm="HS256")
        os.environ["OPENAI_API_KEY"] = encoded_jwt
        logger.info(
            "OPENAI_API_KEY environment variable set using provided JWT secret."
        )
    # copy env vars to pass to subprocesses
    env_vars = os.environ.copy()

    # Look up the evaluation configuration for the model using EVAL_CONFIGS.
    if model_spec.model_name not in EVAL_CONFIGS:
        raise ValueError(
            f"No evaluation tasks defined for model: {model_spec.model_name}"
        )
    eval_config = EVAL_CONFIGS[model_spec.model_name]

    # Set environment variable for code evaluation tasks
    # This must be set in os.environ because lm_eval modules check for it during import
    has_code_eval_tasks = any(
        task.workflow_venv_type == WorkflowVenvType.EVALS_COMMON
        for task in eval_config.tasks
    )
    if has_code_eval_tasks:
        os.environ["HF_ALLOW_CODE_EVAL"] = "1"
        logger.info("Set HF_ALLOW_CODE_EVAL=1 for code evaluation tasks")

    logger.info("Wait for the vLLM server to be ready ...")
    env_config = EnvironmentConfig()
    env_config.jwt_secret = args.jwt_secret
    env_config.service_port = cli_args.get("service_port")
    env_config.vllm_model = model_spec.hf_model_repo

    if (
        model_spec.model_type == ModelType.CNN
        or model_spec.model_type == ModelType.IMAGE
    ):
        return run_media_evals(
            eval_config,
            model_spec,
            device,
            args.output_path,
            cli_args.get("service_port", os.getenv("SERVICE_PORT", "8000")),
        )

    # For AUDIO models, skip PromptClient and let lmms-eval handle server communication
    # Note: AudioClient is NOT used here
    # This runs accuracy evaluations (WER scores) via lmms-eval, not performance benchmarks.
    elif model_spec.model_type == ModelType.AUDIO:
        logger.info("Running audio evals with lmms-eval ...")

        # Check if media server is healthy before running evals
        _check_media_server_health(
            model_spec=model_spec,
            device=device,
            output_path=args.output_path,
            service_port=cli_args.get(
                "service_port", os.getenv("SERVICE_PORT", "8000")
            ),
        )

        return_codes = []
        for task in eval_config.tasks:
            logger.info(
                f"Starting workflow: {workflow_config.name} task_name: {task.task_name}"
            )
            logger.info(f"Running lm_eval for:\n {task}")
            cmd = build_eval_command(
                task,
                model_spec,
                device_str,
                args.output_path,
                cli_args.get("service_port"),
            )
            return_code = run_command(command=cmd, logger=logger, env=env_vars)
            return_codes.append(return_code)

        if all(return_code == 0 for return_code in return_codes):
            logger.info("✅ Completed evals")
            return 0
        else:
            logger.error(
                f"⛔ evals failed with return codes: {return_codes}. See logs above for details."
            )
            return 1

    # For LLM models, use PromptClient for health checks and trace capture
    else:
        # Use intelligent timeout - automatically determines 90 minutes for first run, 30 minutes for subsequent runs
        prompt_client = PromptClient(env_config, model_spec=model_spec)
        if not prompt_client.wait_for_healthy():
            logger.error("⛔️ vLLM server is not healthy. Aborting evaluations.")
            return 1

        if not disable_trace_capture:
            if "image" in model_spec.supported_modalities:
                prompt_client.capture_traces(image_resolutions=IMAGE_RESOLUTIONS)
            else:
                prompt_client.capture_traces()

        # Execute lm_eval for each task.
        logger.info("Running vLLM evals client ...")
        return_codes = []
        for task in eval_config.tasks:
            health_check = prompt_client.get_health()
            if health_check.status_code != 200:
                logger.error("⛔️ vLLM server is not healthy. Aborting evaluations.")
                return 1

            logger.info(
                f"Starting workflow: {workflow_config.name} task_name: {task.task_name}"
            )

            logger.info(f"Running lm_eval for:\n {task}")
            cmd = build_eval_command(
                task,
                model_spec,
                device_str,
                args.output_path,
                cli_args.get("service_port"),
            )
            return_code = run_command(command=cmd, logger=logger, env=env_vars)
            return_codes.append(return_code)

        if all(return_code == 0 for return_code in return_codes):
            logger.info("✅ Completed evals")
            return 0
        else:
            logger.error(
                f"⛔ evals failed with return codes: {return_codes}. See logs above for details."
            )
            return 1


def run_media_evals(all_params, model_spec, device, output_path, service_port):
    """
    Run media evals for cnn and image models only (not AUDIO models).

    AUDIO models use lmms-eval directly and do not call this function.
    This function uses ImageClient which can handle both cnn, image and audio transcription
    models via tt-media-server, but in the evals workflow it's only called for cnn and image models.
    """
    logger.info(
        f"Running media (image and cnn) benchmarks for model: {model_spec.model_name} on device: {device.name}"
    )
    return MediaClientFactory.run_media_task(
        model_spec,
        all_params,
        device,
        output_path,
        service_port,
        task_type=MediaTaskType.EVALUATION,
    )


def run_audio_evals(all_params, model_spec, device, output_path, service_port):
    """
    Run audio benchmarks for the given model and device.
    """
    logger.info(
        f"Running audio evals for model: {model_spec.model_name} on device: {device.name}"
    )
    return MediaClientFactory.run_media_task(
        model_spec,
        all_params,
        device,
        output_path,
        service_port,
        task_type=MediaTaskType.EVALUATION,
    )


if __name__ == "__main__":
    sys.exit(main())<|MERGE_RESOLUTION|>--- conflicted
+++ resolved
@@ -54,8 +54,7 @@
     ModelType.AUDIO,
 ]
 
-<<<<<<< HEAD
-=======
+
 def _check_media_server_health(model_spec, device, output_path, service_port):
     """
     Check if media server is healthy using DeviceLivenessTest.
@@ -99,10 +98,6 @@
 
 def setup_audio_evaluation(args, logger):
     """Setup audio-specific evaluation environment.
->>>>>>> f9e4e2bf
-
-def _setup_openai_api_key(args, logger):
-    """Setup OPENAI_API_KEY environment variable based on JWT secret or API key.
 
     Args:
         args: Parsed command line arguments
