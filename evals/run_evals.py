# SPDX-License-Identifier: Apache-2.0
#
# SPDX-FileCopyrightText: © 2025 Tenstorrent AI ULC

import sys
import os
import argparse
import logging
import json
from pathlib import Path
from typing import List

import jwt

# Add the script's directory to the Python path
# this for 0 setup python setup script
project_root = Path(__file__).resolve().parent.parent
if project_root not in sys.path:
    sys.path.insert(0, str(project_root))

from utils.image_client import ImageClient
from utils.prompt_configs import EnvironmentConfig
from utils.prompt_client import PromptClient

from workflows.model_spec import ModelSpec
from workflows.workflow_config import (
    WORKFLOW_EVALS_CONFIG,
)
from workflows.utils import run_command
from evals.eval_config import EVAL_CONFIGS, EvalTask
from workflows.workflow_venvs import VENV_CONFIGS
from workflows.workflow_types import WorkflowVenvType, DeviceTypes, EvalLimitMode
from workflows.log_setup import setup_workflow_script_logger

logger = logging.getLogger(__name__)

<<<<<<< HEAD
IMAGE_RESOLUTIONS = [
    (0, 0),
    (128, 128),
=======
# fmt: off
IMAGE_RESOLUTIONS = [
>>>>>>> a2aaae7f
    (512, 512),
    (512, 1024),
    (1024, 512),
    (1024, 1024)
    ]
<<<<<<< HEAD
=======
# fmt: on
>>>>>>> a2aaae7f


def parse_args():
    """
    Parse command line arguments.
    """
    parser = argparse.ArgumentParser(description="Run vLLM evals")
    parser.add_argument(
        "--model-spec-json",
        type=str,
        help="Use model specification from JSON file",
        required=True,
    )
    parser.add_argument(
        "--output-path",
        type=str,
        help="Path for evaluation output",
        required=True,
    )
    parser.add_argument(
        "--jwt-secret",
        type=str,
        help="JWT secret for generating token to set API_KEY",
        default=os.getenv("JWT_SECRET", ""),
    )
    parser.add_argument(
        "--hf-token",
        type=str,
        help="HF_TOKEN",
        default=os.getenv("HF_TOKEN", ""),
    )
    ret_args = parser.parse_args()
    return ret_args


def build_eval_command(
    task: EvalTask,
    model_spec,
    device,
    output_path,
    service_port,
) -> List[str]:
    """
    Build the command for lm_eval by templating command-line arguments using properties
    from the given evaluation task and model configuration.
    """
    base_url = f"http://127.0.0.1:{service_port}/v1"
    eval_class = task.eval_class
    task_venv_config = VENV_CONFIGS[task.workflow_venv_type]
    if task.use_chat_api:
        # dont double apply the chat template
        assert not task.apply_chat_template, "chat api already applies chat template"
        # chat end point applies chat template by default, this is required for most instruct models
        api_url = f"{base_url}/chat/completions"
    else:
        api_url = f"{base_url}/completions"

<<<<<<< HEAD

    optional_model_args = []
    if task.max_concurrent:
        optional_model_args.append(f"num_concurrent={task.max_concurrent}")
=======
    optional_model_args = []
    if task.max_concurrent:
        if task.eval_class != "openai_compatible":
            optional_model_args.append(f"num_concurrent={task.max_concurrent}")
>>>>>>> a2aaae7f

    # newer lm-evals expect full completions api route
    _base_url = (
        base_url if task.workflow_venv_type == WorkflowVenvType.EVALS_META else api_url
    )

    if task.workflow_venv_type == WorkflowVenvType.EVALS_VISION:
<<<<<<< HEAD
        os.environ['OPENAI_API_BASE'] = base_url
    
    lm_eval_exec = (
        task_venv_config.venv_path / "bin" / "lmms-eval"
        if task.workflow_venv_type == WorkflowVenvType.EVALS_VISION
        else str(task_venv_config.venv_path) + "/bin/python3" + " -m llms_eval"
    )
=======
        os.environ["OPENAI_API_BASE"] = base_url

    if task.workflow_venv_type == WorkflowVenvType.EVALS_VISION:
        lm_eval_exec = task_venv_config.venv_path / "bin" / "lmms-eval"
    else:
        lm_eval_exec = task_venv_config.venv_path / "bin" / "lm_eval"

>>>>>>> a2aaae7f
    model_kwargs_list = [f"{k}={v}" for k, v in task.model_kwargs.items()]
    model_kwargs_list += optional_model_args
    model_kwargs_str = ",".join(model_kwargs_list)

    # build gen_kwargs string
    gen_kwargs_list = [f"{k}={v}" for k, v in task.gen_kwargs.items()]
    gen_kwargs_str = ",".join(gen_kwargs_list)

    # set output_dir
    # results go to {output_dir_path}/{hf_repo}/results_{timestamp}
    output_dir_path = Path(output_path) / f"eval_{model_spec.model_id}"

    # fmt: off
    if task.workflow_venv_type == WorkflowVenvType.EVALS_VISION:
        cmd = [
            str(lm_eval_exec),
            "--tasks", task.task_name,
            "--model", eval_class,
            "--model_args", (
                f"model_version={model_spec.hf_model_repo},"
                f"base_url={_base_url},"
                f"tokenizer_backend={task.tokenizer_backend},"
                f"{model_kwargs_str}"
            ),
            "--gen_kwargs", gen_kwargs_str,
            "--output_path", output_dir_path,
            "--seed", task.seed,
            "--num_fewshot", task.num_fewshot,
            "--batch_size", task.batch_size,
            "--log_samples",
            "--show_config",
        ]
    else:
        cmd = [
            str(lm_eval_exec),
            "--tasks", task.task_name,
            "--model", eval_class,
            "--model_args", (
                f"model={model_spec.hf_model_repo},"
                f"base_url={_base_url},"
                f"tokenizer_backend={task.tokenizer_backend},"
                f"{model_kwargs_str}"
            ),
            "--gen_kwargs", gen_kwargs_str,
            "--output_path", output_dir_path,
            "--seed", task.seed,
            "--num_fewshot", task.num_fewshot,
            "--batch_size", task.batch_size,
            "--log_samples",
            "--show_config",
        ]
    # fmt: on

    if task.include_path:
        cmd.append("--include_path")
        cmd.append(task_venv_config.venv_path / task.include_path)
        os.chdir(task_venv_config.venv_path)
    if task.apply_chat_template:
        cmd.append("--apply_chat_template")  # Flag argument (no value)

    # Add safety flags for code evaluation tasks
    if task.workflow_venv_type == WorkflowVenvType.EVALS_CODE:
        cmd.append("--trust_remote_code")
        cmd.append("--confirm_run_unsafe_code")

    # Check if limit_samples_mode is set in CLI args and get the corresponding limit
    limit_samples_mode_str = model_spec.cli_args.get("limit_samples_mode")
    if limit_samples_mode_str:
        limit_mode = EvalLimitMode.from_string(limit_samples_mode_str)
        limit_arg = task.limit_samples_map.get(limit_mode)
        if limit_arg is not None:
            cmd.extend(["--limit", str(limit_arg)])

    # force all cmd parts to be strs
    cmd = [str(c) for c in cmd]
    return str.split(str(lm_eval_exec) + " --model openai_compatible --model_args model_version=Qwen/Qwen2.5-VL-3B-Instruct --tasks mmmu_val --batch_size 32")


def main():
    # Setup logging configuration.
    setup_workflow_script_logger(logger)
    logger.info(f"Running {__file__} ...")

    args = parse_args()
    model_spec = ModelSpec.from_json(args.model_spec_json)

    # Extract CLI args from model_spec
    cli_args = model_spec.cli_args
    device_str = cli_args.get("device")
    disable_trace_capture = cli_args.get("disable_trace_capture", False)

    device = DeviceTypes.from_string(device_str)
    workflow_config = WORKFLOW_EVALS_CONFIG
    logger.info(f"workflow_config=: {workflow_config}")
    logger.info(f"model_spec=: {model_spec}")
    logger.info(f"device=: {device_str}")
    assert device == model_spec.device_type

    if args.jwt_secret:
        # If jwt-secret is provided, generate the JWT and set OPENAI_API_KEY.
        json_payload = json.loads(
            '{"team_id": "tenstorrent", "token_id": "debug-test"}'
        )
        encoded_jwt = jwt.encode(json_payload, args.jwt_secret, algorithm="HS256")
        os.environ["OPENAI_API_KEY"] = encoded_jwt
        print(f"OPENAI_API_KEY: {os.environ['OPENAI_API_KEY']}")
        logger.info(
            "OPENAI_API_KEY environment variable set using provided JWT secret."
        )
    # copy env vars to pass to subprocesses
    env_vars = os.environ.copy()

    # Look up the evaluation configuration for the model using EVAL_CONFIGS.
    if model_spec.model_name not in EVAL_CONFIGS:
        raise ValueError(
            f"No evaluation tasks defined for model: {model_spec.model_name}"
        )
    eval_config = EVAL_CONFIGS[model_spec.model_name]

    # Set environment variable for code evaluation tasks
    # This must be set in os.environ because lm_eval modules check for it during import
    has_code_eval_tasks = any(task.workflow_venv_type == WorkflowVenvType.EVALS_CODE for task in eval_config.tasks)
    if has_code_eval_tasks:
        os.environ["HF_ALLOW_CODE_EVAL"] = "1"
        logger.info("Set HF_ALLOW_CODE_EVAL=1 for code evaluation tasks")


    logger.info("Wait for the vLLM server to be ready ...")
    env_config = EnvironmentConfig()
    env_config.jwt_secret = args.jwt_secret
    env_config.service_port = cli_args.get("service_port")
    env_config.vllm_model = model_spec.hf_model_repo

    if (model_spec.model_type.name == "CNN"):
        return run_media_evals(
            eval_config,
            model_spec,
            device,
            args.output_path,
            cli_args.get("service_port", os.getenv("SERVICE_PORT", "8000"))
        )


    prompt_client = PromptClient(env_config)
    if not prompt_client.wait_for_healthy(timeout=30 * 60.0):
        logger.error("⛔️ vLLM server is not healthy. Aborting evaluations. ")
        return 1

    if not disable_trace_capture:
<<<<<<< HEAD
        if 'image' in model_spec.supported_modalities:
=======
        if "image" in model_spec.supported_modalities:
>>>>>>> a2aaae7f
            prompt_client.capture_traces(image_resolutions=IMAGE_RESOLUTIONS)
        else:
            prompt_client.capture_traces()

    # Execute lm_eval for each task.
    logger.info("Running vLLM evals client ...")
    return_codes = []
    for task in eval_config.tasks:
        health_check = prompt_client.get_health()
        if health_check.status_code != 200:
            logger.error("⛔️ vLLM server is not healthy. Aborting evaluations.")
            return 1

        logger.info(
            f"Starting workflow: {workflow_config.name} task_name: {task.task_name}"
        )

        logger.info(f"Running lm_eval for:\n {task}")
        cmd = build_eval_command(
            task,
            model_spec,
            device_str,
            args.output_path,
            cli_args.get("service_port"),
        )
        return_code = run_command(command=cmd, logger=logger, env=env_vars)
        return_codes.append(return_code)

    if all(return_code == 0 for return_code in return_codes):
        logger.info("✅ Completed evals")
        main_return_code = 0
    else:
        logger.error(
            f"⛔ evals failed with return codes: {return_codes}. See logs above for details."
        )
        main_return_code = 1

    return main_return_code

def run_media_evals(all_params, model_spec, device, output_path, service_port):
    """
    Run media benchmarks for the given model and device.
    """
    # TODO two tasks are picked up here instead of BenchmarkTaskCNN only!!!
    logger.info(f"Running media benchmarks for model: {model_spec.model_name} on device: {device.name}")

    image_client = ImageClient(all_params, model_spec, device, output_path, service_port)
    
    image_client.run_evals()

    logger.info("✅ Completed media benchmarks")
    return 0  # Assuming success



if __name__ == "__main__":
    sys.exit(main())<|MERGE_RESOLUTION|>--- conflicted
+++ resolved
@@ -34,23 +34,14 @@
 
 logger = logging.getLogger(__name__)
 
-<<<<<<< HEAD
-IMAGE_RESOLUTIONS = [
-    (0, 0),
-    (128, 128),
-=======
 # fmt: off
 IMAGE_RESOLUTIONS = [
->>>>>>> a2aaae7f
     (512, 512),
     (512, 1024),
     (1024, 512),
     (1024, 1024)
     ]
-<<<<<<< HEAD
-=======
 # fmt: on
->>>>>>> a2aaae7f
 
 
 def parse_args():
@@ -108,17 +99,9 @@
     else:
         api_url = f"{base_url}/completions"
 
-<<<<<<< HEAD
-
     optional_model_args = []
     if task.max_concurrent:
         optional_model_args.append(f"num_concurrent={task.max_concurrent}")
-=======
-    optional_model_args = []
-    if task.max_concurrent:
-        if task.eval_class != "openai_compatible":
-            optional_model_args.append(f"num_concurrent={task.max_concurrent}")
->>>>>>> a2aaae7f
 
     # newer lm-evals expect full completions api route
     _base_url = (
@@ -126,15 +109,6 @@
     )
 
     if task.workflow_venv_type == WorkflowVenvType.EVALS_VISION:
-<<<<<<< HEAD
-        os.environ['OPENAI_API_BASE'] = base_url
-    
-    lm_eval_exec = (
-        task_venv_config.venv_path / "bin" / "lmms-eval"
-        if task.workflow_venv_type == WorkflowVenvType.EVALS_VISION
-        else str(task_venv_config.venv_path) + "/bin/python3" + " -m llms_eval"
-    )
-=======
         os.environ["OPENAI_API_BASE"] = base_url
 
     if task.workflow_venv_type == WorkflowVenvType.EVALS_VISION:
@@ -142,7 +116,6 @@
     else:
         lm_eval_exec = task_venv_config.venv_path / "bin" / "lm_eval"
 
->>>>>>> a2aaae7f
     model_kwargs_list = [f"{k}={v}" for k, v in task.model_kwargs.items()]
     model_kwargs_list += optional_model_args
     model_kwargs_str = ",".join(model_kwargs_list)
@@ -292,11 +265,7 @@
         return 1
 
     if not disable_trace_capture:
-<<<<<<< HEAD
-        if 'image' in model_spec.supported_modalities:
-=======
         if "image" in model_spec.supported_modalities:
->>>>>>> a2aaae7f
             prompt_client.capture_traces(image_resolutions=IMAGE_RESOLUTIONS)
         else:
             prompt_client.capture_traces()
