--- conflicted
+++ resolved
@@ -110,30 +110,17 @@
 
     optional_model_args = []
     if task.max_concurrent:
-<<<<<<< HEAD
-        if task.eval_class == "local-mm-chat-completions":
-            concurrent_users_str = f"num_concurrent={task.max_concurrent}"
-        else:
-            concurrent_users_str = f"max_concurrent={task.max_concurrent}"
-    else:
-        # concurrent_users_str = f"batch_size={task.batch_size}"
-        concurrent_users_str = ""
-=======
         if task.eval_class != "local-mm-chat-completions":
             optional_model_args.append(f"max_concurrent={task.max_concurrent}")
 
->>>>>>> bd52512f
     # newer lm-evals expect full completions api route
     _base_url = (
         base_url if task.workflow_venv_type == WorkflowVenvType.EVALS_META else api_url
     )
-<<<<<<< HEAD
-=======
     model_kwargs_list = [f"{k}={v}" for k, v in task.model_kwargs.items()]
     model_kwargs_list += optional_model_args
     model_kwargs_str = ",".join(model_kwargs_list)
 
->>>>>>> bd52512f
     # build gen_kwargs string
     gen_kwargs_list = [f"{k}={v}" for k, v in task.gen_kwargs.items()]
     gen_kwargs_str = ",".join(gen_kwargs_list)
