--- conflicted
+++ resolved
@@ -270,10 +270,7 @@
     env_config.service_port = cli_args.get("service_port")
     env_config.vllm_model = model_spec.hf_model_repo
 
-<<<<<<< HEAD
     if model_spec.model_type == ModelType.CNN:
-=======
-    if model_spec.model_type.name == "CNN":
         return run_media_evals(
             eval_config,
             model_spec,
@@ -281,18 +278,7 @@
             args.output_path,
             cli_args.get("service_port", os.getenv("SERVICE_PORT", "8000")),
         )
-    
-    if (model_spec.model_type.name == "AUDIO"):
->>>>>>> b37d82e3
-        return run_media_evals(
-            eval_config,
-            model_spec,
-            device,
-            args.output_path,
-            cli_args.get("service_port", os.getenv("SERVICE_PORT", "8000"))
-        )
-
-<<<<<<< HEAD
+
     # For AUDIO models, skip PromptClient and let lmms-eval handle server communication
     if model_spec.model_type == ModelType.AUDIO:
         logger.info("Running audio evals with lmms-eval ...")
@@ -311,7 +297,7 @@
             )
             return_code = run_command(command=cmd, logger=logger, env=env_vars)
             return_codes.append(return_code)
-        
+
         if all(return_code == 0 for return_code in return_codes):
             logger.info("✅ Completed evals")
             return 0
@@ -321,16 +307,11 @@
             )
             return 1
 
-    # For LLM models, use PromptClient for health check and trace capture
-    prompt_client = PromptClient(env_config)
-    if not prompt_client.wait_for_healthy(timeout=30 * 60.0):
-=======
-    # Use intelligent timeout - automatically determines 90 minutes for first run, 30 minutes for subsequent runs
-    prompt_client = PromptClient(env_config, model_spec=model_spec)
-    if not prompt_client.wait_for_healthy():
->>>>>>> b37d82e3
-        logger.error("⛔️ vLLM server is not healthy. Aborting evaluations. ")
-        return 1
+        # Use intelligent timeout - automatically determines 90 minutes for first run, 30 minutes for subsequent runs
+        prompt_client = PromptClient(env_config, model_spec=model_spec)
+        if not prompt_client.wait_for_healthy():
+            logger.error("⛔️ vLLM server is not healthy. Aborting evaluations. ")
+            return 1
 
     if not disable_trace_capture:
         if "image" in model_spec.supported_modalities:
@@ -387,11 +368,6 @@
         all_params, model_spec, device, output_path, service_port
     )
 
-<<<<<<< HEAD
-    image_client = ImageClient(all_params, model_spec, device, output_path, service_port)
-
-=======
->>>>>>> b37d82e3
     image_client.run_evals()
 
     logger.info("✅ Completed media benchmarks")
