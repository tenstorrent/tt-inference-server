{
    "Qwen3-32B": {
        "galaxy": [
            {
                "isl": 128,
                "osl": 128,
                "max_concurrency": 1,
                "num_prompts": 8,
                "task_type": "text",
                "image_height": null,
                "image_width": null,
                "images_per_prompt": null,
                "targets": {
                    "theoretical": {
                        "ttft_ms": 30.0,
                        "tput_user": 156.0,
                        "tput": 5329.0
                    }
                }
            }
        ],
        "t3k": [
            {
                "isl": 128,
                "osl": 128,
                "max_concurrency": 1,
                "num_prompts": 8,
                "task_type": "text",
                "image_height": null,
                "image_width": null,
                "images_per_prompt": null,
                "targets": {
                    "theoretical": {
                        "ttft_ms": 62.0,
                        "tput_user": 41.0,
                        "tput": 1332.0
                    }
                }
            }
        ]
    },
    "Mistral-Small-3.1-24B-Instruct-2503": {
        "t3k": [
            {
                "isl": 128,
                "osl": 128,
                "max_concurrency": 1,
                "num_prompts": 8,
                "task_type": "text",
                "image_height": null,
                "image_width": null,
                "images_per_prompt": null,
                "targets": {
                    "theoretical": {
                        "ttft_ms": 45.0,
                        "tput_user": 54.0,
                        "tput": 1766.0
                    }
                }
            }
        ],
        "galaxy": [
            {
                "isl": 128,
                "osl": 128,
                "max_concurrency": 1,
                "num_prompts": 8,
                "task_type": "text",
                "image_height": null,
                "image_width": null,
                "images_per_prompt": null,
                "targets": {
                    "theoretical": {
                        "ttft_ms": 21.0,
                        "tput_user": 209.0,
                        "tput": 7065.0
                    }
                }
            }
        ],
        "p150": [
            {
                "isl": 128,
                "osl": 128,
                "max_concurrency": 1,
                "num_prompts": 8,
                "task_type": "text",
                "image_height": null,
                "image_width": null,
                "images_per_prompt": null,
                "targets": {
                    "theoretical": {
                        "ttft_ms": 84.0,
                        "tput_user": 12.0,
                        "tput": 393.0
                    }
                }
            }
        ]
    },
    "Qwen2.5-72B-Instruct": {
        "t3k": [
            {
                "isl": 128,
                "osl": 128,
                "max_concurrency": 1,
                "num_prompts": 8,
                "task_type": "text",
                "image_height": null,
                "image_width": null,
                "images_per_prompt": null,
                "targets": {
                    "theoretical": {
                        "ttft_ms": 115.0,
                        "tput_user": 18.0,
                        "tput": 593.0
                    }
                }
            }
        ],
        "galaxy": [
            {
                "isl": 128,
                "osl": 128,
                "max_concurrency": 1,
                "num_prompts": 8,
                "task_type": "text",
                "image_height": null,
                "image_width": null,
                "images_per_prompt": null,
                "targets": {
                    "theoretical": {
                        "ttft_ms": 51.0,
                        "tput_user": 71.0,
                        "tput": 2371.0
                    }
                }
            }
        ]
    },
    "Llama-3.1-8B-Instruct": {
        "t3k": [
            {
                "isl": 128,
                "osl": 128,
                "max_concurrency": 1,
                "num_prompts": 8,
                "task_type": "text",
                "image_height": null,
                "image_width": null,
                "images_per_prompt": null,
                "targets": {
                    "theoretical": {
                        "ttft_ms": 21.0,
                        "tput_user": 84.0,
                        "tput": 5230.0
                    }
                }
            }
        ],
        "n300": [
            {
                "isl": 128,
                "osl": 128,
                "max_concurrency": 1,
                "num_prompts": 8,
                "task_type": "text",
                "image_height": null,
                "image_width": null,
                "images_per_prompt": null,
                "targets": {
                    "theoretical": {
                        "ttft_ms": 40.0,
                        "tput_user": 41.0,
                        "tput": 1307.0
                    }
                }
            }
        ],
        "n150": [
            {
                "isl": 128,
                "osl": 128,
                "max_concurrency": 1,
                "num_prompts": 8,
                "task_type": "text",
                "image_height": null,
                "image_width": null,
                "images_per_prompt": null,
                "targets": {
                    "theoretical": {
                        "ttft_ms": 51.0,
                        "tput_user": 21.0,
                        "tput": 654.0
                    }
                }
            }
        ],
        "p100": [
            {
                "isl": 128,
                "osl": 128,
                "max_concurrency": 1,
                "num_prompts": 8,
                "task_type": "text",
                "image_height": null,
                "image_width": null,
                "images_per_prompt": null,
                "targets": {
                    "theoretical": {
                        "ttft_ms": 34.0,
                        "tput_user": 33.0,
                        "tput": 1017.0
                    }
                }
            }
        ],
        "galaxy": [
            {
                "isl": 128,
                "osl": 128,
                "max_concurrency": 1,
                "num_prompts": 8,
                "task_type": "text",
                "image_height": null,
                "image_width": null,
                "images_per_prompt": null,
                "targets": {
                    "theoretical": {
                        "ttft_ms": 11.0,
                        "tput_user": 605.0,
                        "tput": 20919.0
                    }
                }
            }
        ],
        "p150": [
            {
                "isl": 128,
                "osl": 128,
                "max_concurrency": 1,
                "num_prompts": 8,
                "task_type": "text",
                "image_height": null,
                "image_width": null,
                "images_per_prompt": null,
                "targets": {
                    "theoretical": {
                        "ttft_ms": 30.0,
                        "tput_user": 37.0,
                        "tput": 1162.0
                    }
                }
            }
        ]
    },
    "gemma-2-27b-it": {
        "galaxy": [
            {
                "isl": 128,
                "osl": 128,
                "max_concurrency": 1,
                "num_prompts": 8,
                "task_type": "text",
                "image_height": null,
                "image_width": null,
                "images_per_prompt": null,
                "targets": {
                    "theoretical": {
                        "ttft_ms": 25.0,
                        "tput_user": 184.0,
                        "tput": 6205.0
                    }
                }
            }
        ],
        "t3k": [
            {
                "isl": 128,
                "osl": 128,
                "max_concurrency": 1,
                "num_prompts": 8,
                "task_type": "text",
                "image_height": null,
                "image_width": null,
                "images_per_prompt": null,
                "targets": {
                    "theoretical": {
                        "ttft_ms": 53.0,
                        "tput_user": 48.0,
                        "tput": 1551.0
                    }
                }
            }
        ]
    },
    "Llama-3.3-70B-Instruct": {
        "t3k": [
            {
                "isl": 128,
                "osl": 128,
                "max_concurrency": 1,
                "num_prompts": 8,
                "task_type": "text",
                "image_height": null,
                "image_width": null,
                "images_per_prompt": null,
                "targets": {
                    "theoretical": {
                        "ttft_ms": 113.0,
                        "tput_user": 19.0,
                        "tput": 610.0
                    }
                }
            }
        ],
        "galaxy": [
            {
                "isl": 128,
                "osl": 128,
                "max_concurrency": 1,
                "num_prompts": 8,
                "task_type": "text",
                "image_height": null,
                "image_width": null,
                "images_per_prompt": null,
                "targets": {
                    "theoretical": {
                        "ttft_ms": 50.0,
                        "tput_user": 73.0,
                        "tput": 2438.0
                    }
                }
            },
            {
                "isl": 2048,
                "osl": 128,
                "max_concurrency": 1,
                "num_prompts": 8,
                "targets": {
                    "theoretical": {
                        "ttft_ms": 800,
                        "tput_user": 80
                    }
                }
            }
        ],
        "p150x4": [
            {
                "isl": 128,
                "osl": 128,
                "max_concurrency": 1,
                "num_prompts": 8,
                "targets": {
                    "theoretical": {
                        "ttft_ms": 96,
                        "tput_user": 20
                    }
                }
            }
        ]
    },
    "Qwen3-30B-A3B": {
        "galaxy": [
            {
                "isl": 128,
                "osl": 128,
                "max_concurrency": 1,
                "num_prompts": 8,
                "task_type": "text",
                "image_height": null,
                "image_width": null,
                "images_per_prompt": null,
                "targets": {
                    "theoretical": {
                        "ttft_ms": 15.0,
                        "tput_user": 175.0,
                        "tput": 5718.0
                    }
                }
            }
        ],
        "t3k": [
            {
                "isl": 128,
                "osl": 128,
                "max_concurrency": 1,
                "num_prompts": 8,
                "task_type": "text",
                "image_height": null,
                "image_width": null,
                "images_per_prompt": null,
                "targets": {
                    "theoretical": {
                        "ttft_ms": 36.0,
                        "tput_user": 44.0,
                        "tput": 1430.0
                    }
                }
            }
        ]
    },
    "Mistral-7B-Instruct-v0.3": {
        "n150": [
            {
                "isl": 128,
                "osl": 128,
                "max_concurrency": 1,
                "num_prompts": 8,
                "task_type": "text",
                "image_height": null,
                "image_width": null,
                "images_per_prompt": null,
                "targets": {
                    "theoretical": {
                        "ttft_ms": 45.0,
                        "tput_user": 24.0,
                        "tput": 744.0
                    }
                }
            }
        ],
        "n300": [
            {
                "isl": 128,
                "osl": 128,
                "max_concurrency": 1,
                "num_prompts": 8,
                "task_type": "text",
                "image_height": null,
                "image_width": null,
                "images_per_prompt": null,
                "targets": {
                    "theoretical": {
                        "ttft_ms": 36.0,
                        "tput_user": 47.0,
                        "tput": 1488.0
                    }
                }
            }
        ],
        "t3k": [
            {
                "isl": 128,
                "osl": 128,
                "max_concurrency": 1,
                "num_prompts": 8,
                "task_type": "text",
                "image_height": null,
                "image_width": null,
                "images_per_prompt": null,
                "targets": {
                    "theoretical": {
                        "ttft_ms": 19.0,
                        "tput_user": 94.0,
                        "tput": 5954.0
                    }
                }
            }
        ],
        "p150": [
            {
                "isl": 128,
                "osl": 128,
                "max_concurrency": 1,
                "num_prompts": 8,
                "task_type": "text",
                "image_height": null,
                "image_width": null,
                "images_per_prompt": null,
                "targets": {
                    "theoretical": {
                        "ttft_ms": 27.0,
                        "tput_user": 43.0,
                        "tput": 1323.0
                    }
                }
            }
        ],
        "p100": [
            {
                "isl": 128,
                "osl": 128,
                "max_concurrency": 1,
                "num_prompts": 8,
                "task_type": "text",
                "image_height": null,
                "image_width": null,
                "images_per_prompt": null,
                "targets": {
                    "theoretical": {
                        "ttft_ms": 30.0,
                        "tput_user": 37.0,
                        "tput": 1158.0
                    }
                }
            }
        ],
        "galaxy": [
            {
                "isl": 128,
                "osl": 128,
                "max_concurrency": 1,
                "num_prompts": 8,
                "task_type": "text",
                "image_height": null,
                "image_width": null,
                "images_per_prompt": null,
                "targets": {
                    "theoretical": {
                        "ttft_ms": 10.0,
                        "tput_user": 687.0,
                        "tput": 23815.0
                    }
                }
            }
        ]
    },
    "Llama-3.1-70B": {
        "t3k": [
            {
                "isl": 128,
                "osl": 128,
                "max_concurrency": 1,
                "num_prompts": 8,
                "task_type": "text",
                "image_height": null,
                "image_width": null,
                "images_per_prompt": null,
                "targets": {
                    "theoretical": {
                        "ttft_ms": 119.0,
                        "tput_user": 20.0,
                        "tput": 610.0
                    }
                }
            }
        ],
        "galaxy": [
            {
                "isl": 128,
                "osl": 128,
                "max_concurrency": 1,
                "num_prompts": 8,
                "task_type": "text",
                "image_height": null,
                "image_width": null,
                "images_per_prompt": null,
                "targets": {
                    "theoretical": {
                        "ttft_ms": 46.0,
                        "tput_user": 80.0,
                        "tput": 2438.0
                    }
                }
            }
        ]
    },
    "Qwen3-8B": {
        "t3k": [
            {
                "isl": 128,
                "osl": 128,
                "max_concurrency": 1,
                "num_prompts": 8,
                "task_type": "text",
                "image_height": null,
                "image_width": null,
                "images_per_prompt": null,
                "targets": {
                    "theoretical": {
                        "ttft_ms": 22.0,
                        "tput_user": 81.0,
                        "tput": 5212.0
                    }
                }
            }
        ],
        "n150": [
            {
                "isl": 128,
                "osl": 128,
                "max_concurrency": 1,
                "num_prompts": 8,
                "task_type": "text",
                "image_height": null,
                "image_width": null,
                "images_per_prompt": null,
                "targets": {
                    "theoretical": {
                        "ttft_ms": 51.0,
                        "tput_user": 21.0,
                        "tput": 652.0
                    }
                }
            }
        ],
        "n300": [
            {
                "isl": 128,
                "osl": 128,
                "max_concurrency": 1,
                "num_prompts": 8,
                "task_type": "text",
                "image_height": null,
                "image_width": null,
                "images_per_prompt": null,
                "targets": {
                    "theoretical": {
                        "ttft_ms": 42.0,
                        "tput_user": 41.0,
                        "tput": 1303.0
                    }
                }
            }
        ],
        "p100": [
            {
                "isl": 128,
                "osl": 128,
                "max_concurrency": 1,
                "num_prompts": 8,
                "task_type": "text",
                "image_height": null,
                "image_width": null,
                "images_per_prompt": null,
                "targets": {
                    "theoretical": {
                        "ttft_ms": 34.0,
                        "tput_user": 33.0,
                        "tput": 1013.0
                    }
                }
            }
        ],
        "galaxy": [
            {
                "isl": 128,
                "osl": 128,
                "max_concurrency": 1,
                "num_prompts": 8,
                "task_type": "text",
                "image_height": null,
                "image_width": null,
                "images_per_prompt": null,
                "targets": {
                    "theoretical": {
                        "ttft_ms": 12.0,
                        "tput_user": 600.0,
                        "tput": 20848.0
                    }
                }
            }
        ],
        "p150": [
            {
                "isl": 128,
                "osl": 128,
                "max_concurrency": 1,
                "num_prompts": 8,
                "task_type": "text",
                "image_height": null,
                "image_width": null,
                "images_per_prompt": null,
                "targets": {
                    "theoretical": {
                        "ttft_ms": 30.0,
                        "tput_user": 37.0,
                        "tput": 1158.0
                    }
                }
            }
        ]
    },
    "gpt-oss-120b": {
        "t3k": [
            {
                "isl": 128,
                "osl": 128,
                "max_concurrency": 1,
                "num_prompts": 8,
                "task_type": "text",
                "image_height": null,
                "image_width": null,
                "images_per_prompt": null,
                "targets": {
                    "theoretical": {
                        "ttft_ms": 51.0,
                        "tput_user": 27.0,
                        "tput": 859.0
                    }
                }
            }
        ],
        "galaxy": [
            {
                "isl": 128,
                "osl": 128,
                "max_concurrency": 1,
                "num_prompts": 8,
                "task_type": "text",
                "image_height": null,
                "image_width": null,
                "images_per_prompt": null,
                "targets": {
                    "theoretical": {
                        "ttft_ms": 19.0,
                        "tput_user": 106.0,
                        "tput": 3435.0
                    }
                }
            }
        ]
    },
    "gpt-oss-20b": {
        "n300": [
            {
                "isl": 128,
                "osl": 128,
                "max_concurrency": 1,
                "num_prompts": 8,
                "task_type": "text",
                "image_height": null,
                "image_width": null,
                "images_per_prompt": null,
                "targets": {
                    "theoretical": {
                        "ttft_ms": 41.0,
                        "tput_user": 33.0,
                        "tput": 1069.0
                    }
                }
            }
        ],
        "p100": [
            {
                "isl": 128,
                "osl": 128,
                "max_concurrency": 1,
                "num_prompts": 8,
                "task_type": "text",
                "image_height": null,
                "image_width": null,
                "images_per_prompt": null,
                "targets": {
                    "theoretical": {
                        "ttft_ms": 41.0,
                        "tput_user": 26.0,
                        "tput": 831.0
                    }
                }
            }
        ],
        "t3k": [
            {
                "isl": 128,
                "osl": 128,
                "max_concurrency": 1,
                "num_prompts": 8,
                "task_type": "text",
                "image_height": null,
                "image_width": null,
                "images_per_prompt": null,
                "targets": {
                    "theoretical": {
                        "ttft_ms": 18.0,
                        "tput_user": 131.0,
                        "tput": 4276.0
                    }
                }
            }
        ],
        "galaxy": [
            {
                "isl": 128,
                "osl": 128,
                "max_concurrency": 1,
                "num_prompts": 8,
                "task_type": "text",
                "image_height": null,
                "image_width": null,
                "images_per_prompt": null,
                "targets": {
                    "theoretical": {
                        "ttft_ms": 9.0,
                        "tput_user": 507.0,
                        "tput": 17102.0
                    }
                }
            }
        ],
        "p150": [
            {
                "isl": 128,
                "osl": 128,
                "max_concurrency": 1,
                "num_prompts": 8,
                "task_type": "text",
                "image_height": null,
                "image_width": null,
                "images_per_prompt": null,
                "targets": {
                    "theoretical": {
                        "ttft_ms": 36.0,
                        "tput_user": 30.0,
                        "tput": 950.0
                    }
                }
            }
        ]
    },
    "QwQ-32B": {
        "t3k": [
            {
                "isl": 128,
                "osl": 128,
                "max_concurrency": 1,
                "num_prompts": 8,
                "task_type": "text",
                "image_height": null,
                "image_width": null,
                "images_per_prompt": null,
                "targets": {
                    "theoretical": {
                        "ttft_ms": 63.0,
                        "tput_user": 41.0,
                        "tput": 1325.0
                    }
                }
            }
        ],
        "galaxy": [
            {
                "isl": 128,
                "osl": 128,
                "max_concurrency": 1,
                "num_prompts": 8,
                "task_type": "text",
                "image_height": null,
                "image_width": null,
                "images_per_prompt": null,
                "targets": {
                    "theoretical": {
                        "ttft_ms": 30.0,
                        "tput_user": 156.0,
                        "tput": 5302.0
                    }
                }
            }
        ]
    },
    "Qwen2.5-Coder-32B-Instruct": {
        "t3k": [
            {
                "isl": 128,
                "osl": 128,
                "max_concurrency": 1,
                "num_prompts": 8,
                "task_type": "text",
                "image_height": null,
                "image_width": null,
                "images_per_prompt": null,
                "targets": {
                    "theoretical": {
                        "ttft_ms": 63.0,
                        "tput_user": 41.0,
                        "tput": 1325.0
                    }
                }
            }
        ],
        "galaxy": [
            {
                "isl": 128,
                "osl": 128,
                "max_concurrency": 1,
                "num_prompts": 8,
                "task_type": "text",
                "image_height": null,
                "image_width": null,
                "images_per_prompt": null,
                "targets": {
                    "theoretical": {
                        "ttft_ms": 30.0,
                        "tput_user": 156.0,
                        "tput": 5302.0
                    }
                }
            }
        ]
    },
    "Mistral-Small-3.2-24B-Instruct-2506": {
        "t3k": [
            {
                "isl": 128,
                "osl": 128,
                "max_concurrency": 1,
                "num_prompts": 8,
                "task_type": "text",
                "image_height": null,
                "image_width": null,
                "images_per_prompt": null,
                "targets": {
                    "theoretical": {
                        "ttft_ms": 45.0,
                        "tput_user": 54.0,
                        "tput": 1766.0
                    }
                }
            }
        ],
        "p150": [
            {
                "isl": 128,
                "osl": 128,
                "max_concurrency": 1,
                "num_prompts": 8,
                "task_type": "text",
                "image_height": null,
                "image_width": null,
                "images_per_prompt": null,
                "targets": {
                    "theoretical": {
                        "ttft_ms": 84.0,
                        "tput_user": 12.0,
                        "tput": 393.0
                    }
                }
            }
        ],
        "galaxy": [
            {
                "isl": 128,
                "osl": 128,
                "max_concurrency": 1,
                "num_prompts": 8,
                "task_type": "text",
                "image_height": null,
                "image_width": null,
                "images_per_prompt": null,
                "targets": {
                    "theoretical": {
                        "ttft_ms": 21.0,
                        "tput_user": 209.0,
                        "tput": 7065.0
                    }
                }
            }
        ]
    },
    "Mistral-Small-24B-Instruct-2501": {
        "galaxy": [
            {
                "isl": 128,
                "osl": 128,
                "max_concurrency": 1,
                "num_prompts": 8,
                "task_type": "text",
                "image_height": null,
                "image_width": null,
                "images_per_prompt": null,
                "targets": {
                    "theoretical": {
                        "ttft_ms": 21.0,
                        "tput_user": 209.0,
                        "tput": 7065.0
                    }
                }
            }
        ],
        "p150": [
            {
                "isl": 128,
                "osl": 128,
                "max_concurrency": 1,
                "num_prompts": 8,
                "task_type": "text",
                "image_height": null,
                "image_width": null,
                "images_per_prompt": null,
                "targets": {
                    "theoretical": {
                        "ttft_ms": 84.0,
                        "tput_user": 12.0,
                        "tput": 393.0
                    }
                }
            }
        ],
        "t3k": [
            {
                "isl": 128,
                "osl": 128,
                "max_concurrency": 1,
                "num_prompts": 8,
                "task_type": "text",
                "image_height": null,
                "image_width": null,
                "images_per_prompt": null,
                "targets": {
                    "theoretical": {
                        "ttft_ms": 45.0,
                        "tput_user": 54.0,
                        "tput": 1766.0
                    }
                }
            }
        ]
    },
    "Llama-3.2-3B-Instruct": {
        "n150": [
            {
                "isl": 128,
                "osl": 128,
                "max_concurrency": 1,
                "num_prompts": 8,
                "task_type": "text",
                "image_height": null,
                "image_width": null,
                "images_per_prompt": null,
                "targets": {
                    "theoretical": {
                        "ttft_ms": 21.0,
                        "tput_user": 56.0,
                        "tput": 1682.0
                    }
                }
            }
        ],
        "t3k": [
            {
                "isl": 128,
                "osl": 128,
                "max_concurrency": 1,
                "num_prompts": 8,
                "task_type": "text",
                "image_height": null,
                "image_width": null,
                "images_per_prompt": null,
                "targets": {
                    "theoretical": {
                        "ttft_ms": 12.0,
                        "tput_user": 167.0,
                        "tput": 13458.0
                    }
                }
            }
        ],
        "n300": [
            {
                "isl": 128,
                "osl": 128,
                "max_concurrency": 1,
                "num_prompts": 8,
                "task_type": "text",
                "image_height": null,
                "image_width": null,
                "images_per_prompt": null,
                "targets": {
                    "theoretical": {
                        "ttft_ms": 20.0,
                        "tput_user": 109.0,
                        "tput": 3364.0
                    }
                }
            }
        ],
        "p150": [
            {
                "isl": 128,
                "osl": 128,
                "max_concurrency": 1,
                "num_prompts": 8,
                "task_type": "text",
                "image_height": null,
                "image_width": null,
                "images_per_prompt": null,
                "targets": {
                    "theoretical": {
                        "ttft_ms": 13.0,
                        "tput_user": 99.0,
                        "tput": 2991.0
                    }
                }
            }
        ],
        "p100": [
            {
                "isl": 128,
                "osl": 128,
                "max_concurrency": 1,
                "num_prompts": 8,
                "task_type": "text",
                "image_height": null,
                "image_width": null,
                "images_per_prompt": null,
                "targets": {
                    "theoretical": {
                        "ttft_ms": 14.0,
                        "tput_user": 87.0,
                        "tput": 2617.0
                    }
                }
            }
        ],
        "galaxy": [
            {
                "isl": 128,
                "osl": 128,
                "max_concurrency": 1,
                "num_prompts": 8,
                "task_type": "text",
                "image_height": null,
                "image_width": null,
                "images_per_prompt": null,
                "targets": {
                    "theoretical": {
                        "ttft_ms": 8.0,
                        "tput_user": 1506.0,
                        "tput": 53832.0
                    }
                }
            }
        ]
    },
    "Qwen3-14B": {
        "n300": [
            {
                "isl": 128,
                "osl": 128,
                "max_concurrency": 1,
                "num_prompts": 8,
                "task_type": "text",
                "image_height": null,
                "image_width": null,
                "images_per_prompt": null,
                "targets": {
                    "theoretical": {
                        "ttft_ms": 66.0,
                        "tput_user": 24.0,
                        "tput": 753.0
                    }
                }
            }
        ],
        "t3k": [
            {
                "isl": 128,
                "osl": 128,
                "max_concurrency": 1,
                "num_prompts": 8,
                "task_type": "text",
                "image_height": null,
                "image_width": null,
                "images_per_prompt": null,
                "targets": {
                    "theoretical": {
                        "ttft_ms": 32.0,
                        "tput_user": 92.0,
                        "tput": 3012.0
                    }
                }
            }
        ],
        "galaxy": [
            {
                "isl": 128,
                "osl": 128,
                "max_concurrency": 1,
                "num_prompts": 8,
                "task_type": "text",
                "image_height": null,
                "image_width": null,
                "images_per_prompt": null,
                "targets": {
                    "theoretical": {
                        "ttft_ms": 16.0,
                        "tput_user": 351.0,
                        "tput": 12047.0
                    }
                }
            }
        ],
        "p150": [
            {
                "isl": 128,
                "osl": 128,
                "max_concurrency": 1,
                "num_prompts": 8,
                "task_type": "text",
                "image_height": null,
                "image_width": null,
                "images_per_prompt": null,
                "targets": {
                    "theoretical": {
                        "ttft_ms": 51.0,
                        "tput_user": 21.0,
                        "tput": 669.0
                    }
                }
            }
        ],
        "p100": [
            {
                "isl": 128,
                "osl": 128,
                "max_concurrency": 1,
                "num_prompts": 8,
                "task_type": "text",
                "image_height": null,
                "image_width": null,
                "images_per_prompt": null,
                "targets": {
                    "theoretical": {
                        "ttft_ms": 57.0,
                        "tput_user": 19.0,
                        "tput": 586.0
                    }
                }
            }
        ]
    },
    "Qwen3-4B": {
        "galaxy": [
            {
                "isl": 128,
                "osl": 128,
                "max_concurrency": 1,
                "num_prompts": 8,
                "task_type": "text",
                "image_height": null,
                "image_width": null,
                "images_per_prompt": null,
                "targets": {
                    "theoretical": {
                        "ttft_ms": 9.0,
                        "tput_user": 1144.0,
                        "tput": 41381.0
                    }
                }
            }
        ],
        "n300": [
            {
                "isl": 128,
                "osl": 128,
                "max_concurrency": 1,
                "num_prompts": 8,
                "task_type": "text",
                "image_height": null,
                "image_width": null,
                "images_per_prompt": null,
                "targets": {
                    "theoretical": {
                        "ttft_ms": 26.0,
                        "tput_user": 82.0,
                        "tput": 2586.0
                    }
                }
            }
        ],
        "t3k": [
            {
                "isl": 128,
                "osl": 128,
                "max_concurrency": 1,
                "num_prompts": 8,
                "task_type": "text",
                "image_height": null,
                "image_width": null,
                "images_per_prompt": null,
                "targets": {
                    "theoretical": {
                        "ttft_ms": 16.0,
                        "tput_user": 132.0,
                        "tput": 10345.0
                    }
                }
            }
        ],
        "n150": [
            {
                "isl": 128,
                "osl": 128,
                "max_concurrency": 1,
                "num_prompts": 8,
                "task_type": "text",
                "image_height": null,
                "image_width": null,
                "images_per_prompt": null,
                "targets": {
                    "theoretical": {
                        "ttft_ms": 27.0,
                        "tput_user": 42.0,
                        "tput": 1293.0
                    }
                }
            }
        ],
        "p150": [
            {
                "isl": 128,
                "osl": 128,
                "max_concurrency": 1,
                "num_prompts": 8,
                "task_type": "text",
                "image_height": null,
                "image_width": null,
                "images_per_prompt": null,
                "targets": {
                    "theoretical": {
                        "ttft_ms": 17.0,
                        "tput_user": 75.0,
                        "tput": 2299.0
                    }
                }
            }
        ],
        "p100": [
            {
                "isl": 128,
                "osl": 128,
                "max_concurrency": 1,
                "num_prompts": 8,
                "task_type": "text",
                "image_height": null,
                "image_width": null,
                "images_per_prompt": null,
                "targets": {
                    "theoretical": {
                        "ttft_ms": 19.0,
                        "tput_user": 65.0,
                        "tput": 2012.0
                    }
                }
            }
        ]
    },
    "Qwen3-1.7B": {
        "galaxy": [
            {
                "isl": 128,
                "osl": 128,
                "max_concurrency": 1,
                "num_prompts": 8,
                "task_type": "text",
                "image_height": null,
                "image_width": null,
                "images_per_prompt": null,
                "targets": {
                    "theoretical": {
                        "ttft_ms": 6.0,
                        "tput_user": 2501.0,
                        "tput": 90747.0
                    }
                }
            }
        ],
        "p100": [
            {
                "isl": 128,
                "osl": 128,
                "max_concurrency": 1,
                "num_prompts": 8,
                "task_type": "text",
                "image_height": null,
                "image_width": null,
                "images_per_prompt": null,
                "targets": {
                    "theoretical": {
                        "ttft_ms": 9.0,
                        "tput_user": 153.0,
                        "tput": 4411.0
                    }
                }
            }
        ],
        "t3k": [
            {
                "isl": 128,
                "osl": 128,
                "max_concurrency": 1,
                "num_prompts": 8,
                "task_type": "text",
                "image_height": null,
                "image_width": null,
                "images_per_prompt": null,
                "targets": {
                    "theoretical": {
                        "ttft_ms": 10.0,
                        "tput_user": 238.0,
                        "tput": 22687.0
                    }
                }
            }
        ],
        "n300": [
            {
                "isl": 128,
                "osl": 128,
                "max_concurrency": 1,
                "num_prompts": 8,
                "task_type": "text",
                "image_height": null,
                "image_width": null,
                "images_per_prompt": null,
                "targets": {
                    "theoretical": {
                        "ttft_ms": 15.0,
                        "tput_user": 191.0,
                        "tput": 5672.0
                    }
                }
            }
        ],
        "n150": [
            {
                "isl": 128,
                "osl": 128,
                "max_concurrency": 1,
                "num_prompts": 8,
                "task_type": "text",
                "image_height": null,
                "image_width": null,
                "images_per_prompt": null,
                "targets": {
                    "theoretical": {
                        "ttft_ms": 13.0,
                        "tput_user": 98.0,
                        "tput": 2836.0
                    }
                }
            }
        ],
        "p150": [
            {
                "isl": 128,
                "osl": 128,
                "max_concurrency": 1,
                "num_prompts": 8,
                "task_type": "text",
                "image_height": null,
                "image_width": null,
                "images_per_prompt": null,
                "targets": {
                    "theoretical": {
                        "ttft_ms": 8.0,
                        "tput_user": 175.0,
                        "tput": 5041.0
                    }
                }
            }
        ]
    },
    "Qwen3-0.6B": {
        "t3k": [
            {
                "isl": 128,
                "osl": 128,
                "max_concurrency": 1,
                "num_prompts": 8,
                "task_type": "text",
                "image_height": null,
                "image_width": null,
                "images_per_prompt": null,
                "targets": {
                    "theoretical": {
                        "ttft_ms": 7.0,
                        "tput_user": 432.0,
                        "tput": 61628.0
                    }
                }
            }
        ],
        "n150": [
            {
                "isl": 128,
                "osl": 128,
                "max_concurrency": 1,
                "num_prompts": 8,
                "task_type": "text",
                "image_height": null,
                "image_width": null,
                "images_per_prompt": null,
                "targets": {
                    "theoretical": {
                        "ttft_ms": 6.0,
                        "tput_user": 279.0,
                        "tput": 7703.0
                    }
                }
            }
        ],
        "n300": [
            {
                "isl": 128,
                "osl": 128,
                "max_concurrency": 1,
                "num_prompts": 8,
                "task_type": "text",
                "image_height": null,
                "image_width": null,
                "images_per_prompt": null,
                "targets": {
                    "theoretical": {
                        "ttft_ms": 9.0,
                        "tput_user": 526.0,
                        "tput": 15407.0
                    }
                }
            }
        ],
        "p150": [
            {
                "isl": 128,
                "osl": 128,
                "max_concurrency": 1,
                "num_prompts": 8,
                "task_type": "text",
                "image_height": null,
                "image_width": null,
                "images_per_prompt": null,
                "targets": {
                    "theoretical": {
                        "ttft_ms": 5.0,
                        "tput_user": 495.0,
                        "tput": 13695.0
                    }
                }
            }
        ],
        "p100": [
            {
                "isl": 128,
                "osl": 128,
                "max_concurrency": 1,
                "num_prompts": 8,
                "task_type": "text",
                "image_height": null,
                "image_width": null,
                "images_per_prompt": null,
                "targets": {
                    "theoretical": {
                        "ttft_ms": 5.0,
                        "tput_user": 433.0,
                        "tput": 11983.0
                    }
                }
            }
        ],
        "galaxy": [
            {
                "isl": 128,
                "osl": 128,
                "max_concurrency": 1,
                "num_prompts": 8,
                "task_type": "text",
                "image_height": null,
                "image_width": null,
                "images_per_prompt": null,
                "targets": {
                    "theoretical": {
                        "ttft_ms": 5.0,
                        "tput_user": 6062.0,
                        "tput": 246511.0
                    }
                }
            }
        ]
    },
    "gemma-2-9b-it": {
        "t3k": [
            {
                "isl": 128,
                "osl": 128,
                "max_concurrency": 1,
                "num_prompts": 8,
                "task_type": "text",
                "image_height": null,
                "image_width": null,
                "images_per_prompt": null,
                "targets": {
                    "theoretical": {
                        "ttft_ms": 26.0,
                        "tput_user": 69.0,
                        "tput": 4521.0
                    }
                }
            }
        ],
        "n150": [
            {
                "isl": 128,
                "osl": 128,
                "max_concurrency": 1,
                "num_prompts": 8,
                "task_type": "text",
                "image_height": null,
                "image_width": null,
                "images_per_prompt": null,
                "targets": {
                    "theoretical": {
                        "ttft_ms": 58.0,
                        "tput_user": 19.0,
                        "tput": 565.0
                    }
                }
            }
        ],
        "n300": [
            {
                "isl": 128,
                "osl": 128,
                "max_concurrency": 1,
                "num_prompts": 8,
                "task_type": "text",
                "image_height": null,
                "image_width": null,
                "images_per_prompt": null,
                "targets": {
                    "theoretical": {
                        "ttft_ms": 48.0,
                        "tput_user": 37.0,
                        "tput": 1130.0
                    }
                }
            }
        ],
        "p100": [
            {
                "isl": 128,
                "osl": 128,
                "max_concurrency": 1,
                "num_prompts": 8,
                "task_type": "text",
                "image_height": null,
                "image_width": null,
                "images_per_prompt": null,
                "targets": {
                    "theoretical": {
                        "ttft_ms": 38.0,
                        "tput_user": 29.0,
                        "tput": 879.0
                    }
                }
            }
        ],
        "p150": [
            {
                "isl": 128,
                "osl": 128,
                "max_concurrency": 1,
                "num_prompts": 8,
                "task_type": "text",
                "image_height": null,
                "image_width": null,
                "images_per_prompt": null,
                "targets": {
                    "theoretical": {
                        "ttft_ms": 34.0,
                        "tput_user": 33.0,
                        "tput": 1005.0
                    }
                }
            }
        ],
        "galaxy": [
            {
                "isl": 128,
                "osl": 128,
                "max_concurrency": 1,
                "num_prompts": 8,
                "task_type": "text",
                "image_height": null,
                "image_width": null,
                "images_per_prompt": null,
                "targets": {
                    "theoretical": {
                        "ttft_ms": 14.0,
                        "tput_user": 529.0,
                        "tput": 18082.0
                    }
                }
            }
        ]
    },
    "Mistral-Nemo-Instruct-2407": {
        "p100": [
            {
                "isl": 128,
                "osl": 128,
                "max_concurrency": 1,
                "num_prompts": 8,
                "task_type": "text",
                "image_height": null,
                "image_width": null,
                "images_per_prompt": null,
                "targets": {
                    "theoretical": {
                        "ttft_ms": 50.0,
                        "tput_user": 21.0,
                        "tput": 666.0
                    }
                }
            }
        ],
        "p150": [
            {
                "isl": 128,
                "osl": 128,
                "max_concurrency": 1,
                "num_prompts": 8,
                "task_type": "text",
                "image_height": null,
                "image_width": null,
                "images_per_prompt": null,
                "targets": {
                    "theoretical": {
                        "ttft_ms": 45.0,
                        "tput_user": 24.0,
                        "tput": 762.0
                    }
                }
            }
        ],
        "t3k": [
            {
                "isl": 128,
                "osl": 128,
                "max_concurrency": 1,
                "num_prompts": 8,
                "task_type": "text",
                "image_height": null,
                "image_width": null,
                "images_per_prompt": null,
                "targets": {
                    "theoretical": {
                        "ttft_ms": 29.0,
                        "tput_user": 105.0,
                        "tput": 3427.0
                    }
                }
            }
        ],
        "galaxy": [
            {
                "isl": 128,
                "osl": 128,
                "max_concurrency": 1,
                "num_prompts": 8,
                "task_type": "text",
                "image_height": null,
                "image_width": null,
                "images_per_prompt": null,
                "targets": {
                    "theoretical": {
                        "ttft_ms": 15.0,
                        "tput_user": 400.0,
                        "tput": 13708.0
                    }
                }
            }
        ],
        "n300": [
            {
                "isl": 128,
                "osl": 128,
                "max_concurrency": 1,
                "num_prompts": 8,
                "task_type": "text",
                "image_height": null,
                "image_width": null,
                "images_per_prompt": null,
                "targets": {
                    "theoretical": {
                        "ttft_ms": 59.0,
                        "tput_user": 27.0,
                        "tput": 857.0
                    }
                }
            }
        ]
    },
    "Qwen2.5-0.5B-Instruct": {
        "n300": [
            {
                "isl": 128,
                "osl": 128,
                "max_concurrency": 1,
                "num_prompts": 8,
                "task_type": "text",
                "image_height": null,
                "image_width": null,
                "images_per_prompt": null,
                "targets": {
                    "theoretical": {
                        "ttft_ms": 8.0,
                        "tput_user": 627.0,
                        "tput": 20638.0
                    }
                }
            }
        ],
        "n150": [
            {
                "isl": 128,
                "osl": 128,
                "max_concurrency": 1,
                "num_prompts": 8,
                "task_type": "text",
                "image_height": null,
                "image_width": null,
                "images_per_prompt": null,
                "targets": {
                    "theoretical": {
                        "ttft_ms": 6.0,
                        "tput_user": 336.0,
                        "tput": 10319.0
                    }
                }
            }
        ],
        "p100": [
            {
                "isl": 128,
                "osl": 128,
                "max_concurrency": 1,
                "num_prompts": 8,
                "task_type": "text",
                "image_height": null,
                "image_width": null,
                "images_per_prompt": null,
                "targets": {
                    "theoretical": {
                        "ttft_ms": 4.0,
                        "tput_user": 522.0,
                        "tput": 16052.0
                    }
                }
            }
        ],
        "galaxy": [
            {
                "isl": 128,
                "osl": 128,
                "max_concurrency": 1,
                "num_prompts": 8,
                "task_type": "text",
                "image_height": null,
                "image_width": null,
                "images_per_prompt": null,
                "targets": {
                    "theoretical": {
                        "ttft_ms": 5.0,
                        "tput_user": 6879.0,
                        "tput": 330214.0
                    }
                }
            }
        ],
        "p150": [
            {
                "isl": 128,
                "osl": 128,
                "max_concurrency": 1,
                "num_prompts": 8,
                "task_type": "text",
                "image_height": null,
                "image_width": null,
                "images_per_prompt": null,
                "targets": {
                    "theoretical": {
                        "ttft_ms": 4.0,
                        "tput_user": 597.0,
                        "tput": 18345.0
                    }
                }
            }
        ],
        "t3k": [
            {
                "isl": 128,
                "osl": 128,
                "max_concurrency": 1,
                "num_prompts": 8,
                "task_type": "text",
                "image_height": null,
                "image_width": null,
                "images_per_prompt": null,
                "targets": {
                    "theoretical": {
                        "ttft_ms": 7.0,
                        "tput_user": 449.0,
                        "tput": 82553.0
                    }
                }
            }
        ]
    },
    "Qwen2.5-1.5B-Instruct": {
        "n150": [
            {
                "isl": 128,
                "osl": 128,
                "max_concurrency": 1,
                "num_prompts": 8,
                "task_type": "text",
                "image_height": null,
                "image_width": null,
                "images_per_prompt": null,
                "targets": {
                    "theoretical": {
                        "ttft_ms": 12.0,
                        "tput_user": 112.0,
                        "tput": 3471.0
                    }
                }
            }
        ],
        "n300": [
            {
                "isl": 128,
                "osl": 128,
                "max_concurrency": 1,
                "num_prompts": 8,
                "task_type": "text",
                "image_height": null,
                "image_width": null,
                "images_per_prompt": null,
                "targets": {
                    "theoretical": {
                        "ttft_ms": 14.0,
                        "tput_user": 216.0,
                        "tput": 6942.0
                    }
                }
            }
        ],
        "galaxy": [
            {
                "isl": 128,
                "osl": 128,
                "max_concurrency": 1,
                "num_prompts": 8,
                "task_type": "text",
                "image_height": null,
                "image_width": null,
                "images_per_prompt": null,
                "targets": {
                    "theoretical": {
                        "ttft_ms": 6.0,
                        "tput_user": 2750.0,
                        "tput": 111065.0
                    }
                }
            }
        ],
        "t3k": [
            {
                "isl": 128,
                "osl": 128,
                "max_concurrency": 1,
                "num_prompts": 8,
                "task_type": "text",
                "image_height": null,
                "image_width": null,
                "images_per_prompt": null,
                "targets": {
                    "theoretical": {
                        "ttft_ms": 10.0,
                        "tput_user": 242.0,
                        "tput": 27766.0
                    }
                }
            }
        ],
        "p150": [
            {
                "isl": 128,
                "osl": 128,
                "max_concurrency": 1,
                "num_prompts": 8,
                "task_type": "text",
                "image_height": null,
                "image_width": null,
                "images_per_prompt": null,
                "targets": {
                    "theoretical": {
                        "ttft_ms": 8.0,
                        "tput_user": 199.0,
                        "tput": 6170.0
                    }
                }
            }
        ],
        "p100": [
            {
                "isl": 128,
                "osl": 128,
                "max_concurrency": 1,
                "num_prompts": 8,
                "task_type": "text",
                "image_height": null,
                "image_width": null,
                "images_per_prompt": null,
                "targets": {
                    "theoretical": {
                        "ttft_ms": 9.0,
                        "tput_user": 174.0,
                        "tput": 5399.0
                    }
                }
            }
        ]
    },
    "Qwen2.5-3B-Instruct": {
        "t3k": [
            {
                "isl": 128,
                "osl": 128,
                "max_concurrency": 1,
                "num_prompts": 8,
                "task_type": "text",
                "image_height": null,
                "image_width": null,
                "images_per_prompt": null,
                "targets": {
                    "theoretical": {
                        "ttft_ms": 14.0,
                        "tput_user": 150.0,
                        "tput": 14042.0
                    }
                }
            }
        ],
        "p100": [
            {
                "isl": 128,
                "osl": 128,
                "max_concurrency": 1,
                "num_prompts": 8,
                "task_type": "text",
                "image_height": null,
                "image_width": null,
                "images_per_prompt": null,
                "targets": {
                    "theoretical": {
                        "ttft_ms": 15.0,
                        "tput_user": 87.0,
                        "tput": 2730.0
                    }
                }
            }
        ],
        "galaxy": [
            {
                "isl": 128,
                "osl": 128,
                "max_concurrency": 1,
                "num_prompts": 8,
                "task_type": "text",
                "image_height": null,
                "image_width": null,
                "images_per_prompt": null,
                "targets": {
                    "theoretical": {
                        "ttft_ms": 9.0,
                        "tput_user": 1465.0,
                        "tput": 56166.0
                    }
                }
            }
        ],
        "n150": [
            {
                "isl": 128,
                "osl": 128,
                "max_concurrency": 1,
                "num_prompts": 8,
                "task_type": "text",
                "image_height": null,
                "image_width": null,
                "images_per_prompt": null,
                "targets": {
                    "theoretical": {
                        "ttft_ms": 21.0,
                        "tput_user": 56.0,
                        "tput": 1755.0
                    }
                }
            }
        ],
        "p150": [
            {
                "isl": 128,
                "osl": 128,
                "max_concurrency": 1,
                "num_prompts": 8,
                "task_type": "text",
                "image_height": null,
                "image_width": null,
                "images_per_prompt": null,
                "targets": {
                    "theoretical": {
                        "ttft_ms": 13.0,
                        "tput_user": 99.0,
                        "tput": 3120.0
                    }
                }
            }
        ],
        "n300": [
            {
                "isl": 128,
                "osl": 128,
                "max_concurrency": 1,
                "num_prompts": 8,
                "task_type": "text",
                "image_height": null,
                "image_width": null,
                "images_per_prompt": null,
                "targets": {
                    "theoretical": {
                        "ttft_ms": 22.0,
                        "tput_user": 109.0,
                        "tput": 3510.0
                    }
                }
            }
        ]
    },
    "Qwen2.5-7B-Instruct": {
        "n300": [
            {
                "isl": 128,
                "osl": 128,
                "max_concurrency": 1,
                "num_prompts": 8,
                "task_type": "text",
                "image_height": null,
                "image_width": null,
                "images_per_prompt": null,
                "targets": {
                    "theoretical": {
                        "ttft_ms": 37.0,
                        "tput_user": 47.0,
                        "tput": 1515.0
                    }
                }
            }
        ],
        "n150": [
            {
                "isl": 128,
                "osl": 128,
                "max_concurrency": 1,
                "num_prompts": 8,
                "task_type": "text",
                "image_height": null,
                "image_width": null,
                "images_per_prompt": null,
                "targets": {
                    "theoretical": {
                        "ttft_ms": 44.0,
                        "tput_user": 24.0,
                        "tput": 757.0
                    }
                }
            }
        ],
        "p150": [
            {
                "isl": 128,
                "osl": 128,
                "max_concurrency": 1,
                "num_prompts": 8,
                "task_type": "text",
                "image_height": null,
                "image_width": null,
                "images_per_prompt": null,
                "targets": {
                    "theoretical": {
                        "ttft_ms": 26.0,
                        "tput_user": 43.0,
                        "tput": 1347.0
                    }
                }
            }
        ],
        "p100": [
            {
                "isl": 128,
                "osl": 128,
                "max_concurrency": 1,
                "num_prompts": 8,
                "task_type": "text",
                "image_height": null,
                "image_width": null,
                "images_per_prompt": null,
                "targets": {
                    "theoretical": {
                        "ttft_ms": 30.0,
                        "tput_user": 37.0,
                        "tput": 1178.0
                    }
                }
            }
        ],
        "t3k": [
            {
                "isl": 128,
                "osl": 128,
                "max_concurrency": 1,
                "num_prompts": 8,
                "task_type": "text",
                "image_height": null,
                "image_width": null,
                "images_per_prompt": null,
                "targets": {
                    "theoretical": {
                        "ttft_ms": 19.0,
                        "tput_user": 92.0,
                        "tput": 6059.0
                    }
                }
            }
        ],
        "galaxy": [
            {
                "isl": 128,
                "osl": 128,
                "max_concurrency": 1,
                "num_prompts": 8,
                "task_type": "text",
                "image_height": null,
                "image_width": null,
                "images_per_prompt": null,
                "targets": {
                    "theoretical": {
                        "ttft_ms": 10.0,
                        "tput_user": 684.0,
                        "tput": 24237.0
                    }
                }
            }
        ]
    },
    "Qwen2.5-14B-Instruct": {
        "n300": [
            {
                "isl": 128,
                "osl": 128,
                "max_concurrency": 1,
                "num_prompts": 8,
                "task_type": "text",
                "image_height": null,
                "image_width": null,
                "images_per_prompt": null,
                "targets": {
                    "theoretical": {
                        "ttft_ms": 68.0,
                        "tput_user": 24.0,
                        "tput": 750.0
                    }
                }
            }
        ],
        "galaxy": [
            {
                "isl": 128,
                "osl": 128,
                "max_concurrency": 1,
                "num_prompts": 8,
                "task_type": "text",
                "image_height": null,
                "image_width": null,
                "images_per_prompt": null,
                "targets": {
                    "theoretical": {
                        "ttft_ms": 18.0,
                        "tput_user": 348.0,
                        "tput": 12000.0
                    }
                }
            }
        ],
        "t3k": [
            {
                "isl": 128,
                "osl": 128,
                "max_concurrency": 1,
                "num_prompts": 8,
                "task_type": "text",
                "image_height": null,
                "image_width": null,
                "images_per_prompt": null,
                "targets": {
                    "theoretical": {
                        "ttft_ms": 34.0,
                        "tput_user": 92.0,
                        "tput": 3000.0
                    }
                }
            }
        ],
        "p100": [
            {
                "isl": 128,
                "osl": 128,
                "max_concurrency": 1,
                "num_prompts": 8,
                "task_type": "text",
                "image_height": null,
                "image_width": null,
                "images_per_prompt": null,
                "targets": {
                    "theoretical": {
                        "ttft_ms": 58.0,
                        "tput_user": 19.0,
                        "tput": 583.0
                    }
                }
            }
        ],
        "p150": [
            {
                "isl": 128,
                "osl": 128,
                "max_concurrency": 1,
                "num_prompts": 8,
                "task_type": "text",
                "image_height": null,
                "image_width": null,
                "images_per_prompt": null,
                "targets": {
                    "theoretical": {
                        "ttft_ms": 51.0,
                        "tput_user": 21.0,
                        "tput": 667.0
                    }
                }
            }
        ]
    },
    "Qwen2.5-32B-Instruct": {
        "galaxy": [
            {
                "isl": 128,
                "osl": 128,
                "max_concurrency": 1,
                "num_prompts": 8,
                "task_type": "text",
                "image_height": null,
                "image_width": null,
                "images_per_prompt": null,
                "targets": {
                    "theoretical": {
                        "ttft_ms": 30.0,
                        "tput_user": 156.0,
                        "tput": 5302.0
                    }
                }
            }
        ],
        "t3k": [
            {
                "isl": 128,
                "osl": 128,
                "max_concurrency": 1,
                "num_prompts": 8,
                "task_type": "text",
                "image_height": null,
                "image_width": null,
                "images_per_prompt": null,
                "targets": {
                    "theoretical": {
                        "ttft_ms": 63.0,
                        "tput_user": 41.0,
                        "tput": 1325.0
                    }
                }
            }
        ]
    },
    "Llama-3.2-1B-Instruct": {
        "n300": [
            {
                "isl": 128,
                "osl": 128,
                "max_concurrency": 1,
                "num_prompts": 8,
                "task_type": "text",
                "image_height": null,
                "image_width": null,
                "images_per_prompt": null,
                "targets": {
                    "theoretical": {
                        "ttft_ms": 10.0,
                        "tput_user": 323.0,
                        "tput": 10183.0
                    }
                }
            }
        ],
        "p150": [
            {
                "isl": 128,
                "osl": 128,
                "max_concurrency": 1,
                "num_prompts": 8,
                "task_type": "text",
                "image_height": null,
                "image_width": null,
                "images_per_prompt": null,
                "targets": {
                    "theoretical": {
                        "ttft_ms": 5.0,
                        "tput_user": 298.0,
                        "tput": 9051.0
                    }
                }
            }
        ],
        "p100": [
            {
                "isl": 128,
                "osl": 128,
                "max_concurrency": 1,
                "num_prompts": 8,
                "task_type": "text",
                "image_height": null,
                "image_width": null,
                "images_per_prompt": null,
                "targets": {
                    "theoretical": {
                        "ttft_ms": 6.0,
                        "tput_user": 261.0,
                        "tput": 7920.0
                    }
                }
            }
        ],
        "t3k": [
            {
                "isl": 128,
                "osl": 128,
                "max_concurrency": 1,
                "num_prompts": 8,
                "task_type": "text",
                "image_height": null,
                "image_width": null,
                "images_per_prompt": null,
                "targets": {
                    "theoretical": {
                        "ttft_ms": 7.0,
                        "tput_user": 358.0,
                        "tput": 40730.0
                    }
                }
            }
        ],
        "galaxy": [
            {
                "isl": 128,
                "osl": 128,
                "max_concurrency": 1,
                "num_prompts": 8,
                "task_type": "text",
                "image_height": null,
                "image_width": null,
                "images_per_prompt": null,
                "targets": {
                    "theoretical": {
                        "ttft_ms": 4.0,
                        "tput_user": 4104.0,
                        "tput": 162921.0
                    }
                }
            }
        ],
        "n150": [
            {
                "isl": 128,
                "osl": 128,
                "max_concurrency": 1,
                "num_prompts": 8,
                "task_type": "text",
                "image_height": null,
                "image_width": null,
                "images_per_prompt": null,
                "targets": {
                    "theoretical": {
                        "ttft_ms": 9.0,
                        "tput_user": 168.0,
                        "tput": 5091.0
                    }
                }
            }
        ]
    },
    "gemma-1.1-2b-it": {
        "n150": [
            {
                "isl": 128,
                "osl": 128,
                "max_concurrency": 1,
                "num_prompts": 8,
                "task_type": "text",
                "image_height": null,
                "image_width": null,
                "images_per_prompt": null,
                "targets": {
                    "theoretical": {
                        "ttft_ms": 17.0,
                        "tput_user": 84.0,
                        "tput": 2646.0
                    }
                }
            }
        ],
        "n300": [
            {
                "isl": 128,
                "osl": 128,
                "max_concurrency": 1,
                "num_prompts": 8,
                "task_type": "text",
                "image_height": null,
                "image_width": null,
                "images_per_prompt": null,
                "targets": {
                    "theoretical": {
                        "ttft_ms": 18.0,
                        "tput_user": 162.0,
                        "tput": 5293.0
                    }
                }
            }
        ],
        "p150": [
            {
                "isl": 128,
                "osl": 128,
                "max_concurrency": 1,
                "num_prompts": 8,
                "task_type": "text",
                "image_height": null,
                "image_width": null,
                "images_per_prompt": null,
                "targets": {
                    "theoretical": {
                        "ttft_ms": 9.0,
                        "tput_user": 149.0,
                        "tput": 4705.0
                    }
                }
            }
        ],
        "t3k": [
            {
                "isl": 128,
                "osl": 128,
                "max_concurrency": 1,
                "num_prompts": 8,
                "task_type": "text",
                "image_height": null,
                "image_width": null,
                "images_per_prompt": null,
                "targets": {
                    "theoretical": {
                        "ttft_ms": 11.0,
                        "tput_user": 197.0,
                        "tput": 21171.0
                    }
                }
            }
        ],
        "galaxy": [
            {
                "isl": 128,
                "osl": 128,
                "max_concurrency": 1,
                "num_prompts": 8,
                "task_type": "text",
                "image_height": null,
                "image_width": null,
                "images_per_prompt": null,
                "targets": {
                    "theoretical": {
                        "ttft_ms": 6.0,
                        "tput_user": 2117.0,
                        "tput": 84684.0
                    }
                }
            }
        ],
        "p100": [
            {
                "isl": 128,
                "osl": 128,
                "max_concurrency": 1,
                "num_prompts": 8,
                "task_type": "text",
                "image_height": null,
                "image_width": null,
                "images_per_prompt": null,
                "targets": {
                    "theoretical": {
                        "ttft_ms": 10.0,
                        "tput_user": 131.0,
                        "tput": 4117.0
                    }
                }
            }
        ]
    },
    "gemma-1.1-7b-it": {
        "galaxy": [
            {
                "isl": 128,
                "osl": 128,
                "max_concurrency": 1,
                "num_prompts": 8,
                "task_type": "text",
                "image_height": null,
                "image_width": null,
                "images_per_prompt": null,
                "targets": {
                    "theoretical": {
                        "ttft_ms": 12.0,
                        "tput_user": 671.0,
                        "tput": 22674.0
                    }
                }
            }
        ],
        "n150": [
            {
                "isl": 128,
                "osl": 128,
                "max_concurrency": 1,
                "num_prompts": 8,
                "task_type": "text",
                "image_height": null,
                "image_width": null,
                "images_per_prompt": null,
                "targets": {
                    "theoretical": {
                        "ttft_ms": 47.0,
                        "tput_user": 24.0,
                        "tput": 709.0
                    }
                }
            }
        ],
        "t3k": [
            {
                "isl": 128,
                "osl": 128,
                "max_concurrency": 1,
                "num_prompts": 8,
                "task_type": "text",
                "image_height": null,
                "image_width": null,
                "images_per_prompt": null,
                "targets": {
                    "theoretical": {
                        "ttft_ms": 22.0,
                        "tput_user": 84.0,
                        "tput": 5668.0
                    }
                }
            }
        ],
        "p100": [
            {
                "isl": 128,
                "osl": 128,
                "max_concurrency": 1,
                "num_prompts": 8,
                "task_type": "text",
                "image_height": null,
                "image_width": null,
                "images_per_prompt": null,
                "targets": {
                    "theoretical": {
                        "ttft_ms": 30.0,
                        "tput_user": 37.0,
                        "tput": 1102.0
                    }
                }
            }
        ],
        "n300": [
            {
                "isl": 128,
                "osl": 128,
                "max_concurrency": 1,
                "num_prompts": 8,
                "task_type": "text",
                "image_height": null,
                "image_width": null,
                "images_per_prompt": null,
                "targets": {
                    "theoretical": {
                        "ttft_ms": 40.0,
                        "tput_user": 47.0,
                        "tput": 1417.0
                    }
                }
            }
        ],
        "p150": [
            {
                "isl": 128,
                "osl": 128,
                "max_concurrency": 1,
                "num_prompts": 8,
                "task_type": "text",
                "image_height": null,
                "image_width": null,
                "images_per_prompt": null,
                "targets": {
                    "theoretical": {
                        "ttft_ms": 26.0,
                        "tput_user": 43.0,
                        "tput": 1260.0
                    }
                }
            }
        ]
    },
    "gemma-2-2b-it": {
        "t3k": [
            {
                "isl": 128,
                "osl": 128,
                "max_concurrency": 1,
                "num_prompts": 8,
                "task_type": "text",
                "image_height": null,
                "image_width": null,
                "images_per_prompt": null,
                "targets": {
                    "theoretical": {
                        "ttft_ms": 12.0,
                        "tput_user": 187.0,
                        "tput": 19509.0
                    }
                }
            }
        ],
        "n150": [
            {
                "isl": 128,
                "osl": 128,
                "max_concurrency": 1,
                "num_prompts": 8,
                "task_type": "text",
                "image_height": null,
                "image_width": null,
                "images_per_prompt": null,
                "targets": {
                    "theoretical": {
                        "ttft_ms": 19.0,
                        "tput_user": 84.0,
                        "tput": 2439.0
                    }
                }
            }
        ],
        "p100": [
            {
                "isl": 128,
                "osl": 128,
                "max_concurrency": 1,
                "num_prompts": 8,
                "task_type": "text",
                "image_height": null,
                "image_width": null,
                "images_per_prompt": null,
                "targets": {
                    "theoretical": {
                        "ttft_ms": 10.0,
                        "tput_user": 130.0,
                        "tput": 3794.0
                    }
                }
            }
        ],
        "n300": [
            {
                "isl": 128,
                "osl": 128,
                "max_concurrency": 1,
                "num_prompts": 8,
                "task_type": "text",
                "image_height": null,
                "image_width": null,
                "images_per_prompt": null,
                "targets": {
                    "theoretical": {
                        "ttft_ms": 19.0,
                        "tput_user": 162.0,
                        "tput": 4877.0
                    }
                }
            }
        ],
        "galaxy": [
            {
                "isl": 128,
                "osl": 128,
                "max_concurrency": 1,
                "num_prompts": 8,
                "task_type": "text",
                "image_height": null,
                "image_width": null,
                "images_per_prompt": null,
                "targets": {
                    "theoretical": {
                        "ttft_ms": 7.0,
                        "tput_user": 2080.0,
                        "tput": 78038.0
                    }
                }
            }
        ],
        "p150": [
            {
                "isl": 128,
                "osl": 128,
                "max_concurrency": 1,
                "num_prompts": 8,
                "task_type": "text",
                "image_height": null,
                "image_width": null,
                "images_per_prompt": null,
                "targets": {
                    "theoretical": {
                        "ttft_ms": 9.0,
                        "tput_user": 149.0,
                        "tput": 4335.0
                    }
                }
            }
        ]
    },
    "phi-1": {
        "p100": [
            {
                "isl": 128,
                "osl": 128,
                "max_concurrency": 1,
                "num_prompts": 8,
                "task_type": "text",
                "image_height": null,
                "image_width": null,
                "images_per_prompt": null,
                "targets": {
                    "theoretical": {
                        "ttft_ms": 8.0,
                        "tput_user": 183.0,
                        "tput": 4764.0
                    }
                }
            }
        ],
        "n150": [
            {
                "isl": 128,
                "osl": 128,
                "max_concurrency": 1,
                "num_prompts": 8,
                "task_type": "text",
                "image_height": null,
                "image_width": null,
                "images_per_prompt": null,
                "targets": {
                    "theoretical": {
                        "ttft_ms": 11.0,
                        "tput_user": 117.0,
                        "tput": 3062.0
                    }
                }
            }
        ],
        "t3k": [
            {
                "isl": 128,
                "osl": 128,
                "max_concurrency": 1,
                "num_prompts": 8,
                "task_type": "text",
                "image_height": null,
                "image_width": null,
                "images_per_prompt": null,
                "targets": {
                    "theoretical": {
                        "ttft_ms": 8.0,
                        "tput_user": 291.0,
                        "tput": 24498.0
                    }
                }
            }
        ],
        "n300": [
            {
                "isl": 128,
                "osl": 128,
                "max_concurrency": 1,
                "num_prompts": 8,
                "task_type": "text",
                "image_height": null,
                "image_width": null,
                "images_per_prompt": null,
                "targets": {
                    "theoretical": {
                        "ttft_ms": 12.0,
                        "tput_user": 228.0,
                        "tput": 6125.0
                    }
                }
            }
        ],
        "galaxy": [
            {
                "isl": 128,
                "osl": 128,
                "max_concurrency": 1,
                "num_prompts": 8,
                "task_type": "text",
                "image_height": null,
                "image_width": null,
                "images_per_prompt": null,
                "targets": {
                    "theoretical": {
                        "ttft_ms": 5.0,
                        "tput_user": 3007.0,
                        "tput": 97994.0
                    }
                }
            }
        ],
        "p150": [
            {
                "isl": 128,
                "osl": 128,
                "max_concurrency": 1,
                "num_prompts": 8,
                "task_type": "text",
                "image_height": null,
                "image_width": null,
                "images_per_prompt": null,
                "targets": {
                    "theoretical": {
                        "ttft_ms": 7.0,
                        "tput_user": 209.0,
                        "tput": 5444.0
                    }
                }
            }
        ]
    },
    "phi-1_5": {
        "n150": [
            {
                "isl": 128,
                "osl": 128,
                "max_concurrency": 1,
                "num_prompts": 8,
                "task_type": "text",
                "image_height": null,
                "image_width": null,
                "images_per_prompt": null,
                "targets": {
                    "theoretical": {
                        "ttft_ms": 11.0,
                        "tput_user": 117.0,
                        "tput": 3062.0
                    }
                }
            }
        ],
        "n300": [
            {
                "isl": 128,
                "osl": 128,
                "max_concurrency": 1,
                "num_prompts": 8,
                "task_type": "text",
                "image_height": null,
                "image_width": null,
                "images_per_prompt": null,
                "targets": {
                    "theoretical": {
                        "ttft_ms": 12.0,
                        "tput_user": 228.0,
                        "tput": 6125.0
                    }
                }
            }
        ],
        "galaxy": [
            {
                "isl": 128,
                "osl": 128,
                "max_concurrency": 1,
                "num_prompts": 8,
                "task_type": "text",
                "image_height": null,
                "image_width": null,
                "images_per_prompt": null,
                "targets": {
                    "theoretical": {
                        "ttft_ms": 5.0,
                        "tput_user": 3007.0,
                        "tput": 97994.0
                    }
                }
            }
        ],
        "p150": [
            {
                "isl": 128,
                "osl": 128,
                "max_concurrency": 1,
                "num_prompts": 8,
                "task_type": "text",
                "image_height": null,
                "image_width": null,
                "images_per_prompt": null,
                "targets": {
                    "theoretical": {
                        "ttft_ms": 7.0,
                        "tput_user": 209.0,
                        "tput": 5444.0
                    }
                }
            }
        ],
        "p100": [
            {
                "isl": 128,
                "osl": 128,
                "max_concurrency": 1,
                "num_prompts": 8,
                "task_type": "text",
                "image_height": null,
                "image_width": null,
                "images_per_prompt": null,
                "targets": {
                    "theoretical": {
                        "ttft_ms": 8.0,
                        "tput_user": 183.0,
                        "tput": 4764.0
                    }
                }
            }
        ],
        "t3k": [
            {
                "isl": 128,
                "osl": 128,
                "max_concurrency": 1,
                "num_prompts": 8,
                "task_type": "text",
                "image_height": null,
                "image_width": null,
                "images_per_prompt": null,
                "targets": {
                    "theoretical": {
                        "ttft_ms": 8.0,
                        "tput_user": 291.0,
                        "tput": 24498.0
                    }
                }
            }
        ]
    },
    "phi-2": {
        "n300": [
            {
                "isl": 128,
                "osl": 128,
                "max_concurrency": 1,
                "num_prompts": 8,
                "task_type": "text",
                "image_height": null,
                "image_width": null,
                "images_per_prompt": null,
                "targets": {
                    "theoretical": {
                        "ttft_ms": 21.0,
                        "tput_user": 117.0,
                        "tput": 3220.0
                    }
                }
            }
        ],
        "n150": [
            {
                "isl": 128,
                "osl": 128,
                "max_concurrency": 1,
                "num_prompts": 8,
                "task_type": "text",
                "image_height": null,
                "image_width": null,
                "images_per_prompt": null,
                "targets": {
                    "theoretical": {
                        "ttft_ms": 21.0,
                        "tput_user": 60.0,
                        "tput": 1610.0
                    }
                }
            }
        ],
        "galaxy": [
            {
                "isl": 128,
                "osl": 128,
                "max_concurrency": 1,
                "num_prompts": 8,
                "task_type": "text",
                "image_height": null,
                "image_width": null,
                "images_per_prompt": null,
                "targets": {
                    "theoretical": {
                        "ttft_ms": 8.0,
                        "tput_user": 1598.0,
                        "tput": 51518.0
                    }
                }
            }
        ],
        "t3k": [
            {
                "isl": 128,
                "osl": 128,
                "max_concurrency": 1,
                "num_prompts": 8,
                "task_type": "text",
                "image_height": null,
                "image_width": null,
                "images_per_prompt": null,
                "targets": {
                    "theoretical": {
                        "ttft_ms": 13.0,
                        "tput_user": 171.0,
                        "tput": 12880.0
                    }
                }
            }
        ],
        "p100": [
            {
                "isl": 128,
                "osl": 128,
                "max_concurrency": 1,
                "num_prompts": 8,
                "task_type": "text",
                "image_height": null,
                "image_width": null,
                "images_per_prompt": null,
                "targets": {
                    "theoretical": {
                        "ttft_ms": 14.0,
                        "tput_user": 93.0,
                        "tput": 2504.0
                    }
                }
            }
        ],
        "p150": [
            {
                "isl": 128,
                "osl": 128,
                "max_concurrency": 1,
                "num_prompts": 8,
                "task_type": "text",
                "image_height": null,
                "image_width": null,
                "images_per_prompt": null,
                "targets": {
                    "theoretical": {
                        "ttft_ms": 12.0,
                        "tput_user": 107.0,
                        "tput": 2862.0
                    }
                }
            }
        ]
    },
    "Phi-3-mini-4k-instruct": {
        "t3k": [
            {
                "isl": 128,
                "osl": 128,
                "max_concurrency": 1,
                "num_prompts": 8,
                "task_type": "text",
                "image_height": null,
                "image_width": null,
                "images_per_prompt": null,
                "targets": {
                    "theoretical": {
                        "ttft_ms": 13.0,
                        "tput_user": 152.0,
                        "tput": 9576.0
                    }
                }
            }
        ],
        "galaxy": [
            {
                "isl": 128,
                "osl": 128,
                "max_concurrency": 1,
                "num_prompts": 8,
                "task_type": "text",
                "image_height": null,
                "image_width": null,
                "images_per_prompt": null,
                "targets": {
                    "theoretical": {
                        "ttft_ms": 8.0,
                        "tput_user": 1222.0,
                        "tput": 38305.0
                    }
                }
            }
        ],
        "n300": [
            {
                "isl": 128,
                "osl": 128,
                "max_concurrency": 1,
                "num_prompts": 8,
                "task_type": "text",
                "image_height": null,
                "image_width": null,
                "images_per_prompt": null,
                "targets": {
                    "theoretical": {
                        "ttft_ms": 23.0,
                        "tput_user": 86.0,
                        "tput": 2394.0
                    }
                }
            }
        ],
        "p100": [
            {
                "isl": 128,
                "osl": 128,
                "max_concurrency": 1,
                "num_prompts": 8,
                "task_type": "text",
                "image_height": null,
                "image_width": null,
                "images_per_prompt": null,
                "targets": {
                    "theoretical": {
                        "ttft_ms": 18.0,
                        "tput_user": 68.0,
                        "tput": 1862.0
                    }
                }
            }
        ],
        "n150": [
            {
                "isl": 128,
                "osl": 128,
                "max_concurrency": 1,
                "num_prompts": 8,
                "task_type": "text",
                "image_height": null,
                "image_width": null,
                "images_per_prompt": null,
                "targets": {
                    "theoretical": {
                        "ttft_ms": 26.0,
                        "tput_user": 44.0,
                        "tput": 1197.0
                    }
                }
            }
        ],
        "p150": [
            {
                "isl": 128,
                "osl": 128,
                "max_concurrency": 1,
                "num_prompts": 8,
                "task_type": "text",
                "image_height": null,
                "image_width": null,
                "images_per_prompt": null,
                "targets": {
                    "theoretical": {
                        "ttft_ms": 16.0,
                        "tput_user": 78.0,
                        "tput": 2128.0
                    }
                }
            }
        ]
    },
    "Phi-3.5-mini-instruct": {
        "p100": [
            {
                "isl": 128,
                "osl": 128,
                "max_concurrency": 1,
                "num_prompts": 8,
                "task_type": "text",
                "image_height": null,
                "image_width": null,
                "images_per_prompt": null,
                "targets": {
                    "theoretical": {
                        "ttft_ms": 18.0,
                        "tput_user": 68.0,
                        "tput": 1862.0
                    }
                }
            }
        ],
        "n150": [
            {
                "isl": 128,
                "osl": 128,
                "max_concurrency": 1,
                "num_prompts": 8,
                "task_type": "text",
                "image_height": null,
                "image_width": null,
                "images_per_prompt": null,
                "targets": {
                    "theoretical": {
                        "ttft_ms": 26.0,
                        "tput_user": 44.0,
                        "tput": 1197.0
                    }
                }
            }
        ],
        "n300": [
            {
                "isl": 128,
                "osl": 128,
                "max_concurrency": 1,
                "num_prompts": 8,
                "task_type": "text",
                "image_height": null,
                "image_width": null,
                "images_per_prompt": null,
                "targets": {
                    "theoretical": {
                        "ttft_ms": 23.0,
                        "tput_user": 86.0,
                        "tput": 2394.0
                    }
                }
            }
        ],
        "galaxy": [
            {
                "isl": 128,
                "osl": 128,
                "max_concurrency": 1,
                "num_prompts": 8,
                "task_type": "text",
                "image_height": null,
                "image_width": null,
                "images_per_prompt": null,
                "targets": {
                    "theoretical": {
                        "ttft_ms": 8.0,
                        "tput_user": 1222.0,
                        "tput": 38305.0
                    }
                }
            }
        ],
        "t3k": [
            {
                "isl": 128,
                "osl": 128,
                "max_concurrency": 1,
                "num_prompts": 8,
                "task_type": "text",
                "image_height": null,
                "image_width": null,
                "images_per_prompt": null,
                "targets": {
                    "theoretical": {
                        "ttft_ms": 13.0,
                        "tput_user": 152.0,
                        "tput": 9576.0
                    }
                }
            }
        ],
        "p150": [
            {
                "isl": 128,
                "osl": 128,
                "max_concurrency": 1,
                "num_prompts": 8,
                "task_type": "text",
                "image_height": null,
                "image_width": null,
                "images_per_prompt": null,
                "targets": {
                    "theoretical": {
                        "ttft_ms": 16.0,
                        "tput_user": 78.0,
                        "tput": 2128.0
                    }
                }
            }
        ]
    },
    "phi-4": {
        "p100": [
            {
                "isl": 128,
                "osl": 128,
                "max_concurrency": 1,
                "num_prompts": 8,
                "task_type": "text",
                "image_height": null,
                "image_width": null,
                "images_per_prompt": null,
                "targets": {
                    "theoretical": {
                        "ttft_ms": 60.0,
                        "tput_user": 18.0,
                        "tput": 556.0
                    }
                }
            }
        ],
        "n300": [
            {
                "isl": 128,
                "osl": 128,
                "max_concurrency": 1,
                "num_prompts": 8,
                "task_type": "text",
                "image_height": null,
                "image_width": null,
                "images_per_prompt": null,
                "targets": {
                    "theoretical": {
                        "ttft_ms": 67.0,
                        "tput_user": 23.0,
                        "tput": 714.0
                    }
                }
            }
        ],
        "galaxy": [
            {
                "isl": 128,
                "osl": 128,
                "max_concurrency": 1,
                "num_prompts": 8,
                "task_type": "text",
                "image_height": null,
                "image_width": null,
                "images_per_prompt": null,
                "targets": {
                    "theoretical": {
                        "ttft_ms": 16.0,
                        "tput_user": 336.0,
                        "tput": 11431.0
                    }
                }
            }
        ],
        "t3k": [
            {
                "isl": 128,
                "osl": 128,
                "max_concurrency": 1,
                "num_prompts": 8,
                "task_type": "text",
                "image_height": null,
                "image_width": null,
                "images_per_prompt": null,
                "targets": {
                    "theoretical": {
                        "ttft_ms": 32.0,
                        "tput_user": 88.0,
                        "tput": 2858.0
                    }
                }
            }
        ],
        "p150": [
            {
                "isl": 128,
                "osl": 128,
                "max_concurrency": 1,
                "num_prompts": 8,
                "task_type": "text",
                "image_height": null,
                "image_width": null,
                "images_per_prompt": null,
                "targets": {
                    "theoretical": {
                        "ttft_ms": 53.0,
                        "tput_user": 20.0,
                        "tput": 635.0
                    }
                }
            }
        ]
    },
    "Ministral-8B-Instruct-2410": {
        "n150": [
            {
                "isl": 128,
                "osl": 128,
                "max_concurrency": 1,
                "num_prompts": 8,
                "task_type": "text",
                "image_height": null,
                "image_width": null,
                "images_per_prompt": null,
                "targets": {
                    "theoretical": {
                        "ttft_ms": 94.0,
                        "tput_user": 21.0,
                        "tput": 652.0
                    }
                }
            }
        ],
        "p150": [
            {
                "isl": 128,
                "osl": 128,
                "max_concurrency": 1,
                "num_prompts": 8,
                "task_type": "text",
                "image_height": null,
                "image_width": null,
                "images_per_prompt": null,
                "targets": {
                    "theoretical": {
                        "ttft_ms": 53.0,
                        "tput_user": 40.0,
                        "tput": 1158.0
                    }
                }
            }
        ],
        "n300": [
            {
                "isl": 128,
                "osl": 128,
                "max_concurrency": 1,
                "num_prompts": 8,
                "task_type": "text",
                "image_height": null,
                "image_width": null,
                "images_per_prompt": null,
                "targets": {
                    "theoretical": {
                        "ttft_ms": 61.0,
                        "tput_user": 42.0,
                        "tput": 1303.0
                    }
                }
            }
        ],
        "t3k": [
            {
                "isl": 128,
                "osl": 128,
                "max_concurrency": 1,
                "num_prompts": 8,
                "task_type": "text",
                "image_height": null,
                "image_width": null,
                "images_per_prompt": null,
                "targets": {
                    "theoretical": {
                        "ttft_ms": 24.0,
                        "tput_user": 170.0,
                        "tput": 5212.0
                    }
                }
            }
        ],
        "galaxy": [
            {
                "isl": 128,
                "osl": 128,
                "max_concurrency": 1,
                "num_prompts": 8,
                "task_type": "text",
                "image_height": null,
                "image_width": null,
                "images_per_prompt": null,
                "targets": {
                    "theoretical": {
                        "ttft_ms": 10.0,
                        "tput_user": 672.0,
                        "tput": 20848.0
                    }
                }
            }
        ],
        "p100": [
            {
                "isl": 128,
                "osl": 128,
                "max_concurrency": 1,
                "num_prompts": 8,
                "task_type": "text",
                "image_height": null,
                "image_width": null,
                "images_per_prompt": null,
                "targets": {
                    "theoretical": {
                        "ttft_ms": 61.0,
                        "tput_user": 33.0,
                        "tput": 1013.0
                    }
                }
            }
        ]
    },
    "Mistral-Large-Instruct-2411": {
        "galaxy": [
            {
                "isl": 128,
                "osl": 128,
                "max_concurrency": 1,
                "num_prompts": 8,
                "task_type": "text",
                "image_height": null,
                "image_width": null,
                "images_per_prompt": null,
                "targets": {
                    "theoretical": {
                        "ttft_ms": 72.0,
                        "tput_user": 42.0,
                        "tput": 1392.0
                    }
                }
            }
        ]
    },
    "SOLAR-10.7B-Instruct-v1.0": {
        "n300": [
            {
                "isl": 128,
                "osl": 128,
                "max_concurrency": 1,
                "num_prompts": 8,
                "task_type": "text",
                "image_height": null,
                "image_width": null,
                "images_per_prompt": null,
                "targets": {
                    "theoretical": {
                        "ttft_ms": 55.0,
                        "tput_user": 31.0,
                        "tput": 974.0
                    }
                }
            }
        ],
        "t3k": [
            {
                "isl": 128,
                "osl": 128,
                "max_concurrency": 1,
                "num_prompts": 8,
                "task_type": "text",
                "image_height": null,
                "image_width": null,
                "images_per_prompt": null,
                "targets": {
                    "theoretical": {
                        "ttft_ms": 28.0,
                        "tput_user": 119.0,
                        "tput": 3897.0
                    }
                }
            }
        ],
        "p150": [
            {
                "isl": 128,
                "osl": 128,
                "max_concurrency": 1,
                "num_prompts": 8,
                "task_type": "text",
                "image_height": null,
                "image_width": null,
                "images_per_prompt": null,
                "targets": {
                    "theoretical": {
                        "ttft_ms": 40.0,
                        "tput_user": 28.0,
                        "tput": 866.0
                    }
                }
            }
        ],
        "galaxy": [
            {
                "isl": 128,
                "osl": 128,
                "max_concurrency": 1,
                "num_prompts": 8,
                "task_type": "text",
                "image_height": null,
                "image_width": null,
                "images_per_prompt": null,
                "targets": {
                    "theoretical": {
                        "ttft_ms": 15.0,
                        "tput_user": 451.0,
                        "tput": 15589.0
                    }
                }
            }
        ],
        "p100": [
            {
                "isl": 128,
                "osl": 128,
                "max_concurrency": 1,
                "num_prompts": 8,
                "task_type": "text",
                "image_height": null,
                "image_width": null,
                "images_per_prompt": null,
                "targets": {
                    "theoretical": {
                        "ttft_ms": 45.0,
                        "tput_user": 24.0,
                        "tput": 758.0
                    }
                }
            }
        ]
    },
    "Falcon3-1B-Base": {
        "n150": [
            {
                "isl": 128,
                "osl": 128,
                "max_concurrency": 1,
                "num_prompts": 8,
                "task_type": "text",
                "image_height": null,
                "image_width": null,
                "images_per_prompt": null,
                "targets": {
                    "theoretical": {
                        "ttft_ms": 10.0,
                        "tput_user": 167.0,
                        "tput": 4775.0
                    }
                }
            }
        ],
        "n300": [
            {
                "isl": 128,
                "osl": 128,
                "max_concurrency": 1,
                "num_prompts": 8,
                "task_type": "text",
                "image_height": null,
                "image_width": null,
                "images_per_prompt": null,
                "targets": {
                    "theoretical": {
                        "ttft_ms": 11.0,
                        "tput_user": 321.0,
                        "tput": 9550.0
                    }
                }
            }
        ],
        "p150": [
            {
                "isl": 128,
                "osl": 128,
                "max_concurrency": 1,
                "num_prompts": 8,
                "task_type": "text",
                "image_height": null,
                "image_width": null,
                "images_per_prompt": null,
                "targets": {
                    "theoretical": {
                        "ttft_ms": 5.0,
                        "tput_user": 297.0,
                        "tput": 8489.0
                    }
                }
            }
        ],
        "p100": [
            {
                "isl": 128,
                "osl": 128,
                "max_concurrency": 1,
                "num_prompts": 8,
                "task_type": "text",
                "image_height": null,
                "image_width": null,
                "images_per_prompt": null,
                "targets": {
                    "theoretical": {
                        "ttft_ms": 6.0,
                        "tput_user": 260.0,
                        "tput": 7428.0
                    }
                }
            }
        ],
        "t3k": [
            {
                "isl": 128,
                "osl": 128,
                "max_concurrency": 1,
                "num_prompts": 8,
                "task_type": "text",
                "image_height": null,
                "image_width": null,
                "images_per_prompt": null,
                "targets": {
                    "theoretical": {
                        "ttft_ms": 7.0,
                        "tput_user": 335.0,
                        "tput": 38201.0
                    }
                }
            }
        ],
        "galaxy": [
            {
                "isl": 128,
                "osl": 128,
                "max_concurrency": 1,
                "num_prompts": 8,
                "task_type": "text",
                "image_height": null,
                "image_width": null,
                "images_per_prompt": null,
                "targets": {
                    "theoretical": {
                        "ttft_ms": 5.0,
                        "tput_user": 4010.0,
                        "tput": 152805.0
                    }
                }
            }
        ]
    },
    "Falcon3-3B-Base": {
        "n150": [
            {
                "isl": 128,
                "osl": 128,
                "max_concurrency": 1,
                "num_prompts": 8,
                "task_type": "text",
                "image_height": null,
                "image_width": null,
                "images_per_prompt": null,
                "targets": {
                    "theoretical": {
                        "ttft_ms": 20.0,
                        "tput_user": 56.0,
                        "tput": 1705.0
                    }
                }
            }
        ],
        "p100": [
            {
                "isl": 128,
                "osl": 128,
                "max_concurrency": 1,
                "num_prompts": 8,
                "task_type": "text",
                "image_height": null,
                "image_width": null,
                "images_per_prompt": null,
                "targets": {
                    "theoretical": {
                        "ttft_ms": 14.0,
                        "tput_user": 87.0,
                        "tput": 2652.0
                    }
                }
            }
        ],
        "t3k": [
            {
                "isl": 128,
                "osl": 128,
                "max_concurrency": 1,
                "num_prompts": 8,
                "task_type": "text",
                "image_height": null,
                "image_width": null,
                "images_per_prompt": null,
                "targets": {
                    "theoretical": {
                        "ttft_ms": 11.0,
                        "tput_user": 184.0,
                        "tput": 13637.0
                    }
                }
            }
        ],
        "p150": [
            {
                "isl": 128,
                "osl": 128,
                "max_concurrency": 1,
                "num_prompts": 8,
                "task_type": "text",
                "image_height": null,
                "image_width": null,
                "images_per_prompt": null,
                "targets": {
                    "theoretical": {
                        "ttft_ms": 12.0,
                        "tput_user": 99.0,
                        "tput": 3030.0
                    }
                }
            }
        ],
        "galaxy": [
            {
                "isl": 128,
                "osl": 128,
                "max_concurrency": 1,
                "num_prompts": 8,
                "task_type": "text",
                "image_height": null,
                "image_width": null,
                "images_per_prompt": null,
                "targets": {
                    "theoretical": {
                        "ttft_ms": 6.0,
                        "tput_user": 1542.0,
                        "tput": 54548.0
                    }
                }
            }
        ],
        "n300": [
            {
                "isl": 128,
                "osl": 128,
                "max_concurrency": 1,
                "num_prompts": 8,
                "task_type": "text",
                "image_height": null,
                "image_width": null,
                "images_per_prompt": null,
                "targets": {
                    "theoretical": {
                        "ttft_ms": 19.0,
                        "tput_user": 110.0,
                        "tput": 3409.0
                    }
                }
            }
        ]
    },
    "Falcon3-7B-Base": {
        "n150": [
            {
                "isl": 128,
                "osl": 128,
                "max_concurrency": 1,
                "num_prompts": 8,
                "task_type": "text",
                "image_height": null,
                "image_width": null,
                "images_per_prompt": null,
                "targets": {
                    "theoretical": {
                        "ttft_ms": 44.0,
                        "tput_user": 24.0,
                        "tput": 747.0
                    }
                }
            }
        ],
        "galaxy": [
            {
                "isl": 128,
                "osl": 128,
                "max_concurrency": 1,
                "num_prompts": 8,
                "task_type": "text",
                "image_height": null,
                "image_width": null,
                "images_per_prompt": null,
                "targets": {
                    "theoretical": {
                        "ttft_ms": 11.0,
                        "tput_user": 682.0,
                        "tput": 23907.0
                    }
                }
            }
        ],
        "t3k": [
            {
                "isl": 128,
                "osl": 128,
                "max_concurrency": 1,
                "num_prompts": 8,
                "task_type": "text",
                "image_height": null,
                "image_width": null,
                "images_per_prompt": null,
                "targets": {
                    "theoretical": {
                        "ttft_ms": 20.0,
                        "tput_user": 91.0,
                        "tput": 5977.0
                    }
                }
            }
        ],
        "p100": [
            {
                "isl": 128,
                "osl": 128,
                "max_concurrency": 1,
                "num_prompts": 8,
                "task_type": "text",
                "image_height": null,
                "image_width": null,
                "images_per_prompt": null,
                "targets": {
                    "theoretical": {
                        "ttft_ms": 30.0,
                        "tput_user": 37.0,
                        "tput": 1162.0
                    }
                }
            }
        ],
        "p150": [
            {
                "isl": 128,
                "osl": 128,
                "max_concurrency": 1,
                "num_prompts": 8,
                "task_type": "text",
                "image_height": null,
                "image_width": null,
                "images_per_prompt": null,
                "targets": {
                    "theoretical": {
                        "ttft_ms": 26.0,
                        "tput_user": 43.0,
                        "tput": 1328.0
                    }
                }
            }
        ],
        "n300": [
            {
                "isl": 128,
                "osl": 128,
                "max_concurrency": 1,
                "num_prompts": 8,
                "task_type": "text",
                "image_height": null,
                "image_width": null,
                "images_per_prompt": null,
                "targets": {
                    "theoretical": {
                        "ttft_ms": 37.0,
                        "tput_user": 47.0,
                        "tput": 1494.0
                    }
                }
            }
        ]
    },
    "Falcon3-10B-Base": {
        "t3k": [
            {
                "isl": 128,
                "osl": 128,
                "max_concurrency": 1,
                "num_prompts": 8,
                "task_type": "text",
                "image_height": null,
                "image_width": null,
                "images_per_prompt": null,
                "targets": {
                    "theoretical": {
                        "ttft_ms": 27.0,
                        "tput_user": 127.0,
                        "tput": 4184.0
                    }
                }
            }
        ],
        "p100": [
            {
                "isl": 128,
                "osl": 128,
                "max_concurrency": 1,
                "num_prompts": 8,
                "task_type": "text",
                "image_height": null,
                "image_width": null,
                "images_per_prompt": null,
                "targets": {
                    "theoretical": {
                        "ttft_ms": 42.0,
                        "tput_user": 26.0,
                        "tput": 814.0
                    }
                }
            }
        ],
        "galaxy": [
            {
                "isl": 128,
                "osl": 128,
                "max_concurrency": 1,
                "num_prompts": 8,
                "task_type": "text",
                "image_height": null,
                "image_width": null,
                "images_per_prompt": null,
                "targets": {
                    "theoretical": {
                        "ttft_ms": 15.0,
                        "tput_user": 479.0,
                        "tput": 16735.0
                    }
                }
            }
        ],
        "n300": [
            {
                "isl": 128,
                "osl": 128,
                "max_concurrency": 1,
                "num_prompts": 8,
                "task_type": "text",
                "image_height": null,
                "image_width": null,
                "images_per_prompt": null,
                "targets": {
                    "theoretical": {
                        "ttft_ms": 52.0,
                        "tput_user": 33.0,
                        "tput": 1046.0
                    }
                }
            }
        ],
        "p150": [
            {
                "isl": 128,
                "osl": 128,
                "max_concurrency": 1,
                "num_prompts": 8,
                "task_type": "text",
                "image_height": null,
                "image_width": null,
                "images_per_prompt": null,
                "targets": {
                    "theoretical": {
                        "ttft_ms": 37.0,
                        "tput_user": 30.0,
                        "tput": 930.0
                    }
                }
            }
        ]
    },
    "Llama-3.1-70B-Instruct": {
        "t3k": [
            {
                "isl": 128,
                "osl": 128,
                "max_concurrency": 1,
                "num_prompts": 8,
                "task_type": "text",
                "image_height": null,
                "image_width": null,
                "images_per_prompt": null,
                "targets": {
                    "theoretical": {
                        "ttft_ms": 113.0,
                        "tput_user": 19.0,
                        "tput": 610.0
                    }
                }
            }
        ],
        "galaxy": [
            {
                "isl": 128,
                "osl": 128,
                "max_concurrency": 1,
                "num_prompts": 8,
                "task_type": "text",
                "image_height": null,
                "image_width": null,
                "images_per_prompt": null,
                "targets": {
                    "theoretical": {
                        "ttft_ms": 50.0,
                        "tput_user": 73.0,
                        "tput": 2438.0
                    }
                }
            }
        ]
    },
    "Qwen2.5-VL-72B-Instruct": {
        "t3k": [
            {
                "isl": 128,
                "osl": 128,
                "max_concurrency": 1,
                "num_prompts": 8,
                "task_type": "image",
                "image_height": 512,
                "image_width": 512,
                "images_per_prompt": 1,
                "targets": {
                    "theoretical": {
                        "ttft_ms": 312.0,
                        "tput_user": 20.0,
                        "tput": 581.0
                    }
                }
            }
        ],
        "galaxy": [
            {
                "isl": 128,
                "osl": 128,
                "max_concurrency": 1,
                "num_prompts": 8,
                "task_type": "image",
                "image_height": 512,
                "image_width": 512,
                "images_per_prompt": 1,
                "targets": {
                    "theoretical": {
                        "ttft_ms": 136.0,
                        "tput_user": 80.0,
                        "tput": 2325.0
                    }
                }
            }
        ]
    },
    "Llama-3.2-11B-Vision-Instruct": {
        "n300": [
            {
                "isl": 128,
                "osl": 128,
                "max_concurrency": 1,
                "num_prompts": 8,
                "task_type": "image",
                "image_height": 512,
                "image_width": 512,
                "images_per_prompt": 1,
                "targets": {
                    "theoretical": {
                        "ttft_ms": 357.0,
                        "tput_user": 31.0,
                        "tput": 762.0
                    }
                }
            }
        ],
        "p150": [
            {
                "isl": 128,
                "osl": 128,
                "max_concurrency": 1,
                "num_prompts": 8,
                "task_type": "image",
                "image_height": 512,
                "image_width": 512,
                "images_per_prompt": 1,
                "targets": {
                    "theoretical": {
                        "ttft_ms": 363.0,
                        "tput_user": 30.0,
                        "tput": 677.0
                    }
                }
            }
        ],
        "p100": [
            {
                "isl": 128,
                "osl": 128,
                "max_concurrency": 1,
                "num_prompts": 8,
                "task_type": "image",
                "image_height": 512,
                "image_width": 512,
                "images_per_prompt": 1,
                "targets": {
                    "theoretical": {
                        "ttft_ms": 414.0,
                        "tput_user": 24.0,
                        "tput": 593.0
                    }
                }
            }
        ],
        "t3k": [
            {
                "isl": 128,
                "osl": 128,
                "max_concurrency": 1,
                "num_prompts": 8,
                "task_type": "image",
                "image_height": 512,
                "image_width": 512,
                "images_per_prompt": 1,
                "targets": {
                    "theoretical": {
                        "ttft_ms": 102.0,
                        "tput_user": 122.0,
                        "tput": 3047.0
                    }
                }
            }
        ],
        "galaxy": [
            {
                "isl": 128,
                "osl": 128,
                "max_concurrency": 1,
                "num_prompts": 8,
                "task_type": "image",
                "image_height": 512,
                "image_width": 512,
                "images_per_prompt": 1,
                "targets": {
                    "theoretical": {
                        "ttft_ms": 31.0,
                        "tput_user": 490.0,
                        "tput": 12190.0
                    }
                }
            }
        ]
    },
    "Llama-3.2-90B-Vision-Instruct": {
        "t3k": [
            {
                "isl": 128,
                "osl": 128,
                "max_concurrency": 1,
                "num_prompts": 8,
                "task_type": "image",
                "image_height": 512,
                "image_width": 512,
                "images_per_prompt": 1,
                "targets": {
                    "theoretical": {
                        "ttft_ms": 322.0,
                        "tput_user": 20.0,
                        "tput": 520.0
                    }
                }
            }
        ],
        "galaxy": [
            {
                "isl": 128,
                "osl": 128,
                "max_concurrency": 1,
                "num_prompts": 8,
                "task_type": "image",
                "image_height": 512,
                "image_width": 512,
                "images_per_prompt": 1,
                "targets": {
                    "theoretical": {
                        "ttft_ms": 105.0,
                        "tput_user": 72.0,
                        "tput": 2078.0
                    }
                }
            }
        ]
    },
    "gemma-3-4b-it": {
        "n300": [
            {
                "isl": 128,
                "osl": 128,
                "max_concurrency": 1,
                "num_prompts": 8,
                "task_type": "image",
                "image_height": 896,
                "image_width": 896,
                "images_per_prompt": 1,
                "targets": {
                    "theoretical": {
                        "ttft_ms": 133.0,
                        "tput_user": 84.0,
                        "tput": 2688.0
                    }
                }
            }
        ],
        "n150": [
            {
                "isl": 128,
                "osl": 128,
                "max_concurrency": 1,
                "num_prompts": 8,
                "task_type": "image",
                "image_height": 896,
                "image_width": 896,
                "images_per_prompt": 1,
                "targets": {
                    "theoretical": {
                        "ttft_ms": 198.0,
                        "tput_user": 42.0,
                        "tput": 1344.0
                    }
                }
            }
        ],
        "t3k": [
            {
                "isl": 128,
                "osl": 128,
                "max_concurrency": 1,
                "num_prompts": 8,
                "task_type": "image",
                "image_height": 896,
                "image_width": 896,
                "images_per_prompt": 1,
                "targets": {
                    "theoretical": {
                        "ttft_ms": 55.0,
                        "tput_user": 340.0,
                        "tput": 10752.0
                    }
                }
            }
        ],
<<<<<<< HEAD
        "p100": [
=======
        "p150x8": [
            {
                "isl": 128,
                "osl": 128,
                "max_concurrency": 32,
                "num_prompts": 256,
                "targets": {
                    "theoretical": {
                        "ttft_ms": 35,
                        "tput_user": 72
                    }
                }
            }
        ]
    },
    "Mistral-7B-Instruct-v0.3": {
        "n150": [
>>>>>>> a68e7ef1
            {
                "isl": 128,
                "osl": 128,
                "max_concurrency": 1,
                "num_prompts": 8,
                "task_type": "image",
                "image_height": 896,
                "image_width": 896,
                "images_per_prompt": 1,
                "targets": {
                    "theoretical": {
                        "ttft_ms": 78.0,
                        "tput_user": 70.0,
                        "tput": 2091.0
                    }
                }
            }
        ],
        "galaxy": [
            {
                "isl": 128,
                "osl": 128,
                "max_concurrency": 1,
                "num_prompts": 8,
                "task_type": "image",
                "image_height": 896,
                "image_width": 896,
                "images_per_prompt": 1,
                "targets": {
                    "theoretical": {
                        "ttft_ms": 23.0,
                        "tput_user": 1344.0,
                        "tput": 43008.0
                    }
                }
            }
        ],
        "p150": [
            {
                "isl": 128,
                "osl": 128,
                "max_concurrency": 1,
                "num_prompts": 8,
                "task_type": "image",
                "image_height": 896,
                "image_width": 896,
                "images_per_prompt": 1,
                "targets": {
                    "theoretical": {
                        "ttft_ms": 72.0,
                        "tput_user": 80.0,
                        "tput": 2389.0
                    }
                }
            }
        ]
    },
    "gemma-3-27b-it": {
        "galaxy": [
            {
                "isl": 128,
                "osl": 128,
                "max_concurrency": 1,
                "num_prompts": 8,
                "task_type": "image",
                "image_height": 896,
                "image_width": 896,
                "images_per_prompt": 1,
                "targets": {
                    "theoretical": {
                        "ttft_ms": 235.0,
                        "tput_user": 200.0,
                        "tput": 3093.0
                    }
                }
            }
        ],
        "t3k": [
            {
                "isl": 128,
                "osl": 128,
                "max_concurrency": 1,
                "num_prompts": 8,
                "task_type": "image",
                "image_height": 896,
                "image_width": 896,
                "images_per_prompt": 1,
                "targets": {
                    "theoretical": {
                        "ttft_ms": 828.0,
                        "tput_user": 50.0,
                        "tput": 773.0
                    }
                }
            },
            {
                "isl": 16000,
                "osl": 64,
                "max_concurrency": 1,
                "num_prompts": 8,
                "task_type": "image",
                "image_height": 3500,
                "image_width": 2500,
                "images_per_prompt": 1,
                "targets": {
                    "theoretical": {
                        "ttft_ms": 12121,
                        "tput_user": 50
                    }
                }
            },
            {
                "isl": 16000,
                "osl": 64,
                "max_concurrency": 32,
                "num_prompts": 128,
                "task_type": "image",
                "image_height": 3500,
                "image_width": 2500,
                "images_per_prompt": 1,
                "targets": {
                    "theoretical": {
                        "ttft_ms": 12121,
                        "tput_user": 50
                    }
                }
            }
        ]
    },
    "Qwen2.5-72B": {
        "t3k": [
            {
                "isl": 128,
                "osl": 128,
                "max_concurrency": 1,
                "num_prompts": 8,
                "targets": {
                    "theoretical": {
                        "ttft_ms": 121,
                        "tput_user": 20
                    }
                }
            },
            {
                "isl": 128,
                "osl": 128,
                "max_concurrency": 32,
                "num_prompts": 64,
                "targets": {
                    "theoretical": {
                        "ttft_ms": 3872,
                        "tput_user": 20,
                        "tput": 640
                    }
                }
            }
        ],
        "galaxy": [
            {
                "isl": 128,
                "osl": 128,
                "max_concurrency": 1,
                "num_prompts": 8,
                "targets": {
                    "theoretical": {
                        "ttft_ms": 13,
                        "tput_user": 82
                    }
                }
            },
            {
                "isl": 128,
                "osl": 128,
                "max_concurrency": 32,
                "num_prompts": 64,
                "targets": {
                    "theoretical": {
                        "ttft_ms": 13,
                        "tput_user": 82,
                        "tput": 2624
                    }
                }
            }
        ]
    },
    "Qwen2.5-7B": {
        "n300": [
            {
                "isl": 128,
                "osl": 128,
                "max_concurrency": 1,
                "num_prompts": 8,
                "targets": {
                    "theoretical": {
                        "ttft_ms": 16,
                        "tput_user": 66
                    }
                }
            }
        ],
        "t3k": [
            {
                "isl": 128,
                "osl": 128,
                "max_concurrency": 1,
                "num_prompts": 8,
                "targets": {
                    "theoretical": {
                        "ttft_ms": 4,
                        "tput_user": 264
                    }
                }
            }
        ]
    },
    "Llama-3.2-90B-Vision": {
        "t3k": [
            {
                "isl": 128,
                "osl": 128,
                "max_concurrency": 1,
                "num_prompts": 8,
                "task_type": "image",
                "image_height": 512,
                "image_width": 512,
                "images_per_prompt": 1,
                "targets": {
                    "theoretical": {
                        "ttft_ms": 303,
                        "tput_user": 20
                    }
                }
            }
        ]
    },
    "Llama-3.2-11B-Vision": {
        "n300": [
            {
                "isl": 128,
                "osl": 128,
                "max_concurrency": 1,
                "num_prompts": 8,
                "task_type": "image",
                "image_height": 512,
                "image_width": 512,
                "images_per_prompt": 1,
                "targets": {
                    "theoretical": {
                        "ttft_ms": 339,
                        "tput_user": 31
                    }
                }
            }
        ],
        "t3k": [
            {
                "isl": 128,
                "osl": 128,
                "max_concurrency": 1,
                "num_prompts": 8,
                "task_type": "image",
                "image_height": 512,
                "image_width": 512,
                "images_per_prompt": 1,
                "targets": {
                    "theoretical": {
                        "ttft_ms": 95,
                        "tput_user": 122
                    }
                }
            }
        ]
    },
    "Llama-3.2-1B": {
        "n150": [
            {
                "isl": 128,
                "osl": 128,
                "max_concurrency": 1,
                "num_prompts": 8,
                "targets": {
                    "theoretical": {
                        "ttft_ms": 6,
                        "tput_user": 183
                    }
                }
            }
        ],
        "n300": [
            {
                "isl": 128,
                "osl": 128,
                "max_concurrency": 1,
                "num_prompts": 8,
                "targets": {
                    "theoretical": {
                        "ttft_ms": 6,
                        "tput_user": 183
                    }
                }
            }
        ],
        "t3k": [
            {
                "isl": 128,
                "osl": 128,
                "max_concurrency": 1,
                "num_prompts": 8,
                "targets": {
                    "theoretical": {
                        "ttft_ms": 6,
                        "tput_user": 183
                    }
                }
            }
        ]
    },
    "Llama-3.2-3B": {
        "n150": [
            {
                "isl": 128,
                "osl": 128,
                "max_concurrency": 1,
                "num_prompts": 8,
                "targets": {
                    "theoretical": {
                        "ttft_ms": 17,
                        "tput_user": 61
                    }
                }
            }
        ],
        "n300": [
            {
                "isl": 128,
                "osl": 128,
                "max_concurrency": 1,
                "num_prompts": 8,
                "targets": {
                    "theoretical": {
                        "ttft_ms": 17,
                        "tput_user": 61
                    }
                }
            }
        ],
        "t3k": [
            {
                "isl": 128,
                "osl": 128,
                "max_concurrency": 1,
                "num_prompts": 8,
                "targets": {
                    "theoretical": {
                        "ttft_ms": 17,
                        "tput_user": 61
                    }
                }
            }
        ]
    },
<<<<<<< HEAD
=======
    "Llama-3.3-70B-Instruct": {
        "p150x4": [
            {
                "isl": 128,
                "osl": 128,
                "max_concurrency": 1,
                "num_prompts": 8,
                "targets": {
                    "theoretical": {
                        "ttft_ms": 96,
                        "tput_user": 20
                    }
                }
            }
        ],
        "p150x8": [
            {
                "isl": 128,
                "osl": 128,
                "max_concurrency": 32,
                "num_prompts": 256,
                "targets": {
                    "theoretical": {
                        "ttft_ms": 64,
                        "tput_user": 18
                    }
                }
            }
        ],
        "t3k": [
            {
                "isl": 128,
                "osl": 128,
                "max_concurrency": 1,
                "num_prompts": 8,
                "targets": {
                    "theoretical": {
                        "ttft_ms": 38,
                        "tput_user": 28
                    }
                }
            }
        ],
        "galaxy": [
            {
                "isl": 128,
                "osl": 128,
                "max_concurrency": 1,
                "num_prompts": 8,
                "targets": {
                    "theoretical": {
                        "ttft_ms": 50,
                        "tput_user": 80
                    }
                }
            },
            {
                "isl": 2048,
                "osl": 128,
                "max_concurrency": 1,
                "num_prompts": 8,
                "targets": {
                    "theoretical": {
                        "ttft_ms": 800,
                        "tput_user": 80
                    }
                }
            }
        ]
    },
>>>>>>> a68e7ef1
    "Llama-3.1-8B": {
        "n150": [
            {
                "isl": 128,
                "osl": 128,
                "max_concurrency": 1,
                "num_prompts": 8,
                "targets": {
                    "theoretical": {
                        "ttft_ms": 89,
                        "tput_user": 21
                    }
                }
            }
        ],
        "n300": [
            {
                "isl": 128,
                "osl": 128,
                "max_concurrency": 1,
                "num_prompts": 8,
                "targets": {
                    "theoretical": {
                        "ttft_ms": 58,
                        "tput_user": 42
                    }
                }
            }
        ],
        "p100": [
            {
                "isl": 128,
                "osl": 128,
                "max_concurrency": 1,
                "num_prompts": 8,
                "targets": {
                    "theoretical": {
                        "ttft_ms": 57,
                        "tput_user": 33
                    }
                }
            }
        ],
        "p150": [
            {
                "isl": 128,
                "osl": 128,
                "max_concurrency": 1,
                "num_prompts": 8,
                "targets": {
                    "theoretical": {
                        "ttft_ms": 30,
                        "tput_user": 37
                    }
                }
            }
        ],
        "t3k": [
            {
                "isl": 128,
                "osl": 128,
                "max_concurrency": 1,
                "num_prompts": 8,
                "targets": {
                    "theoretical": {
                        "ttft_ms": 23,
                        "tput_user": 170
                    }
                }
            }
        ],
        "p150x4": [
            {
                "isl": 128,
                "osl": 128,
                "max_concurrency": 1,
                "num_prompts": 8,
                "targets": {
                    "theoretical": {
                        "ttft_ms": 50,
                        "tput_user": 40
                    }
                }
            }
        ],
        "p150x8": [
            {
                "isl": 128,
                "osl": 128,
                "max_concurrency": 32,
                "num_prompts": 256,
                "targets": {
                    "theoretical": {
                        "ttft_ms": 12,
                        "tput_user": 158
                    }
                }
            }
        ],
        "galaxy": [
            {
                "isl": 128,
                "osl": 128,
                "max_concurrency": 1,
                "num_prompts": 8,
                "targets": {
                    "theoretical": {
                        "ttft_ms": 11,
                        "tput_user": 170
                    }
                }
            }
        ]
    },
    "stable-diffusion-xl-base-1.0": {
        "n150": [
            {
                "max_concurrency": 1,
                "num_inference_steps": 20,
                "task_type": "cnn",
                "targets": {
                    "theoretical": {
                        "ttft_ms": 12500,
                        "tput_user": 0.08
                    }
                }
            }
        ],
        "n300": [
            {
                "max_concurrency": 1,
                "num_inference_steps": 20,
                "task_type": "cnn",
                "targets": {
                    "theoretical": {
                        "ttft_ms": 12500,
                        "tput_user": 0.08
                    }
                }
            }
        ],
        "t3k": [
            {
                "max_concurrency": 4,
                "num_inference_steps": 20,
                "task_type": "cnn",
                "targets": {
                    "theoretical": {
                        "ttft_ms": 12500,
                        "tput_user": 0.08
                    }
                }
            }
        ],
        "galaxy": [
            {
                "max_concurrency": 32,
                "num_inference_steps": 20,
                "task_type": "cnn",
                "targets": {
                    "theoretical": {
                        "ttft_ms": 12500,
                        "tput_user": 0.08
                    }
                }
            }
        ]
    },
    "stable-diffusion-3.5-large": {
        "t3k": [
            {
                "max_concurrency": 1,
                "num_inference_steps": 20,
                "task_type": "cnn",
                "targets": {
                    "theoretical": {
                        "ttft_ms": 11000,
                        "tput_user": 0.091
                    }
                }
            }
        ],
        "galaxy": [
            {
                "max_concurrency": 1,
                "num_inference_steps": 20,
                "task_type": "cnn",
                "targets": {
                    "theoretical": {
                        "ttft_ms": 5000,
                        "tput_user": 0.2
                    }
                }
            }
        ]
    },
    "openai-whisper-large-v3": {
        "n150": [
            {
                "max_concurrency": 1,
                "num_eval_runs": 2,
                "task_type": "audio",
                "targets": {
                    "theoretical": {
                        "ttft_ms": 400
                    }
                }
            }
        ],
        "galaxy": [
            {
                "max_concurrency": 1,
                "num_eval_runs": 2,
                "task_type": "audio",
                "targets": {
                    "theoretical": {
                        "ttft_ms": 400
                    }
                }
            }
        ]
    },
    "mobilenetv2": {
        "n150": [
            {
                "max_concurrency": 1,
                "num_inference_steps": 1,
                "task_type": "cnn",
                "targets": {
                    "theoretical": {
                        "ttft_ms": 50,
                        "tput_user": 20
                    }
                }
            }
        ],
        "n300": [
            {
                "max_concurrency": 1,
                "num_inference_steps": 1,
                "task_type": "cnn",
                "targets": {
                    "theoretical": {
                        "ttft_ms": 50,
                        "tput_user": 20
                    }
                }
            }
        ]
    },
    "resnet-50": {
        "n150": [
            {
                "max_concurrency": 1,
                "num_inference_steps": 1,
                "task_type": "cnn",
                "targets": {
                    "theoretical": {
                        "ttft_ms": 50,
                        "tput_user": 20
                    }
                }
            }
        ],
        "n300": [
            {
                "max_concurrency": 1,
                "num_inference_steps": 1,
                "task_type": "cnn",
                "targets": {
                    "theoretical": {
                        "ttft_ms": 50,
                        "tput_user": 20
                    }
                }
            }
        ]
    },
    "vovnet": {
        "n150": [
            {
                "max_concurrency": 1,
                "num_inference_steps": 1,
                "task_type": "cnn",
                "targets": {
                    "theoretical": {
                        "ttft_ms": 50,
                        "tput_user": 20
                    }
                }
            }
        ],
        "n300": [
            {
                "max_concurrency": 1,
                "num_inference_steps": 1,
                "task_type": "cnn",
                "targets": {
                    "theoretical": {
                        "ttft_ms": 50,
                        "tput_user": 20
                    }
                }
            }
        ]
    }
}<|MERGE_RESOLUTION|>--- conflicted
+++ resolved
@@ -4477,9 +4477,7 @@
                 }
             }
         ],
-<<<<<<< HEAD
         "p100": [
-=======
         "p150x8": [
             {
                 "isl": 128,
@@ -4497,7 +4495,6 @@
     },
     "Mistral-7B-Instruct-v0.3": {
         "n150": [
->>>>>>> a68e7ef1
             {
                 "isl": 128,
                 "osl": 128,
@@ -4859,8 +4856,6 @@
             }
         ]
     },
-<<<<<<< HEAD
-=======
     "Llama-3.3-70B-Instruct": {
         "p150x4": [
             {
@@ -4931,7 +4926,6 @@
             }
         ]
     },
->>>>>>> a68e7ef1
     "Llama-3.1-8B": {
         "n150": [
             {
