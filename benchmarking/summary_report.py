# SPDX-License-Identifier: Apache-2.0
#
# SPDX-FileCopyrightText: © 2024 Tenstorrent AI ULC

import json
import os
import csv
import re
from typing import Dict, List, Any, Union, Tuple
import argparse
from pathlib import Path
import unicodedata


DATE_STR_FORMAT = "%Y-%m-%d_%H-%M-%S"
NOT_MEASURED_STR = "n/a"


def parse_args():
    """Parse command line arguments."""
    parser = argparse.ArgumentParser(
        description="Process vLLM benchmark results from multiple files."
    )
    parser.add_argument(
        "files",
        nargs="+",
        type=str,
        help="One or more files containing benchmark files",
    )
    parser.add_argument(
        "--pattern",
        type=str,
        default="benchmark_*.json",
        help="File pattern to match (default: vllm_online_benchmark_*.json)",
    )
    parser.add_argument(
        "--output-dir",
        type=str,
        default="",
        help="Output CSV file name",
    )
    return parser.parse_args()


def extract_params_from_filename(filename: str) -> Dict[str, Any]:
    # First try the image benchmark pattern
    image_pattern = r"""
        ^benchmark_
        (?P<model>.+?)                            # Model name (non-greedy, allows everything)
<<<<<<< HEAD
        (?:_(?P<device>N150|N300|T3K|p150x4|TG|GALAXY|n150|n300|t3k|tg|galaxy))?  # Optional device
=======
        (?:_(?P<device>N150|N300|P100|P150|T3K|TG|GALAXY|n150|n300|p100|p150|t3k|tg|galaxy))?  # Optional device
>>>>>>> daddd5fc
        _(?P<timestamp>\d{4}-\d{2}-\d{2}_\d{2}-\d{2}-\d{2})
        _isl-(?P<isl>\d+)
        _osl-(?P<osl>\d+)
        _maxcon-(?P<maxcon>\d+)
        _n-(?P<n>\d+)
        _images-(?P<images_per_prompt>\d+)
        _height-(?P<image_height>\d+)
        _width-(?P<image_width>\d+)
        \.json$
    """

    # Try image pattern first
    match = re.search(image_pattern, filename, re.VERBOSE)
    if match:
        # Extract and convert numeric parameters for image benchmarks
        params = {
            "model_name": match.group("model"),
            "timestamp": match.group("timestamp"),
            "device": match.group("device"),
            "input_sequence_length": int(match.group("isl")),
            "output_sequence_length": int(match.group("osl")),
            "max_con": int(match.group("maxcon")),
            "num_requests": int(match.group("n")),
            "images_per_prompt": int(match.group("images_per_prompt")),
            "image_height": int(match.group("image_height")),
            "image_width": int(match.group("image_width")),
            "task_type": "image",
        }
        return params

    # Fall back to text benchmark pattern
    text_pattern = r"""
        ^benchmark_
        (?P<model>.+?)                            # Model name (non-greedy, allows everything)
<<<<<<< HEAD
        (?:_(?P<device>N150|N300|T3K|p150x4|TG|GALAXY|n150|n300|t3k|tg|galaxy))?  # Optional device
=======
        (?:_(?P<device>N150|N300|P100|P150|T3K|TG|GALAXY|n150|n300|p100|p150|t3k|tg|galaxy))?  # Optional device
>>>>>>> daddd5fc
        _(?P<timestamp>\d{4}-\d{2}-\d{2}_\d{2}-\d{2}-\d{2})
        _isl-(?P<isl>\d+)
        _osl-(?P<osl>\d+)
        _maxcon-(?P<maxcon>\d+)
        _n-(?P<n>\d+)
        \.json$
    """
    match = re.search(text_pattern, filename, re.VERBOSE)
    if not match:
        raise ValueError(f"Could not extract parameters from filename: {filename}")

    # Extract and convert numeric parameters for text benchmarks
    params = {
        "model_name": match.group("model"),
        "timestamp": match.group("timestamp"),
        "device": match.group("device"),
        "input_sequence_length": int(match.group("isl")),
        "output_sequence_length": int(match.group("osl")),
        "max_con": int(match.group("maxcon")),
        "num_requests": int(match.group("n")),
        "task_type": "text",
    }

    return params


def format_metrics(metrics):
    formatted_metrics = {}
    sig_digits_map = {
        "mean_ttft_ms": 1,
        "mean_tpot_ms": 1,
        "mean_tps": 2,
        "mean_e2el_ms": 1,
        "tps_decode_throughput": 1,
        "tps_prefill_throughput": 1,
        "request_throughput": 3,
    }

    for key, value in metrics.items():
        # Skip None values and NOT_MEASURED_STR
        if value is None or value == NOT_MEASURED_STR:
            formatted_metrics[key] = NOT_MEASURED_STR
        elif isinstance(value, float):
            # Format numeric values to 2 decimal places
            formatted_metrics[key] = round(float(value), sig_digits_map.get(key, 2))
        else:
            formatted_metrics[key] = value

    return formatted_metrics


def process_benchmark_file(filepath: str) -> Dict[str, Any]:
    """Process a single benchmark file and extract relevant metrics."""
    with open(filepath, "r") as f:
        data = json.load(f)

    filename = os.path.basename(filepath)

    params = extract_params_from_filename(filename)

    # Calculate statistics

    mean_tpot_ms = data.get("mean_tpot_ms")
    if data.get("mean_tpot_ms"):
        mean_tpot = max(data.get("mean_tpot_ms"), 1e-6)  # Avoid division by zero
        mean_tps = 1000.0 / mean_tpot
        if data.get("std_tpot_ms"):
            std_tps = mean_tps - (1000.0 / (mean_tpot + data.get("std_tpot_ms")))
        else:
            std_tps = None
    else:
        mean_tps = None
        std_tps = None
    actual_max_con = min(params["max_con"], params["num_requests"])
    tps_decode_throughput = mean_tps * actual_max_con if mean_tps else None
    tps_prefill_throughput = (params["input_sequence_length"] * actual_max_con) / (
        data.get("mean_ttft_ms") / 1000
    )

    metrics = {
        "timestamp": params["timestamp"],
        "model_name": params["model_name"],
        "model_id": data.get("model_id", ""),
        "backend": data.get("backend", ""),
        "device": params.get("device", ""),
        "input_sequence_length": params["input_sequence_length"],
        "output_sequence_length": params["output_sequence_length"],
        "max_con": actual_max_con,
        "mean_ttft_ms": data.get("mean_ttft_ms"),
        "std_ttft_ms": data.get("std_ttft_ms"),
        "mean_tpot_ms": mean_tpot_ms,
        "std_tpot_ms": data.get("std_tpot_ms"),
        "mean_tps": mean_tps,
        "std_tps": std_tps,
        "tps_decode_throughput": tps_decode_throughput,
        "tps_prefill_throughput": tps_prefill_throughput,
        "mean_e2el_ms": data.get("mean_e2el_ms"),
        "request_throughput": data.get("request_throughput"),
        "total_input_tokens": data.get("total_input_tokens"),
        "total_output_tokens": data.get("total_output_tokens"),
        "num_prompts": data.get("num_prompts", ""),
        "num_requests": params["num_requests"],
        "filename": filename,
        "task_type": params["task_type"],
    }

    # Add image-specific parameters if this is an image benchmark
    if params["task_type"] == "image":
        metrics.update(
            {
                "images_per_prompt": params["images_per_prompt"],
                "image_height": params["image_height"],
                "image_width": params["image_width"],
            }
        )

    metrics = format_metrics(metrics)

    return metrics


def process_benchmark_files(files: List[str], pattern: str) -> List[Dict[str, Any]]:
    """Process benchmark files from multiple files matching the given pattern."""
    results = []

    print(f"Processing {len(files)} files")

    for filepath in files:
        print(f"Processing: {filepath} ...")
        try:
            metrics = process_benchmark_file(filepath)
            results.append(metrics)
        except Exception as e:
            print(f"Error processing file {filepath}: {str(e)}")

    if not results:
        raise ValueError("No benchmark files were successfully processed")

    # Sort by timestamp
    return sorted(results, key=lambda x: x["timestamp"])


def save_to_csv(results: List[Dict[str, Any]], file_path: Union[Path, str]) -> None:
    if not results:
        return

    # Get headers from first result (assuming all results have same structure)
    headers = list(results[0].keys())

    try:
        with open(file_path, "w", newline="") as f:
            writer = csv.writer(f)
            # Write headers
            writer.writerow(headers)
            # Write data rows
            for result in results:
                row = [str(result.get(header, NOT_MEASURED_STR)) for header in headers]
                writer.writerow(row)

        print(f"\nResults saved to: {file_path}")

    except Exception as e:
        print(f"Error saving CSV file: {e}")


def create_display_dict(result: Dict[str, Any]) -> Dict[str, str]:
    # Define display columns mapping
    display_cols: List[Tuple[str, str]] = [
        ("input_sequence_length", "ISL"),
        ("output_sequence_length", "OSL"),
        ("max_con", "Concurrency"),
        ("num_requests", "N Req"),
        ("mean_ttft_ms", "TTFT (ms)"),
        ("mean_tpot_ms", "TPOT (ms)"),
        ("mean_tps", "Tput User (TPS)"),
        ("tps_decode_throughput", "Tput Decode (TPS)"),
        ("tps_prefill_throughput", "Tput Prefill (TPS)"),
        ("mean_e2el_ms", "E2EL (ms)"),
        ("request_throughput", "Req Tput (RPS)"),
    ]

    display_dict = {}
    for col_name, display_header in display_cols:
        value = result.get(col_name, NOT_MEASURED_STR)
        display_dict[display_header] = str(value)

    return display_dict


def create_image_display_dict(result: Dict[str, Any]) -> Dict[str, str]:
    # Define display columns mapping for image benchmarks
    display_cols: List[Tuple[str, str]] = [
        ("input_sequence_length", "ISL"),
        ("output_sequence_length", "OSL"),
        ("max_con", "Max Concurrency"),
        ("image_height", "Image Height"),
        ("image_width", "Image Width"),
        ("images_per_prompt", "Images per Prompt"),
        ("num_requests", "Num Requests"),
        ("mean_ttft_ms", "TTFT (ms)"),
        ("mean_tpot_ms", "TPOT (ms)"),
        ("mean_tps", "Tput User (TPS)"),
        ("tps_decode_throughput", "Tput Decode (TPS)"),
        ("tps_prefill_throughput", "Tput Prefill (TPS)"),
        ("mean_e2el_ms", "E2EL (ms)"),
        ("request_throughput", "Req Tput (RPS)"),
    ]

    display_dict = {}
    for col_name, display_header in display_cols:
        value = result.get(col_name, NOT_MEASURED_STR)
        display_dict[display_header] = str(value)

    return display_dict


def sanitize_cell(text: str) -> str:
    text = str(text).replace("|", "\\|").replace("\n", " ")
    return text.strip()


def _cell_width(ch: str) -> int:
    # Combining characters take zero width
    if unicodedata.combining(ch):
        return 0
    # East Asian Fullwidth or Wide → 2 columns
    if unicodedata.east_asian_width(ch) in ("F", "W"):
        return 2
    # Everything else → 1 column
    return 1


def wcswidth(text: str) -> int:
    """Return the number of monospace columns `text` will occupy."""
    return sum(_cell_width(ch) for ch in text)


def pad_right(text: str, width: int) -> str:
    return text + " " * max(width - wcswidth(text), 0)


def pad_left(text: str, width: int) -> str:
    return " " * max(width - wcswidth(text), 0) + text


def pad_center(text: str, width: int) -> str:
    total = width - wcswidth(text)
    left = total // 2
    return " " * max(left, 0) + text + " " * max(total - left, 0)


def get_markdown_table(display_dicts: List[Dict[str, str]]) -> str:
    if not display_dicts:
        return ""

    headers = list(display_dicts[0].keys())

    # Detect which columns are purely numeric
    numeric_cols = {
        header: all(
            re.match(r"^-?\d+(\.\d+)?$", str(d.get(header, "")).strip())
            for d in display_dicts
        )
        for header in headers
    }

    # Precompute numeric left/right widths
    max_left, max_right = {}, {}
    for header in headers:
        max_left[header] = max_right[header] = 0
        if numeric_cols[header]:
            for d in display_dicts:
                val = str(d.get(header, "")).strip()
                left, _, right = val.partition(".")
                max_left[header] = max(max_left[header], len(left))
                max_right[header] = max(max_right[header], len(right))

    def format_numeric(val: str, header: str) -> str:
        left, _, right = val.partition(".")
        left = left.rjust(max_left[header])
        if max_right[header] > 0:
            right = right.ljust(max_right[header])
            return f"{left}.{right}"
        return left

    # Compute final column widths (in display cells)
    col_widths = {}
    for header in headers:
        if numeric_cols[header]:
            numeric_width = (
                max_left[header]
                + (1 if max_right[header] > 0 else 0)
                + max_right[header]
            )
            col_widths[header] = max(wcswidth(header), numeric_width)
        else:
            max_content = max(
                wcswidth(sanitize_cell(str(d.get(header, "")))) for d in display_dicts
            )
            col_widths[header] = max(wcswidth(header), max_content)

    # Build header row
    header_row = (
        "| "
        + " | ".join(
            pad_center(sanitize_cell(header), col_widths[header]) for header in headers
        )
        + " |"
    )

    # Build separator row
    separator_row = (
        "|" + "|".join("-" * (col_widths[header] + 2) for header in headers) + "|"
    )

    # Build value rows
    value_rows = []
    for d in display_dicts:
        cells = []
        for header in headers:
            raw = sanitize_cell(str(d.get(header, "")).strip())
            if numeric_cols[header]:
                num = format_numeric(raw, header)
                cell = pad_left(num, col_widths[header])
            else:
                cell = pad_right(raw, col_widths[header])
            cells.append(cell)
        value_rows.append("| " + " | ".join(cells) + " |")

    end_notes = "\n\nNote: all metrics are means across benchmark run unless otherwise stated.\n"

    # (Optional) header descriptions
    def clean_header(h: str) -> str:
        return re.sub(r"\s*\(.*?\)", "", h).strip()

    def describe_headers_from_keys(keys: List[str]) -> str:
        EXPLANATION_MAP = {
            "ISL": "Input Sequence Length (tokens)",
            "OSL": "Output Sequence Length (tokens)",
            "Concurrency": "number of concurrent requests (batch size)",
            "N Req": "total number of requests (sample size, N)",
            "TTFT": "Time To First Token (ms)",
            "TPOT": "Time Per Output Token (ms)",
            "Tput User": "Throughput per user (TPS)",
            "Tput Decode": "Throughput for decode tokens, across all users (TPS)",
            "Tput Prefill": "Throughput for prefill tokens (TPS)",
            "E2EL": "End-to-End Latency (ms)",
            "Req Tput": "Request Throughput (RPS)",
        }
        return "\n".join(
            f"> {key}: {EXPLANATION_MAP[key]}" for key in keys if key in EXPLANATION_MAP
        )

    key_list = [clean_header(k) for k in headers]
    explain_str = describe_headers_from_keys(key_list)

    return "\n".join([header_row, separator_row] + value_rows) + end_notes + explain_str


def save_markdown_table(
    markdown_str: str, filepath: str, add_title: str = None, add_notes: List[str] = None
) -> None:
    # Convert string path to Path object and ensure .md extension
    path = Path(filepath)
    if path.suffix.lower() != ".md":
        path = path.with_suffix(".md")

    # Create file if it doesn't exist
    path.parent.mkdir(parents=True, exist_ok=True)

    # Prepare content
    content = []
    if add_title:
        # Add title with markdown h1 formatting and blank line
        content.extend([f"# {add_title}", ""])
    content.append(markdown_str)
    if add_notes:
        content.extend(add_notes)

    # Write to file with UTF-8 encoding
    try:
        path.write_text("\n".join(content), encoding="utf-8")
        print(f"Successfully saved markdown table to: {path}")
    except Exception as e:
        print(f"Error saving markdown table: {str(e)}")


def generate_report(files, output_dir, report_id, metadata={}):
    assert len(files) > 0, "No benchmark files found."
    results = process_benchmark_files(files, pattern="benchmark_*.json")

    # Save to CSV
    output_dir = Path(output_dir)
    output_dir.mkdir(parents=True, exist_ok=True)

    # Generate and print Markdown table
    model_name = metadata["model_name"]
    device = results[0].get("device")
    if "device" in metadata:
        assert metadata["device"] == device, "Device mismatch in metadata"

    # save stats
    data_file_path = output_dir / "data" / f"benchmark_stats_{report_id}.csv"
    data_file_path.parent.mkdir(parents=True, exist_ok=True)
    save_to_csv(results, data_file_path)

    # Separate text and image benchmarks
    text_results = [r for r in results if r.get("task_type") == "text"]
    image_results = [r for r in results if r.get("task_type") == "image"]

    markdown_sections = []

    # Generate text benchmarks section if any exist
    if text_results:
        text_display_results = [create_display_dict(res) for res in text_results]
        text_markdown_str = get_markdown_table(text_display_results)
        text_section = f"#### Text-to-Text Performance Benchmark Sweeps for {model_name} on {device}\n\n{text_markdown_str}"
        markdown_sections.append(text_section)

    # Generate image benchmarks section if any exist
    if image_results:
        image_display_results = [
            create_image_display_dict(res) for res in image_results
        ]
        image_markdown_str = get_markdown_table(image_display_results)
        image_section = f"#### Image Benchmark Sweeps for {model_name} on {device}\n\n{image_markdown_str}"
        markdown_sections.append(image_section)

    # Combine sections
    if markdown_sections:
        display_md_str = (
            f"### Performance Benchmark Sweeps for {model_name} on {device}\n\n"
            + "\n\n".join(markdown_sections)
        )
    else:
        # Fallback to original behavior if no task_type is found
        display_results = [create_display_dict(res) for res in results]
        markdown_str = get_markdown_table(display_results)
        display_md_str = f"### Performance Benchmark Sweeps for {model_name} on {device}\n\n{markdown_str}"

    disp_md_path = Path(output_dir) / f"benchmark_display_{report_id}.md"
    save_markdown_table(display_md_str, disp_md_path)

    release_str = display_md_str
    release_raw = results
    return release_str, release_raw, disp_md_path, data_file_path


def main():
    args = parse_args()
    # Display basic statistics
    print("\nBenchmark Summary:")
    print(f"Total files processed: {len(args.files)}")
    output_dir = args.output_dir
    if not output_dir:
        output_dir = Path(os.environ.get("CACHE_ROOT", ""), "benchmark_results")
    release_str, release_raw, disp_md_path, data_file_path = generate_report(
        args.files, output_dir, metadata={}
    )
    print("Markdown Table:")
    print(release_str)


if __name__ == "__main__":
    main()<|MERGE_RESOLUTION|>--- conflicted
+++ resolved
@@ -47,11 +47,7 @@
     image_pattern = r"""
         ^benchmark_
         (?P<model>.+?)                            # Model name (non-greedy, allows everything)
-<<<<<<< HEAD
-        (?:_(?P<device>N150|N300|T3K|p150x4|TG|GALAXY|n150|n300|t3k|tg|galaxy))?  # Optional device
-=======
-        (?:_(?P<device>N150|N300|P100|P150|T3K|TG|GALAXY|n150|n300|p100|p150|t3k|tg|galaxy))?  # Optional device
->>>>>>> daddd5fc
+        (?:_(?P<device>N150|N300|P100|P150|T3K|p150x4|TG|GALAXY|n150|n300|p100|p150|t3k|tg|galaxy))?  # Optional device
         _(?P<timestamp>\d{4}-\d{2}-\d{2}_\d{2}-\d{2}-\d{2})
         _isl-(?P<isl>\d+)
         _osl-(?P<osl>\d+)
@@ -86,11 +82,7 @@
     text_pattern = r"""
         ^benchmark_
         (?P<model>.+?)                            # Model name (non-greedy, allows everything)
-<<<<<<< HEAD
-        (?:_(?P<device>N150|N300|T3K|p150x4|TG|GALAXY|n150|n300|t3k|tg|galaxy))?  # Optional device
-=======
-        (?:_(?P<device>N150|N300|P100|P150|T3K|TG|GALAXY|n150|n300|p100|p150|t3k|tg|galaxy))?  # Optional device
->>>>>>> daddd5fc
+        (?:_(?P<device>N150|N300|P100|P150|T3K|p150x4|TG|GALAXY|n150|n300|p100|p150|t3k|tg|galaxy))?  # Optional device
         _(?P<timestamp>\d{4}-\d{2}-\d{2}_\d{2}-\d{2}-\d{2})
         _isl-(?P<isl>\d+)
         _osl-(?P<osl>\d+)
