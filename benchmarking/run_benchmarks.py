--- conflicted
+++ resolved
@@ -191,7 +191,6 @@
         return run_cnn_benchmarks(
             all_params, model_spec, device, args.output_path, service_port
         )
-<<<<<<< HEAD
     
     if (model_spec.model_type.name == "AUDIO"):
         return run_audio_benchmarks(
@@ -201,8 +200,6 @@
             args.output_path,
             service_port
         )
-=======
->>>>>>> f5628aa9
 
     log_str = "Running benchmarks for:\n"
     log_str += f"  {'#':<3} {'isl':<10} {'osl':<10} {'max_concurrency':<15} {'num_prompts':<12}\n"
