--- conflicted
+++ resolved
@@ -192,7 +192,7 @@
         return run_cnn_benchmarks(
             all_params, model_spec, device, args.output_path, service_port
         )
-    
+
     if (model_spec.model_type.name == "AUDIO"):
         return run_audio_benchmarks(
             all_params,
@@ -323,15 +323,9 @@
     """
     logger.info(f"Running Audio benchmarks for model: {model_spec.model_name} on device: {device.name}")
 
-<<<<<<< HEAD
     audio_client = AudioClient(all_params, model_spec, device, output_path, service_port)
-    
+
     audio_client.run_benchmarks()
-=======
-    image_client = ImageClient(all_params, model_spec, device, output_path, service_port)
-    
-    image_client.run_benchmarks()
->>>>>>> 13ab99c7
 
     logger.info("✅ Completed Audio benchmarks")
     return 0  # Assuming success
