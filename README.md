--- conflicted
+++ resolved
@@ -16,11 +16,8 @@
 
 | Model Name                    | Model URL                                                             | Hardware                                                                 | Status      | Minimum Release Version                                                          |
 | ----------------------------- | --------------------------------------------------------------------- | ------------------------------------------------------------------------ | ----------- | -------------------------------------------------------------------------------- |
-<<<<<<< HEAD
 | [Stable-Diffusion-1.4](tt-metal-stable-diffusion-1.4/README.md)          | [HF Repo](https://huggingface.co/CompVis/stable-diffusion-v1-4)           | [n300](https://tenstorrent.com/hardware/wormhole) | 🔍 preview  | [dev](https://github.com/tenstorrent/tt-inference-server/tree/dev) |
-=======
 | [Stable-Diffusion-3.5](tt-metal-stable-diffusion-3.5/README.md)          | [HF Repo](https://huggingface.co/stabilityai/stable-diffusion-3.5-medium)            | [n300](https://tenstorrent.com/hardware/wormhole) | 🔍 preview  | [dev](https://github.com/tenstorrent/tt-studio/tree/dev) |
->>>>>>> 5f2e850b
 | [Qwen2.5-72B-Instruct](vllm-tt-metal-llama3/README.md)          | [HF Repo](https://huggingface.co/Qwen/Qwen2.5-72B-Instruct)           | [TT-QuietBox & TT-LoudBox](https://tenstorrent.com/hardware/tt-quietbox) | 🔍 preview  | [v0.0.2](https://github.com/tenstorrent/tt-inference-server/releases/tag/v0.0.2) |
 | [Qwen2.5-72B](vllm-tt-metal-llama3/README.md)                   | [HF Repo](https://huggingface.co/Qwen/Qwen2.5-72B)                    | [TT-QuietBox & TT-LoudBox](https://tenstorrent.com/hardware/tt-quietbox) | 🔍 preview  | [v0.0.2](https://github.com/tenstorrent/tt-inference-server/releases/tag/v0.0.2) |
 | [Qwen2.5-7B-Instruct](vllm-tt-metal-llama3/README.md)           | [HF Repo](https://huggingface.co/Qwen/Qwen2.5-7B-Instruct)            | [n150](https://tenstorrent.com/hardware/wormhole)                        | 🔍 preview  | [v0.0.2](https://github.com/tenstorrent/tt-inference-server/releases/tag/v0.0.2) |
