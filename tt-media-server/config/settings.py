# SPDX-License-Identifier: Apache-2.0
#
# SPDX-FileCopyrightText: © 2025 Tenstorrent AI ULC

import os
from functools import lru_cache
from typing import Optional

from config.constants import (
    MODEL_RUNNER_TO_MODEL_NAMES_MAP,
    MODEL_SERVICE_RUNNER_MAP,
    AudioTasks,
    DeviceIds,
    DeviceTypes,
    ModelConfigs,
    ModelNames,
    ModelRunners,
    ModelServices,
    SupportedModels,
)
from pydantic_settings import BaseSettings, SettingsConfigDict
from utils.device_manager import DeviceManager


class Settings(BaseSettings):
    # General settings
    environment: str = "development"
    device: Optional[str] = None

    # Device settings
    device_ids: str = DeviceIds.DEVICE_IDS_32.value
    is_galaxy: bool = True  # used for graph device split and class init
    device_mesh_shape: tuple = (1, 1)
    reset_device_command: str = "tt-smi -r"
    reset_device_sleep_time: float = 5.0
    allow_deep_reset: bool = False
    use_greedy_based_allocation: bool = True

    # Model settings
    model_runner: str = ModelRunners.TT_SDXL_TRACE.value
    model_service: Optional[str] = (
        None  # model_service can be deduced from model_runner using MODEL_SERVICE_RUNNER_MAP
    )
    model_weights_path: str = ""
    preprocessing_model_weights_path: str = ""
    trace_region_size: int = 34541598

    # Queue and batch settings
    max_queue_size: int = 5000
    max_batch_size: int = 1
    max_batch_delay_time_ms: int = 10

    # Worker management settings
    new_device_delay_seconds: int = 15
    mock_devices_count: int = 5
    max_worker_restart_count: int = 5
    worker_check_sleep_timeout: float = 30.0
    default_throttle_level: str = "5"

    # Timeout settings
    inference_timeout_seconds: int = 1000

    # Text processing settings
    min_context_length: int = 1
    max_model_length: int = 2**14
    max_num_batched_tokens: int = 2**14
    max_num_seqs: int = 1

    # Image processing settings
    image_return_format: str = "JPEG"
    image_quality: int = 85

    # Audio processing settings
    allow_audio_preprocessing: bool = True
    audio_chunk_duration_seconds: Optional[int] = None
    max_audio_duration_seconds: float = 60.0
    max_audio_duration_with_preprocessing_seconds: float = (
        300.0  # 5 minutes when preprocessing enabled
    )
    max_audio_size_bytes: int = 50 * 1024 * 1024
    default_sample_rate: int = 16000
    audio_task: str = AudioTasks.TRANSCRIBE.value
    audio_language: str = "English"

    # Telemetry settings
    enable_telemetry: bool = True
    prometheus_endpoint: str = "/metrics"

    model_config = SettingsConfigDict(env_file=".env")

    def __init__(self, **kwargs):
        super().__init__(**kwargs)

        model_to_run = os.getenv("MODEL")
        if model_to_run and self.device:
            self._set_config_overrides(model_to_run, self.device)
        self._set_mesh_overrides()

        if self.model_service is None:
            found = False
            for service, runners in MODEL_SERVICE_RUNNER_MAP.items():
                if any(self.model_runner == r.value for r in runners):
                    self.model_service = service.value
                    found = True
                    break
            if not found:
                raise ValueError(
                    f"Model service could not be deduced from model runner {self.model_runner}."
                )
        # use throttling overrides until we confirm is no-throttling a stable approach
        self._set_throttling_overrides()
        self._set_device_pairs_overrides()
        if (
            self.model_service == ModelServices.AUDIO.value
            and self.audio_chunk_duration_seconds is None
        ):
            self._calculate_audio_chunk_duration()

    def _set_device_pairs_overrides(self):
        if self.is_galaxy:
            device_manager = DeviceManager()
            devices = None
            if self.device_mesh_shape == (1, 1) and self.use_greedy_based_allocation:
                # use device manager to use all the available devices
                devices = device_manager.get_single_devices_from_system()
            if self.device_mesh_shape == (2, 1):
                # use device manager to pair devices
                devices = device_manager.get_device_pairs_from_system()
            elif self.device_mesh_shape == (2, 4):
                devices = device_manager.get_device_groups_of_eight_from_system()
            if devices:
                self.device_ids = ",".join([f"({device})" for device in devices])

    def _set_throttling_overrides(self):
        if self.model_runner in [
            ModelRunners.TT_SD3_5.value,
            ModelRunners.TT_FLUX_1_SCHNELL.value,
            ModelRunners.TT_FLUX_1_DEV.value,
            ModelRunners.TT_MOCHI_1.value,
            ModelRunners.TT_WAN_2_2.value,
        ]:
            self.default_throttle_level = None

    def _set_mesh_overrides(self):
        env_mesh_map = {
            "SD_3_5_FAST": (4, 8),
            "SD_3_5_BASE": (2, 4),
            "TP2": (2, 1),
        }
        for env_var, mesh_shape in env_mesh_map.items():
            value = os.getenv(env_var)
            if value and value.lower() == "true":
                setattr(self, "device_mesh_shape", mesh_shape)
                break

    def _calculate_audio_chunk_duration(self):
        worker_count = len(self.device_ids.replace(" ", "").split("),("))
        self.audio_chunk_duration_seconds = (
<<<<<<< HEAD
            3 if worker_count >= 8 else 15 if worker_count >= 4 else 30
=======
            # temporary setup until we get dynamic chunking
            15 if worker_count >= 8 else 15 if worker_count >= 4 else 15
>>>>>>> 28ba94e0
        )

    def _set_config_overrides(self, model_to_run: str, device: str):
        model_name_enum = ModelNames(model_to_run)

        # Find the appropriate model runner for this model name
        model_runner_enum = None
        for runner, model_names in MODEL_RUNNER_TO_MODEL_NAMES_MAP.items():
            if model_name_enum in model_names:
                model_runner_enum = runner
                break

        if model_runner_enum:
            matching_config = ModelConfigs.get((model_runner_enum, DeviceTypes(device)))
        else:
            raise ValueError(f"No model runner found for model {model_to_run}.")

        if matching_config:
            self.model_runner = model_runner_enum.value

            supported_model = getattr(SupportedModels, model_name_enum.name, None)
            if supported_model:
                self.model_weights_path = supported_model.value

            # Apply all configuration values
            for key, value in matching_config.items():
                if hasattr(self, key):
                    setattr(self, key, value)


settings = Settings()


@lru_cache()
def get_settings() -> Settings:
    return settings<|MERGE_RESOLUTION|>--- conflicted
+++ resolved
@@ -156,12 +156,8 @@
     def _calculate_audio_chunk_duration(self):
         worker_count = len(self.device_ids.replace(" ", "").split("),("))
         self.audio_chunk_duration_seconds = (
-<<<<<<< HEAD
-            3 if worker_count >= 8 else 15 if worker_count >= 4 else 30
-=======
             # temporary setup until we get dynamic chunking
             15 if worker_count >= 8 else 15 if worker_count >= 4 else 15
->>>>>>> 28ba94e0
         )
 
     def _set_config_overrides(self, model_to_run: str, device: str):
