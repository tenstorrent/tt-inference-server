# SPDX-License-Identifier: Apache-2.0
#
# SPDX-FileCopyrightText: © 2025 Tenstorrent AI ULC

from functools import lru_cache
import os
from typing import Optional
from config.constants import DeviceTypes, ModelConfigs, ModelRunners, MODEL_SERVICE_RUNNER_MAP, SupportedModels
from pydantic_settings import BaseSettings, SettingsConfigDict

class Settings(BaseSettings):
    log_level: str = "INFO"
    environment: str = "development"
    device_ids: str = "(0),(1),(2),(3),(4),(5),(6),(7),(8),(9),(10),(11),(12),(13),(14),(15),(16),(17),(18),(19),(20),(21),(22),(23),(24),(25),(26),(27),(28),(29),(30),(31)"
    device: Optional[str] = os.getenv("DEVICE") or None
    max_queue_size: int = 64
    max_batch_size: int = 1
    model_runner: str = os.getenv("MODEL_RUNNER", ModelRunners.TT_SDXL_TRACE.value)
    model_service: Optional[str] = None # model_service can be deduced from model_runner using MODEL_SERVICE_RUNNER_MAP
    is_galaxy: bool = False # used for graph device split and class init
    model_weights_path: str = ""
    preprocessing_model_weights_path: str = ""
    trace_region_size: int = 34541598
    log_file: Optional[str] = None
    device_mesh_shape: tuple = (1, 1)
    new_device_delay_seconds: int = 30
    mock_devices_count: int = 5
    reset_device_command: str = "tt-smi -r"
    reset_device_sleep_time: float = 5.0
    max_worker_restart_count: int = 5
    worker_check_sleep_timeout: float = 30.0
<<<<<<< HEAD
    default_inference_timeout_seconds: int = 90
    allow_deep_reset:bool = False
=======
    default_inference_timeout_seconds: int = 60  # 1 minute default timeout
    allow_deep_reset: bool = False
>>>>>>> 074732f1
    # image specific settings
    num_inference_steps: int = 20 # has to be hardcoded since we cannnot allow per image currently
    # audio specific setttings
    enable_audio_preprocessing: bool = True
    max_audio_duration_seconds: float = 60.0
    max_audio_duration_with_preprocessing_seconds: float = 300.0  # 5 minutes when preprocessing enabled
    max_audio_size_bytes: int = 50 * 1024 * 1024
    default_sample_rate: int = 16000
    model_config = SettingsConfigDict(env_file=".env") 
    
    def __init__(self, **kwargs):
        super().__init__(**kwargs)

        model_to_run = os.getenv("MODEL") or None
        if model_to_run and self.device:
            self._set_config_overrides(model_to_run, self.device)
        self._set_mesh_overrides()

        if self.model_service is None:
            found = False
            for service, runners in MODEL_SERVICE_RUNNER_MAP.items():
                if any(self.model_runner == r.value for r in runners):
                    self.model_service = service.value
                    found = True
                    break
            if not found:
                raise ValueError(f"Model service could not be deduced from model runner '{self.model_runner}'.")
    
    def _set_mesh_overrides(self):
        env_mesh_map = {
            "SD_3_5_FAST": (4, 8),
            "SD_3_5_BASE": (2, 4),
            "TP2": (2, 1),
        }
        for env_var, mesh_shape in env_mesh_map.items():
            value = os.getenv(env_var)
            if value and value.lower() == "true":
                setattr(self, "device_mesh_shape", mesh_shape)
                break 

    def _set_config_overrides(self, model_to_run: str, device: str):
        matching_config = ModelConfigs.get((SupportedModels(model_to_run), DeviceTypes(device)))
        if matching_config:
            # Apply all configuration values
            for key, value in matching_config.items():
                if hasattr(self, key):
                    setattr(self, key, value)

settings = Settings()

@lru_cache()
def get_settings() -> Settings:
    return settings<|MERGE_RESOLUTION|>--- conflicted
+++ resolved
@@ -29,13 +29,8 @@
     reset_device_sleep_time: float = 5.0
     max_worker_restart_count: int = 5
     worker_check_sleep_timeout: float = 30.0
-<<<<<<< HEAD
     default_inference_timeout_seconds: int = 90
-    allow_deep_reset:bool = False
-=======
-    default_inference_timeout_seconds: int = 60  # 1 minute default timeout
     allow_deep_reset: bool = False
->>>>>>> 074732f1
     # image specific settings
     num_inference_steps: int = 20 # has to be hardcoded since we cannnot allow per image currently
     # audio specific setttings
