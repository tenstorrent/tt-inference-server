--- conflicted
+++ resolved
@@ -40,7 +40,7 @@
     max_audio_duration_with_preprocessing_seconds: float = 300.0  # 5 minutes when preprocessing enabled
     max_audio_size_bytes: int = 50 * 1024 * 1024
     default_sample_rate: int = 16000
-    model_config = SettingsConfigDict(env_file=".env", populate_by_name=True) 
+    model_config = SettingsConfigDict(env_file=".env", populate_by_name=True)
     
     def __init__(self, **kwargs):
         super().__init__(**kwargs)
@@ -75,12 +75,8 @@
     def _set_config_overrides(self, model_to_run: str, device: str):
         matching_config = ModelConfigs.get((SupportedModels(model_to_run), DeviceTypes(device)))
         if matching_config:
-<<<<<<< HEAD
-            # Apply all configuration values, but respect explicitly set environment variables
-=======
             self.model_weights_path = model_to_run
             # Apply all configuration values
->>>>>>> 17b748d6
             for key, value in matching_config.items():
                 if hasattr(self, key):
                     # Check if this field has an explicit environment variable set
