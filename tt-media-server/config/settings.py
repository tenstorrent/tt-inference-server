# SPDX-License-Identifier: Apache-2.0
#
# SPDX-FileCopyrightText: © 2025 Tenstorrent AI ULC

from functools import lru_cache
import os
from typing import Optional
from config.constants import DeviceIds, DeviceTypes, ModelConfigs, ModelNames, ModelRunners, MODEL_SERVICE_RUNNER_MAP, MODEL_RUNNER_TO_MODEL_NAMES_MAP, SupportedModels
from pydantic_settings import BaseSettings, SettingsConfigDict


class Settings(BaseSettings):
<<<<<<< HEAD
    model_service:str = ModelServices.LLM.value
    log_level:str = "DEBUG"
    environment:str = "development"
    device_ids:str = "(1)"
    max_queue_size:int = 64
    max_batch_size:int = 1
    model_runner:str = ModelRunners.VLLMForge.value
    is_galaxy: bool = True # used for graph device split and class init
    model_weights_path:str = ""
    preprocessing_model_weights_path:str = ""
    trace_region_size:int = 34541598
=======
    # General settings
    log_level: str = "INFO"
    environment: str = "development"
>>>>>>> a0e13038
    log_file: Optional[str] = None
    device: Optional[str] = None

    # Device settings
    device_ids: str = DeviceIds.DEVICE_IDS_32.value
    is_galaxy: bool = False # used for graph device split and class init
    device_mesh_shape: tuple = (1, 1)
    reset_device_command: str = "tt-smi -r"
    reset_device_sleep_time: float = 5.0
    allow_deep_reset: bool = False

    # Model settings
    model_runner: str = ModelRunners.TT_SDXL_TRACE.value
    model_service: Optional[str] = None # model_service can be deduced from model_runner using MODEL_SERVICE_RUNNER_MAP
    model_weights_path: str = ""
    preprocessing_model_weights_path: str = ""
    trace_region_size: int = 34541598

    # Queue and batch settings
    max_queue_size: int = 64
    max_batch_size: int = 1

    # Worker management settings
    new_device_delay_seconds: int = 30
    mock_devices_count: int = 5
    max_worker_restart_count: int = 5
    worker_check_sleep_timeout: float = 30.0
    default_throttle_level: str = "5"

    # Timeout settings
    default_inference_timeout_seconds: int = 90

    # Image processing settings
    num_inference_steps: int = 20 # has to be hardcoded since we cannot allow per image currently
    image_return_format: str = "JPEG"
    image_quality: int = 85

    # Audio processing settings
    allow_audio_preprocessing: bool = True
    max_audio_duration_seconds: float = 60.0
    max_audio_duration_with_preprocessing_seconds: float = 300.0  # 5 minutes when preprocessing enabled
    max_audio_size_bytes: int = 50 * 1024 * 1024
    default_sample_rate: int = 16000
    model_config = SettingsConfigDict(env_file=".env")

    def __init__(self, **kwargs):
        super().__init__(**kwargs)

        model_to_run = os.getenv("MODEL")
        if model_to_run and self.device:
            self._set_config_overrides(model_to_run, self.device)
        self._set_mesh_overrides()

        if self.model_service is None:
            found = False
            for service, runners in MODEL_SERVICE_RUNNER_MAP.items():
                if any(self.model_runner == r.value for r in runners):
                    self.model_service = service.value
                    found = True
                    break
            if not found:
                raise ValueError(f"Model service could not be deduced from model runner '{self.model_runner}'.")

    def _set_mesh_overrides(self):
        env_mesh_map = {
            "SD_3_5_FAST": (4, 8),
            "SD_3_5_BASE": (2, 4),
            "TP2": (2, 1),
        }
        for env_var, mesh_shape in env_mesh_map.items():
            value = os.getenv(env_var)
            if value and value.lower() == "true":
                setattr(self, "device_mesh_shape", mesh_shape)
                break

    def _set_config_overrides(self, model_to_run: str, device: str):
        model_name_enum = ModelNames(model_to_run)

        # Find the appropriate model runner for this model name
        model_runner_enum = None
        for runner, model_names in MODEL_RUNNER_TO_MODEL_NAMES_MAP.items():
            if model_name_enum in model_names:
                model_runner_enum = runner
                break

        if model_runner_enum:
            matching_config = ModelConfigs.get((model_runner_enum, DeviceTypes(device)))
        else:
            raise ValueError(f"No model runner found for model '{model_to_run}'.")

        if matching_config:
            self.model_runner = model_runner_enum.value

            supported_model = getattr(SupportedModels, model_name_enum.name, None)
            if supported_model:
                self.model_weights_path = supported_model.value

            # Apply all configuration values
            for key, value in matching_config.items():
                if hasattr(self, key):
                    setattr(self, key, value)

settings = Settings()

@lru_cache()
def get_settings() -> Settings:
    return settings<|MERGE_RESOLUTION|>--- conflicted
+++ resolved
@@ -10,23 +10,9 @@
 
 
 class Settings(BaseSettings):
-<<<<<<< HEAD
-    model_service:str = ModelServices.LLM.value
-    log_level:str = "DEBUG"
-    environment:str = "development"
-    device_ids:str = "(1)"
-    max_queue_size:int = 64
-    max_batch_size:int = 1
-    model_runner:str = ModelRunners.VLLMForge.value
-    is_galaxy: bool = True # used for graph device split and class init
-    model_weights_path:str = ""
-    preprocessing_model_weights_path:str = ""
-    trace_region_size:int = 34541598
-=======
     # General settings
     log_level: str = "INFO"
     environment: str = "development"
->>>>>>> a0e13038
     log_file: Optional[str] = None
     device: Optional[str] = None
 
