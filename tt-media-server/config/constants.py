--- conflicted
+++ resolved
@@ -112,33 +112,11 @@
         ModelNames.DISTIL_WHISPER_LARGE_V3,
         ModelNames.OPENAI_WHISPER_LARGE_V3,
     },
-<<<<<<< HEAD
-    ModelRunners.TT_XLA_RESNET: {
-        ModelNames.MICROSOFT_RESNET_50
-    },
-    ModelRunners.TT_XLA_VOVNET: {
-        ModelNames.VOVNET
-    },
-    ModelRunners.TT_XLA_MOBILENETV2: {
-        ModelNames.MOBILENETV2
-    },
-    ModelRunners.TT_XLA_EFFICIENTNET: {
-        ModelNames.EFFICIENTNET
-    },
-    ModelRunners.VLLMForge_QWEN_EMBEDDING: {
-        ModelNames.QWEN_3_EMBEDDING_4B
-    }
-=======
     ModelRunners.TT_XLA_RESNET: {ModelNames.MICROSOFT_RESNET_50},
     ModelRunners.TT_XLA_VOVNET: {ModelNames.VOVNET},
     ModelRunners.TT_XLA_MOBILENETV2: {ModelNames.MOBILENETV2},
-    ModelRunners.TT_XLA_YOLOV4: {ModelNames.YOLOV4},
-    ModelRunners.TT_XLA_YOLOV8: {ModelNames.YOLOV8},
-    ModelRunners.TT_XLA_YOLOV9: {ModelNames.YOLOV9},
-    ModelRunners.TT_XLA_YOLOV10: {ModelNames.YOLOV10},
     ModelRunners.TT_XLA_EFFICIENTNET: {ModelNames.EFFICIENTNET},
     ModelRunners.VLLMForge_QWEN_EMBEDDING: {ModelNames.QWEN_3_EMBEDDING_4B},
->>>>>>> c060b7fb
 }
 
 
