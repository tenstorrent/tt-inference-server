--- conflicted
+++ resolved
@@ -72,12 +72,12 @@
     },
     ModelServices.LLM: {
         ModelRunners.VLLMForge,
+        ModelRunners.VLLMForge_QWEN_EMBEDDING,
     },
     ModelServices.CNN: {
         ModelRunners.TT_XLA_RESNET,
         ModelRunners.TT_XLA_VOVNET,
         ModelRunners.TT_XLA_MOBILENETV2,
-<<<<<<< HEAD
         ModelRunners.TT_YOLOV4,
     },
     ModelServices.AUDIO: {
@@ -86,12 +86,6 @@
     ModelServices.VIDEO: {
         ModelRunners.TT_MOCHI_1,
         ModelRunners.TT_WAN_2_2,
-=======
-        ModelRunners.TT_YOLOV4},
-    ModelServices.LLM: {
-        ModelRunners.VLLMForge,
-        ModelRunners.VLLMForge_QWEN_EMBEDDING
->>>>>>> 97a40b3c
     }
 }
 
