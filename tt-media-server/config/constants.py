--- conflicted
+++ resolved
@@ -88,7 +88,6 @@
         ModelRunners.TT_XLA_RESNET,
         ModelRunners.TT_XLA_VOVNET,
         ModelRunners.TT_XLA_MOBILENETV2,
-<<<<<<< HEAD
         ModelRunners.TT_XLA_YOLOV4,
         ModelRunners.TT_XLA_YOLOV8,
         ModelRunners.TT_XLA_YOLOV9,
@@ -98,8 +97,6 @@
     ModelServices.LLM: {
         ModelRunners.VLLMForge,
         ModelRunners.VLLMForge_QWEN_EMBEDDING
-=======
-        ModelRunners.TT_YOLOV4,
     },
     ModelServices.AUDIO: {
         ModelRunners.TT_WHISPER,
@@ -107,7 +104,6 @@
     ModelServices.VIDEO: {
         ModelRunners.TT_MOCHI_1,
         ModelRunners.TT_WAN_2_2,
->>>>>>> e6f6c00e
     }
 }
 
