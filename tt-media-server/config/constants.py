from enum import Enum

class SupportedModels(Enum):
    STABLE_DIFFUSION_XL_BASE = "stabilityai/stable-diffusion-xl-base-1.0"
    STABLE_DIFFUSION_XL_IMG2IMG = "stabilityai/stable-diffusion-xl-base-1.0"
    STABLE_DIFFUSION_3_5_LARGE = "stabilityai/stable-diffusion-3.5-large"
    DISTIL_WHISPER_LARGE_V3 = "distil-whisper/distil-large-v3"
    OPENAI_WHISPER_LARGE_V3 = "openai/whisper-large-v3"
    PYANNOTE_SPEAKER_DIARIZATION = "pyannote/speaker-diarization-3.0"

# MODEL environment variable
class ModelNames(Enum):
    STABLE_DIFFUSION_XL_BASE = "stable-diffusion-xl-base-1.0"
    STABLE_DIFFUSION_XL_IMG2IMG = "stable-diffusion-xl-base-1.0"
    STABLE_DIFFUSION_3_5_LARGE = "stable-diffusion-3.5-large"
    FLUX_1_DEV = "flux.1-dev"
    FLUX_1_SCHNELL = "flux.1-schnell"
    DISTIL_WHISPER_LARGE_V3 = "distil-whisper/distil-large-v3"
    OPENAI_WHISPER_LARGE_V3 = "openai-whisper-large-v3"
    MICROSOFT_RESNET_50 = "microsoft/resnet-50"
    VOVNET = "vovnet"
    MOBILENETV2 = "mobilenetv2"

class ModelRunners(Enum):
    TT_SDXL_TRACE = "tt-sdxl-trace"
    TT_SDXL_IMAGE_TO_IMAGE = "tt-sdxl-image-to-image"
    TT_SD3_5 = "tt-sd3.5"
    TT_FLUX_1_DEV = "tt-flux.1-dev"
    TT_FLUX_1_SCHNELL = "tt-flux.1-schnell"
    TT_WHISPER = "tt-whisper"
    TT_YOLOV4 = "tt-yolov4"
    TT_XLA_RESNET = "tt-xla-resnet"
    TT_XLA_VOVNET = "tt-xla-vovnet"
    TT_XLA_MOBILENETV2 = "tt-xla-mobilenetv2"
    MOCK = "mock"

class ModelServices(Enum):
    IMAGE = "image"
    CNN = "cnn"
    AUDIO = "audio"

MODEL_SERVICE_RUNNER_MAP = {
<<<<<<< HEAD
    ModelServices.IMAGE: {ModelRunners.TT_SDXL_TRACE, ModelRunners.TT_SD3_5, ModelRunners.TT_FLUX_1_DEV, ModelRunners.TT_FLUX_1_SCHNELL},
    ModelServices.AUDIO: {ModelRunners.TT_WHISPER},
=======
    ModelServices.IMAGE: {
        ModelRunners.TT_SDXL_IMAGE_TO_IMAGE,
        ModelRunners.TT_SDXL_TRACE,
        ModelRunners.TT_SD3_5
    },
    ModelServices.AUDIO: {
        ModelRunners.TT_WHISPER
    },
>>>>>>> 337c12df
    ModelServices.CNN: {
        ModelRunners.TT_XLA_RESNET,
        ModelRunners.TT_XLA_VOVNET,
        ModelRunners.TT_XLA_MOBILENETV2,
        ModelRunners.TT_YOLOV4},
}

MODEL_RUNNER_TO_MODEL_NAMES_MAP = {
    ModelRunners.TT_SDXL_IMAGE_TO_IMAGE: {
        ModelNames.STABLE_DIFFUSION_XL_IMG2IMG
    },
    ModelRunners.TT_SDXL_TRACE: {
        ModelNames.STABLE_DIFFUSION_XL_BASE
    },
    ModelRunners.TT_SD3_5: {
        ModelNames.STABLE_DIFFUSION_3_5_LARGE
    },
    ModelRunners.TT_WHISPER: {
        ModelNames.DISTIL_WHISPER_LARGE_V3,
        ModelNames.OPENAI_WHISPER_LARGE_V3
    },
    ModelRunners.TT_XLA_RESNET: {
        ModelNames.MICROSOFT_RESNET_50
    },
    ModelRunners.TT_XLA_VOVNET: {
        ModelNames.VOVNET
    },
    ModelRunners.TT_XLA_MOBILENETV2: {
        ModelNames.MOBILENETV2
    }
}

# DEVICE environment variable
class DeviceTypes(Enum):
    N150 = "n150"
    N300 = "n300"
    GALAXY = "galaxy"
    T3K = "t3k"

class DeviceIds(Enum):
    DEVICE_IDS_1 = "(0)"
    DEVICE_IDS_2 = "(0),(1)"
    DEVICE_IDS_4 = "(0),(1),(2),(3)"
    DEVICE_IDS_16 = "(0),(1),(2),(3),(4),(5),(6),(7),(8),(9),(10),(11),(12),(13),(14),(15)"
    DEVICE_IDS_32 = "(0),(1),(2),(3),(4),(5),(6),(7),(8),(9),(10),(11),(12),(13),(14),(15),(16),(17),(18),(19),(20),(21),(22),(23),(24),(25),(26),(27),(28),(29),(30),(31)"
    DEVICE_IDS_ALL = "" #HACK to use all devices. device id split will return and empty string to be passed to os.environ[TT_VISIBLE_DEVICES] in device_worker.py

# Combined model-device specific configurations
# useful when whole device is being used by a single model type
# also for CI testing
ModelConfigs = {
    (ModelRunners.TT_SDXL_IMAGE_TO_IMAGE, DeviceTypes.N150): {
        "device_mesh_shape": (1, 1),
        "is_galaxy": False,
        "device_ids": DeviceIds.DEVICE_IDS_1.value,
        "max_batch_size": 1,
    },
    (ModelRunners.TT_SDXL_IMAGE_TO_IMAGE, DeviceTypes.N300): {
        "device_mesh_shape": (1, 1),
        "is_galaxy": False,
        "device_ids": DeviceIds.DEVICE_IDS_2.value,
        "max_batch_size": 1,
    },
    (ModelRunners.TT_SDXL_IMAGE_TO_IMAGE, DeviceTypes.GALAXY): {
        "device_mesh_shape": (1, 1),
        "is_galaxy": True,
        "device_ids": DeviceIds.DEVICE_IDS_16.value,
        "max_batch_size": 1,
    },
    (ModelRunners.TT_SDXL_IMAGE_TO_IMAGE, DeviceTypes.T3K): {
        "device_mesh_shape": (1, 1),
        "is_galaxy": False,
        "device_ids": DeviceIds.DEVICE_IDS_4.value,
        "max_batch_size": 1,
    },
<<<<<<< HEAD
    (SupportedModels.FLUX_1_DEV, DeviceTypes.T3K): {
        "model_runner": ModelRunners.TT_FLUX_1_DEV.value,
        "device_mesh_shape": (2, 4),
        "is_galaxy": False,
        "device_ids": "", #HACK to use all devices. device id split will retun and empty string to be passed to os.environ[TT_VISIBLE_DEVICES] in device_worker.py
        "max_batch_size": 1
    },
    (SupportedModels.FLUX_1_DEV, DeviceTypes.GALAXY): {
        "model_runner": ModelRunners.TT_FLUX_1_DEV.value,
        "device_mesh_shape": (4, 8),
        "is_galaxy": False,
        "device_ids": "", #HACK to use all devices. device id split will retun and empty string to be passed to os.environ[TT_VISIBLE_DEVICES] in device_worker.py
        "max_batch_size": 1
    },
    (SupportedModels.FLUX_1_SCHNELL, DeviceTypes.T3K): {
        "model_runner": ModelRunners.TT_FLUX_1_SCHNELL.value,
        "device_mesh_shape": (2, 4),
        "is_galaxy": False,
        "device_ids": "", #HACK to use all devices. device id split will retun and empty string to be passed to os.environ[TT_VISIBLE_DEVICES] in device_worker.py
        "max_batch_size": 1
    },
    (SupportedModels.FLUX_1_SCHNELL, DeviceTypes.GALAXY): {
        "model_runner": ModelRunners.TT_FLUX_1_SCHNELL.value,
        "device_mesh_shape": (4, 8),
        "is_galaxy": False,
        "device_ids": "", #HACK to use all devices. device id split will retun and empty string to be passed to os.environ[TT_VISIBLE_DEVICES] in device_worker.py
        "max_batch_size": 1
    },
    (SupportedModels.DISTIL_WHISPER_LARGE_V3, DeviceTypes.N150): {
        "model_runner": ModelRunners.TT_WHISPER.value,
=======
    (ModelRunners.TT_SDXL_TRACE, DeviceTypes.N150): {
>>>>>>> 337c12df
        "device_mesh_shape": (1, 1),
        "is_galaxy": False,
        "device_ids": DeviceIds.DEVICE_IDS_1.value,
        "max_batch_size": 1,
    },
    (ModelRunners.TT_SDXL_TRACE, DeviceTypes.N300): {
        "device_mesh_shape": (1, 1),
        "is_galaxy": False,
        "device_ids": DeviceIds.DEVICE_IDS_2.value,
        "max_batch_size": 1,
    },
    (ModelRunners.TT_SDXL_TRACE, DeviceTypes.GALAXY): {
        "device_mesh_shape": (1, 1),
        "is_galaxy": True,
        "device_ids": DeviceIds.DEVICE_IDS_16.value,
        "max_batch_size": 1,
    },
    (ModelRunners.TT_SDXL_TRACE, DeviceTypes.T3K): {
        "device_mesh_shape": (1, 1),
        "is_galaxy": False,
        "device_ids": DeviceIds.DEVICE_IDS_4.value,
        "max_batch_size": 1,
    },
    (ModelRunners.TT_SD3_5, DeviceTypes.GALAXY): {
        "device_mesh_shape": (4, 8),
        "is_galaxy": False,
        "device_ids": DeviceIds.DEVICE_IDS_ALL.value,
        "max_batch_size": 1
    },
    (ModelRunners.TT_SD3_5, DeviceTypes.T3K): {
        "device_mesh_shape": (2, 4),
        "is_galaxy": False,
        "device_ids": DeviceIds.DEVICE_IDS_ALL.value,
        "max_batch_size": 1
    },
    (ModelRunners.TT_WHISPER, DeviceTypes.N150): {
        "device_mesh_shape": (1, 1),
        "is_galaxy": False,
        "device_ids": DeviceIds.DEVICE_IDS_1.value,
        "max_batch_size": 1,
    },
    (ModelRunners.TT_WHISPER, DeviceTypes.N300): {
        "device_mesh_shape": (1, 1),
        "is_galaxy": False,
        "device_ids": DeviceIds.DEVICE_IDS_2.value,
        "max_batch_size": 1,
    },
    (ModelRunners.TT_WHISPER, DeviceTypes.GALAXY): {
        "device_mesh_shape": (1, 1),
        "is_galaxy": True,
        "device_ids": DeviceIds.DEVICE_IDS_16.value,
        "max_batch_size": 1,
    },
    (ModelRunners.TT_WHISPER, DeviceTypes.T3K): {
        "device_mesh_shape": (1, 1),
        "is_galaxy": False,
        "device_ids": DeviceIds.DEVICE_IDS_4.value,
        "max_batch_size": 1,
    }
}

for runner in [ModelRunners.TT_XLA_RESNET, ModelRunners.TT_XLA_VOVNET, ModelRunners.TT_XLA_MOBILENETV2]:
    ModelConfigs[(runner, DeviceTypes.N150)] = {
        "is_galaxy": False,
        "device_mesh_shape": (1, 1),
        "device_ids": DeviceIds.DEVICE_IDS_1.value,
    }
    ModelConfigs[(runner, DeviceTypes.N300)] = {
        "is_galaxy": False,
        "device_mesh_shape": (1, 1),
        "device_ids": DeviceIds.DEVICE_IDS_2.value,
    }<|MERGE_RESOLUTION|>--- conflicted
+++ resolved
@@ -4,6 +4,8 @@
     STABLE_DIFFUSION_XL_BASE = "stabilityai/stable-diffusion-xl-base-1.0"
     STABLE_DIFFUSION_XL_IMG2IMG = "stabilityai/stable-diffusion-xl-base-1.0"
     STABLE_DIFFUSION_3_5_LARGE = "stabilityai/stable-diffusion-3.5-large"
+    FLUX_1_DEV = "black-forest-labs/FLUX.1-dev"
+    FLUX_1_SCHNELL = "black-forest-labs/FLUX.1-schnell"
     DISTIL_WHISPER_LARGE_V3 = "distil-whisper/distil-large-v3"
     OPENAI_WHISPER_LARGE_V3 = "openai/whisper-large-v3"
     PYANNOTE_SPEAKER_DIARIZATION = "pyannote/speaker-diarization-3.0"
@@ -13,8 +15,8 @@
     STABLE_DIFFUSION_XL_BASE = "stable-diffusion-xl-base-1.0"
     STABLE_DIFFUSION_XL_IMG2IMG = "stable-diffusion-xl-base-1.0"
     STABLE_DIFFUSION_3_5_LARGE = "stable-diffusion-3.5-large"
-    FLUX_1_DEV = "flux.1-dev"
-    FLUX_1_SCHNELL = "flux.1-schnell"
+    FLUX_1_DEV = "FLUX.1-dev"
+    FLUX_1_SCHNELL = "FLUX.1-schnell"
     DISTIL_WHISPER_LARGE_V3 = "distil-whisper/distil-large-v3"
     OPENAI_WHISPER_LARGE_V3 = "openai-whisper-large-v3"
     MICROSOFT_RESNET_50 = "microsoft/resnet-50"
@@ -40,19 +42,16 @@
     AUDIO = "audio"
 
 MODEL_SERVICE_RUNNER_MAP = {
-<<<<<<< HEAD
-    ModelServices.IMAGE: {ModelRunners.TT_SDXL_TRACE, ModelRunners.TT_SD3_5, ModelRunners.TT_FLUX_1_DEV, ModelRunners.TT_FLUX_1_SCHNELL},
-    ModelServices.AUDIO: {ModelRunners.TT_WHISPER},
-=======
     ModelServices.IMAGE: {
         ModelRunners.TT_SDXL_IMAGE_TO_IMAGE,
         ModelRunners.TT_SDXL_TRACE,
-        ModelRunners.TT_SD3_5
+        ModelRunners.TT_SD3_5,
+        ModelRunners.TT_FLUX_1_DEV,
+        ModelRunners.TT_FLUX_1_SCHNELL
     },
     ModelServices.AUDIO: {
         ModelRunners.TT_WHISPER
     },
->>>>>>> 337c12df
     ModelServices.CNN: {
         ModelRunners.TT_XLA_RESNET,
         ModelRunners.TT_XLA_VOVNET,
@@ -128,40 +127,7 @@
         "device_ids": DeviceIds.DEVICE_IDS_4.value,
         "max_batch_size": 1,
     },
-<<<<<<< HEAD
-    (SupportedModels.FLUX_1_DEV, DeviceTypes.T3K): {
-        "model_runner": ModelRunners.TT_FLUX_1_DEV.value,
-        "device_mesh_shape": (2, 4),
-        "is_galaxy": False,
-        "device_ids": "", #HACK to use all devices. device id split will retun and empty string to be passed to os.environ[TT_VISIBLE_DEVICES] in device_worker.py
-        "max_batch_size": 1
-    },
-    (SupportedModels.FLUX_1_DEV, DeviceTypes.GALAXY): {
-        "model_runner": ModelRunners.TT_FLUX_1_DEV.value,
-        "device_mesh_shape": (4, 8),
-        "is_galaxy": False,
-        "device_ids": "", #HACK to use all devices. device id split will retun and empty string to be passed to os.environ[TT_VISIBLE_DEVICES] in device_worker.py
-        "max_batch_size": 1
-    },
-    (SupportedModels.FLUX_1_SCHNELL, DeviceTypes.T3K): {
-        "model_runner": ModelRunners.TT_FLUX_1_SCHNELL.value,
-        "device_mesh_shape": (2, 4),
-        "is_galaxy": False,
-        "device_ids": "", #HACK to use all devices. device id split will retun and empty string to be passed to os.environ[TT_VISIBLE_DEVICES] in device_worker.py
-        "max_batch_size": 1
-    },
-    (SupportedModels.FLUX_1_SCHNELL, DeviceTypes.GALAXY): {
-        "model_runner": ModelRunners.TT_FLUX_1_SCHNELL.value,
-        "device_mesh_shape": (4, 8),
-        "is_galaxy": False,
-        "device_ids": "", #HACK to use all devices. device id split will retun and empty string to be passed to os.environ[TT_VISIBLE_DEVICES] in device_worker.py
-        "max_batch_size": 1
-    },
-    (SupportedModels.DISTIL_WHISPER_LARGE_V3, DeviceTypes.N150): {
-        "model_runner": ModelRunners.TT_WHISPER.value,
-=======
     (ModelRunners.TT_SDXL_TRACE, DeviceTypes.N150): {
->>>>>>> 337c12df
         "device_mesh_shape": (1, 1),
         "is_galaxy": False,
         "device_ids": DeviceIds.DEVICE_IDS_1.value,
@@ -203,6 +169,30 @@
         "device_ids": DeviceIds.DEVICE_IDS_1.value,
         "max_batch_size": 1,
     },
+     (ModelRunners.TT_FLUX_1_DEV, DeviceTypes.T3K): {
+        "device_mesh_shape": (2, 4),
+        "is_galaxy": False,
+        "device_ids": DeviceIds.DEVICE_IDS_ALL.value,
+        "max_batch_size": 1
+    },
+    (ModelRunners.TT_FLUX_1_DEV, DeviceTypes.GALAXY): {
+        "device_mesh_shape": (4, 8),
+        "is_galaxy": False,
+        "device_ids": DeviceIds.DEVICE_IDS_ALL.value,
+        "max_batch_size": 1
+    },
+    (ModelRunners.TT_FLUX_1_SCHNELL, DeviceTypes.T3K): {
+        "device_mesh_shape": (2, 4),
+        "is_galaxy": False,
+        "device_ids": DeviceIds.DEVICE_IDS_ALL.value,
+        "max_batch_size": 1
+    },
+    (ModelRunners.TT_FLUX_1_SCHNELL, DeviceTypes.GALAXY): {
+        "device_mesh_shape": (4, 8),
+        "is_galaxy": False,
+        "device_ids": DeviceIds.DEVICE_IDS_ALL.value,
+        "max_batch_size": 1
+    },
     (ModelRunners.TT_WHISPER, DeviceTypes.N300): {
         "device_mesh_shape": (1, 1),
         "is_galaxy": False,
