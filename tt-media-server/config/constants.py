# SPDX-License-Identifier: Apache-2.0
#
# SPDX-FileCopyrightText: © 2025 Tenstorrent AI ULC

from enum import Enum

class SupportedModels(Enum):
    STABLE_DIFFUSION_XL_BASE = "stabilityai/stable-diffusion-xl-base-1.0"
    STABLE_DIFFUSION_XL_IMG2IMG = "stabilityai/stable-diffusion-xl-base-1.0"
    STABLE_DIFFUSION_3_5_LARGE = "stabilityai/stable-diffusion-3.5-large"
    FLUX_1_DEV = "black-forest-labs/FLUX.1-dev"
    FLUX_1_SCHNELL = "black-forest-labs/FLUX.1-schnell"
    MOCHI_1 = "genmo/mochi-1-preview"
    WAN_2_2 = "Wan2.2-T2V-A14B-Diffusers"
    DISTIL_WHISPER_LARGE_V3 = "distil-whisper/distil-large-v3"
    OPENAI_WHISPER_LARGE_V3 = "openai/whisper-large-v3"
    PYANNOTE_SPEAKER_DIARIZATION = "pyannote/speaker-diarization-3.0"


# MODEL environment variable
# Model names should be unique
class ModelNames(Enum):
    STABLE_DIFFUSION_XL_BASE = "stable-diffusion-xl-base-1.0"
    STABLE_DIFFUSION_XL_IMG2IMG = "stable-diffusion-xl-base-1.0-img-2-img"
    STABLE_DIFFUSION_3_5_LARGE = "stable-diffusion-3.5-large"
    FLUX_1_DEV = "flux.1-dev"
    FLUX_1_SCHNELL = "flux.1-schnell"
    MOCHI_1 = "mochi-1-preview"
    WAN_2_2 = "Wan2.2-T2V-A14B-Diffusers"
    DISTIL_WHISPER_LARGE_V3 = "distil-whisper/distil-large-v3"
    OPENAI_WHISPER_LARGE_V3 = "openai-whisper-large-v3"
    MICROSOFT_RESNET_50 = "microsoft/resnet-50"
    VOVNET = "vovnet"
    MOBILENETV2 = "mobilenetv2"


class ModelRunners(Enum):
    TT_SDXL_TRACE = "tt-sdxl-trace"
    TT_SDXL_IMAGE_TO_IMAGE = "tt-sdxl-image-to-image"
    TT_SD3_5 = "tt-sd3.5"
    TT_FLUX_1_DEV = "tt-flux.1-dev"
    TT_FLUX_1_SCHNELL = "tt-flux.1-schnell"
    TT_MOCHI_1 = "tt-mochi-1"
    TT_WAN_2_2 = "tt-wan2.2"
    TT_WHISPER = "tt-whisper"
    TT_YOLOV4 = "tt-yolov4"
    VLLMForge = "vllm_forge"
    TT_XLA_RESNET = "tt-xla-resnet"
    TT_XLA_VOVNET = "tt-xla-vovnet"
    TT_XLA_MOBILENETV2 = "tt-xla-mobilenetv2"
    MOCK = "mock"


class ModelServices(Enum):
    IMAGE = "image"
    LLM = "llm"
    CNN = "cnn"
    AUDIO = "audio"


MODEL_SERVICE_RUNNER_MAP = {
    ModelServices.IMAGE: {
        ModelRunners.TT_SDXL_IMAGE_TO_IMAGE,
        ModelRunners.TT_SDXL_TRACE,
        ModelRunners.TT_SD3_5,
        ModelRunners.TT_FLUX_1_DEV,
        ModelRunners.TT_FLUX_1_SCHNELL,
        ModelRunners.TT_MOCHI_1,
        ModelRunners.TT_WAN_2_2,
    },
    ModelServices.AUDIO: {
        ModelRunners.TT_WHISPER
    },
    ModelServices.CNN: {
        ModelRunners.TT_XLA_RESNET,
        ModelRunners.TT_XLA_VOVNET,
        ModelRunners.TT_XLA_MOBILENETV2,
        ModelRunners.TT_YOLOV4},
}


MODEL_RUNNER_TO_MODEL_NAMES_MAP = {
    ModelRunners.TT_SDXL_IMAGE_TO_IMAGE: {
        ModelNames.STABLE_DIFFUSION_XL_IMG2IMG
    },
    ModelRunners.TT_SDXL_TRACE: {
        ModelNames.STABLE_DIFFUSION_XL_BASE
    },
    ModelRunners.TT_SD3_5: {
        ModelNames.STABLE_DIFFUSION_3_5_LARGE
    },
    ModelRunners.TT_FLUX_1_DEV: {
        ModelNames.FLUX_1_DEV
    },
    ModelRunners.TT_FLUX_1_SCHNELL: {
        ModelNames.FLUX_1_SCHNELL
    },
    ModelRunners.TT_MOCHI_1: {
        ModelNames.MOCHI_1
    },
    ModelRunners.TT_WAN_2_2: {
        ModelNames.WAN_2_2
    },
    ModelRunners.TT_WHISPER: {
        ModelNames.DISTIL_WHISPER_LARGE_V3,
        ModelNames.OPENAI_WHISPER_LARGE_V3,
    },
    ModelRunners.TT_XLA_RESNET: {
        ModelNames.MICROSOFT_RESNET_50
    },
    ModelRunners.TT_XLA_VOVNET: {
        ModelNames.VOVNET
    },
    ModelRunners.TT_XLA_MOBILENETV2: {
        ModelNames.MOBILENETV2
    },
}


# DEVICE environment variable
class DeviceTypes(Enum):
    N150 = "n150"
    N300 = "n300"
    GALAXY = "galaxy"
    T3K = "t3k"


class DeviceIds(Enum):
    DEVICE_IDS_1 = "(0)"
    DEVICE_IDS_2 = "(0),(1)"
    DEVICE_IDS_4 = "(0),(1),(2),(3)"
    DEVICE_IDS_16 = (
        "(0),(1),(2),(3),(4),(5),(6),(7),(8),(9),(10),(11),(12),(13),(14),(15)"
    )
    DEVICE_IDS_32 = "(0),(1),(2),(3),(4),(5),(6),(7),(8),(9),(10),(11),(12),(13),(14),(15),(16),(17),(18),(19),(20),(21),(22),(23),(24),(25),(26),(27),(28),(29),(30),(31)"
    DEVICE_IDS_ALL = "" #HACK to use all devices. device id split will return and empty string to be passed to os.environ[TT_VISIBLE_DEVICES] in device_worker.py


<<<<<<< HEAD
class AudioTasks(Enum):
    TRANSCRIBE = "transcribe"
    TRANSLATE = "translate"


=======
>>>>>>> 20a847c9
# Combined model-device specific configurations
# useful when whole device is being used by a single model type
# also for CI testing
ModelConfigs = {
    (ModelRunners.TT_SDXL_IMAGE_TO_IMAGE, DeviceTypes.N150): {
        "device_mesh_shape": (1, 1),
        "is_galaxy": False,
        "device_ids": DeviceIds.DEVICE_IDS_1.value,
        "max_batch_size": 1,
    },
    (ModelRunners.TT_SDXL_IMAGE_TO_IMAGE, DeviceTypes.N300): {
        "device_mesh_shape": (1, 1),
        "is_galaxy": False,
        "device_ids": DeviceIds.DEVICE_IDS_2.value,
        "max_batch_size": 1,
    },
    (ModelRunners.TT_SDXL_IMAGE_TO_IMAGE, DeviceTypes.GALAXY): {
        "device_mesh_shape": (1, 1),
        "is_galaxy": True,
        "device_ids": DeviceIds.DEVICE_IDS_16.value,
        "max_batch_size": 1,
    },
    (ModelRunners.TT_SDXL_IMAGE_TO_IMAGE, DeviceTypes.T3K): {
        "device_mesh_shape": (1, 1),
        "is_galaxy": False,
        "device_ids": DeviceIds.DEVICE_IDS_4.value,
        "max_batch_size": 1,
    },
    (ModelRunners.TT_SDXL_TRACE, DeviceTypes.N150): {
        "device_mesh_shape": (1, 1),
        "is_galaxy": False,
        "device_ids": DeviceIds.DEVICE_IDS_1.value,
        "max_batch_size": 1,
    },
    (ModelRunners.TT_SDXL_TRACE, DeviceTypes.N300): {
        "device_mesh_shape": (1, 1),
        "is_galaxy": False,
        "device_ids": DeviceIds.DEVICE_IDS_2.value,
        "max_batch_size": 1,
    },
    (ModelRunners.TT_SDXL_TRACE, DeviceTypes.GALAXY): {
        "device_mesh_shape": (1, 1),
        "is_galaxy": True,
        "device_ids": DeviceIds.DEVICE_IDS_16.value,
        "max_batch_size": 1,
    },
    (ModelRunners.TT_SDXL_TRACE, DeviceTypes.T3K): {
        "device_mesh_shape": (1, 1),
        "is_galaxy": False,
        "device_ids": DeviceIds.DEVICE_IDS_4.value,
        "max_batch_size": 1,
    },
    (ModelRunners.TT_SD3_5, DeviceTypes.T3K): {
        "device_mesh_shape": (2, 4),
        "is_galaxy": False,
        "device_ids": DeviceIds.DEVICE_IDS_ALL.value,
        "max_batch_size": 1,
    },
    (ModelRunners.TT_SD3_5, DeviceTypes.GALAXY): {
        "device_mesh_shape": (4, 8),
        "is_galaxy": False,
        "device_ids": DeviceIds.DEVICE_IDS_ALL.value,
        "max_batch_size": 1,
    },
    (ModelRunners.TT_FLUX_1_DEV, DeviceTypes.T3K): {
        "device_mesh_shape": (2, 4),
        "is_galaxy": False,
        "device_ids": DeviceIds.DEVICE_IDS_ALL.value,
        "max_batch_size": 1,
    },
    (ModelRunners.TT_FLUX_1_DEV, DeviceTypes.GALAXY): {
        "device_mesh_shape": (4, 8),
        "is_galaxy": False,
        "device_ids": DeviceIds.DEVICE_IDS_ALL.value,
        "max_batch_size": 1,
    },
    (ModelRunners.TT_FLUX_1_SCHNELL, DeviceTypes.T3K): {
        "device_mesh_shape": (2, 4),
        "is_galaxy": False,
        "device_ids": DeviceIds.DEVICE_IDS_ALL.value,
        "max_batch_size": 1,
    },
    (ModelRunners.TT_FLUX_1_SCHNELL, DeviceTypes.GALAXY): {
        "device_mesh_shape": (4, 8),
        "is_galaxy": False,
        "device_ids": DeviceIds.DEVICE_IDS_ALL.value,
        "max_batch_size": 1,
    },
    (ModelRunners.TT_MOCHI_1, DeviceTypes.T3K): {
        "device_mesh_shape": (2, 4),
        "is_galaxy": False,
        "device_ids": DeviceIds.DEVICE_IDS_ALL.value,
        "max_batch_size": 1,
    },
    (ModelRunners.TT_MOCHI_1, DeviceTypes.GALAXY): {
        "device_mesh_shape": (4, 8),
        "is_galaxy": False,
        "device_ids": DeviceIds.DEVICE_IDS_ALL.value,
        "max_batch_size": 1,
    },
    (ModelRunners.TT_WAN_2_2, DeviceTypes.T3K): {
        "device_mesh_shape": (2, 4),
        "is_galaxy": False,
        "device_ids": DeviceIds.DEVICE_IDS_ALL.value,
        "max_batch_size": 1,
    },
    (ModelRunners.TT_WAN_2_2, DeviceTypes.GALAXY): {
        "device_mesh_shape": (4, 8),
        "is_galaxy": False,
        "device_ids": DeviceIds.DEVICE_IDS_ALL.value,
        "max_batch_size": 1,
    },
    (ModelRunners.TT_WHISPER, DeviceTypes.N150): {
        "device_mesh_shape": (1, 1),
        "is_galaxy": False,
        "device_ids": DeviceIds.DEVICE_IDS_1.value,
        "max_batch_size": 1,
    },
    (ModelRunners.TT_WHISPER, DeviceTypes.N300): {
        "device_mesh_shape": (1, 1),
        "is_galaxy": False,
        "device_ids": DeviceIds.DEVICE_IDS_2.value,
        "max_batch_size": 1,
    },
    (ModelRunners.TT_WHISPER, DeviceTypes.GALAXY): {
        "device_mesh_shape": (1, 1),
        "is_galaxy": True,
        "device_ids": DeviceIds.DEVICE_IDS_16.value,
        "max_batch_size": 1,
    },
    (ModelRunners.TT_WHISPER, DeviceTypes.T3K): {
        "device_mesh_shape": (1, 1),
        "is_galaxy": False,
        "device_ids": DeviceIds.DEVICE_IDS_4.value,
        "max_batch_size": 1,
    }
}

for runner in [ModelRunners.TT_XLA_RESNET,ModelRunners.TT_XLA_VOVNET,ModelRunners.TT_XLA_MOBILENETV2]:
    ModelConfigs[(runner, DeviceTypes.N150)] = {
        "is_galaxy": False,
        "device_mesh_shape": (1, 1),
        "device_ids": DeviceIds.DEVICE_IDS_1.value,
    }
    ModelConfigs[(runner, DeviceTypes.N300)] = {
        "is_galaxy": False,
        "device_mesh_shape": (1, 1),
        "device_ids": DeviceIds.DEVICE_IDS_2.value,
    }<|MERGE_RESOLUTION|>--- conflicted
+++ resolved
@@ -129,21 +129,16 @@
     DEVICE_IDS_1 = "(0)"
     DEVICE_IDS_2 = "(0),(1)"
     DEVICE_IDS_4 = "(0),(1),(2),(3)"
-    DEVICE_IDS_16 = (
-        "(0),(1),(2),(3),(4),(5),(6),(7),(8),(9),(10),(11),(12),(13),(14),(15)"
-    )
+    DEVICE_IDS_16 = "(0),(1),(2),(3),(4),(5),(6),(7),(8),(9),(10),(11),(12),(13),(14),(15)"
     DEVICE_IDS_32 = "(0),(1),(2),(3),(4),(5),(6),(7),(8),(9),(10),(11),(12),(13),(14),(15),(16),(17),(18),(19),(20),(21),(22),(23),(24),(25),(26),(27),(28),(29),(30),(31)"
     DEVICE_IDS_ALL = "" #HACK to use all devices. device id split will return and empty string to be passed to os.environ[TT_VISIBLE_DEVICES] in device_worker.py
 
 
-<<<<<<< HEAD
 class AudioTasks(Enum):
     TRANSCRIBE = "transcribe"
     TRANSLATE = "translate"
 
 
-=======
->>>>>>> 20a847c9
 # Combined model-device specific configurations
 # useful when whole device is being used by a single model type
 # also for CI testing
@@ -282,7 +277,7 @@
     }
 }
 
-for runner in [ModelRunners.TT_XLA_RESNET,ModelRunners.TT_XLA_VOVNET,ModelRunners.TT_XLA_MOBILENETV2]:
+for runner in [ModelRunners.TT_XLA_RESNET, ModelRunners.TT_XLA_VOVNET, ModelRunners.TT_XLA_MOBILENETV2]:
     ModelConfigs[(runner, DeviceTypes.N150)] = {
         "is_galaxy": False,
         "device_mesh_shape": (1, 1),
