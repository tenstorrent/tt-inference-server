--- conflicted
+++ resolved
@@ -97,13 +97,8 @@
     (ModelRunners.TT_SDXL_TRACE, DeviceTypes.N300): {
         "device_mesh_shape": (1, 1),
         "is_galaxy": False,
-<<<<<<< HEAD
         "device_ids": DeviceIds.DEVICE_IDS_2.value,
-        "max_batch_size": 2,
-=======
-        "device_ids": "(0),(1)",
         "max_batch_size": 1,
->>>>>>> c46ffc06
     },
     (ModelRunners.TT_SDXL_TRACE, DeviceTypes.GALAXY): {
         "device_mesh_shape": (1, 1),
@@ -114,13 +109,8 @@
     (ModelRunners.TT_SDXL_TRACE, DeviceTypes.T3K): {
         "device_mesh_shape": (1, 1),
         "is_galaxy": False,
-<<<<<<< HEAD
         "device_ids": DeviceIds.DEVICE_IDS_4.value,
-        "max_batch_size": 2,
-=======
-        "device_ids": "(0),(1),(2),(3)",
         "max_batch_size": 1,
->>>>>>> c46ffc06
     },
     (ModelRunners.TT_SD3_5, DeviceTypes.GALAXY): {
         "device_mesh_shape": (4, 8),
