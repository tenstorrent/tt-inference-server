# SPDX-License-Identifier: Apache-2.0
#
# SPDX-FileCopyrightText: © 2025 Tenstorrent AI ULC

import base64
import os
import struct
import subprocess

import numpy as np
from config.constants import ModelServices, SupportedModels
from config.settings import settings
from utils.helpers import log_execution_time
from utils.logger import TTLogger

if settings.model_service == ModelServices.AUDIO.value:
    from whisperx.diarize import DiarizationPipeline


# PCM audio normalization constants for converting signed integers to float [-1.0, 1.0]
PCM_INT16_MAX = 32768.0  # 2^15
PCM_INT24_MAX = 8388608.0  # 2^23
PCM_INT32_MAX = 2147483648.0  # 2^31
PCM_INT64_MAX = 9223372036854775808.0  # 2^63


class AudioManager:
    _whisperx_device: str = "cpu"

    def __init__(self):
        self._logger = TTLogger()
        self._diarization_model = None
<<<<<<< HEAD
        self._diarization_init_attempted = False
        self._diarization_init_failed = False
=======

        if settings.allow_audio_preprocessing:
            self._initialize_diarization_model()
        else:
            self._logger.info("Audio preprocessing disabled - only basic transcription available")
>>>>>>> 337c12df

    def to_audio_array(self, file, should_preprocess):
        """Convert audio file (base64 string or raw bytes) to numpy array for audio model inference."""
        try:
            if isinstance(file, str):
                # Base64-encoded string
                audio_bytes = base64.b64decode(file)
            elif isinstance(file, bytes):
                # Raw audio bytes (from file upload)
                audio_bytes = file
            else:
                self._logger.error(f"Unsupported file input type: {type(file).__name__}")
                raise ValueError(f"Unsupported file input type: {type(file).__name__}")

            self._validate_file_size(audio_bytes)
            audio_array = self._convert_to_audio_array(audio_bytes)
            return self._validate_and_truncate_duration(audio_array, should_preprocess)
        except Exception as e:
            self._logger.error(f"Failed to decode audio data: {e}")
            raise ValueError(f"Failed to process audio data: {str(e)}")

    @log_execution_time("Applying diarization with VAD")
    def apply_diarization_with_vad(self, audio_array):
<<<<<<< HEAD
        """Apply speaker diarization (includes VAD), then create speaker-aware chunks for Whisper processing."""  
        # Lazy-load diarization model on first use
        if self._diarization_model is None and not self._diarization_init_attempted:
            if not settings.allow_audio_preprocessing:
                raise RuntimeError("Audio preprocessing is disabled - cannot perform diarization")
            self._initialize_diarization_model()
        
        if self._diarization_model is None:
            if self._diarization_init_failed:
                raise RuntimeError("Speaker diarization model failed to initialize - cannot perform diarization")
            else:
                raise RuntimeError("Speaker diarization model not available - cannot perform diarization")
        
=======
        """Apply speaker diarization (includes VAD), then create speaker-aware chunks for Whisper processing."""
        if self._diarization_model is None:
            raise RuntimeError("Speaker diarization model not available - cannot perform diarization")

>>>>>>> 337c12df
        self._logger.info("Performing speaker diarization...")
        diarization_result = self._diarization_model(audio_array)

        # Extract VAD segments (speech regions) with speaker info
        vad_segments = []
        for _, row in diarization_result.iterrows():
            vad_segments.append({
                "start": row.get('start', 0),
                "end": row.get('end', 0),
                "text": "",  # TT-Metal will fill this
                "speaker": row.get('speaker', 'SPEAKER_00')
            })

        if not vad_segments:
            # Fallback: create single segment for entire audio
            vad_segments = [{
                "start": 0.0,
                "end": len(audio_array) / settings.default_sample_rate,
                "text": "",
                "speaker": "SPEAKER_00"
            }]

        normalized_segments = self._normalize_speaker_ids(vad_segments)

        whisper_chunks = self._merge_vad_segments_by_speaker_and_duration(normalized_segments)
        self._logger.info(f"Diarization detected {len(vad_segments)} VAD segments, created {len(whisper_chunks)} speaker-aware chunks for Whisper")

        return whisper_chunks

    @log_execution_time("Merging VAD segments by speaker and duration")
    def _merge_vad_segments_by_speaker_and_duration(self, vad_segments, target_chunk_duration=30.0):
        """
        Create speaker-aware chunks for Whisper processing that balance speaker boundaries with optimal chunk sizes.
        Respects speaker boundaries while ensuring reasonable chunk durations for Whisper performance.
        """
        if not vad_segments:
            return []

        chunks = []
        current_chunk_start = vad_segments[0]["start"]
        current_chunk_end = vad_segments[0]["end"]
        current_speaker = vad_segments[0]["speaker"]

        for segment in vad_segments[1:]:
            potential_end = segment["end"]
            potential_duration = potential_end - current_chunk_start

            # Finalize chunk if:
            # 1. Speaker changes (always respect speaker boundaries), OR
            # 2. Would exceed target duration
            should_finalize = (
                segment["speaker"] != current_speaker or
                potential_duration > target_chunk_duration
            )

            if should_finalize:
                chunks.append({
                    "start": current_chunk_start,
                    "end": current_chunk_end,
                    "text": "",
                    "speaker": current_speaker
                })

                # Start new chunk
                current_chunk_start = segment["start"]
                current_chunk_end = segment["end"]
                current_speaker = segment["speaker"]
            else:
                # Add segment to current chunk (same speaker only)
                current_chunk_end = segment["end"]

        # Add final chunk
        if current_chunk_start < current_chunk_end:
            chunks.append({
                "start": current_chunk_start,
                "end": current_chunk_end,
                "text": "",
                "speaker": current_speaker
            })

        self._logger.info(f"Created {len(chunks)} Whisper chunks")
        return chunks

    def _initialize_diarization_model(self):
        """Initialize diarization model (lazy-loaded on first use)."""
        self._diarization_init_attempted = True
        try:
            if not os.getenv("HF_TOKEN", None):
                self._logger.warning("HF_TOKEN environment variable not set.")

            self._logger.info("Loading speaker diarization model...")
            self._diarization_model = DiarizationPipeline(
                model_name=settings.preprocessing_model_weights_path or SupportedModels.PYANNOTE_SPEAKER_DIARIZATION.value,
                use_auth_token=os.getenv("HF_TOKEN", None),
                device=self._whisperx_device
            )
            self._logger.info("Speaker diarization model loaded successfully")
        except Exception as e:
            self._logger.warning(f"Failed to load diarization model: {e}. Continuing without audio preprocessing")
            self._diarization_model = None
<<<<<<< HEAD
            self._diarization_init_failed = True
            raise e
=======
            
            # Provide actionable next steps
            self._logger.info("To enable audio preprocessing:")
            self._logger.info("1. Ensure HF_TOKEN is set: export HF_TOKEN=your_huggingface_token")
            self._logger.info("2. Accept model terms at: https://hf.co/pyannote/speaker-diarization-3.0 and https://hf.co/pyannote/segmentation-3.0")
            self._logger.info("3. Restart the service")
>>>>>>> 337c12df

    def _validate_file_size(self, audio_bytes):
        if len(audio_bytes) > settings.max_audio_size_bytes:
            raise ValueError(f"Audio file too large: {len(audio_bytes)} bytes. Maximum allowed: {settings.max_audio_size_bytes} bytes")

    @log_execution_time("Converting to audio array")
    def _convert_to_audio_array(self, audio_bytes):
        """Convert audio file bytes (WAV/MP3) to numpy array."""

        # Detect file format based on headers
        if len(audio_bytes) >= 12 and audio_bytes[:4] == b'RIFF' and audio_bytes[8:12] == b'WAVE':
            self._logger.info("Processing WAV file format")
            return self._decode_wav_file(audio_bytes)
        elif len(audio_bytes) >= 3 and (audio_bytes[:3] == b'ID3' or audio_bytes[:2] == b'\xff\xfb' or audio_bytes[:2] == b'\xff\xf3' or audio_bytes[:2] == b'\xff\xf2'):
            self._logger.info("Processing MP3 file format")
            return self._decode_audio_file(audio_bytes, "MP3")
        else:
            raise ValueError("Unsupported audio format. Only WAV and MP3 files are supported.")

    @log_execution_time("Decoding WAV file")
    def _decode_wav_file(self, audio_bytes):
        try:
            # Parse WAV file manually
            if len(audio_bytes) < 44:
                raise ValueError("WAV file too short")

            # Read WAV header
            riff = audio_bytes[0:4]
            file_size = struct.unpack('<I', audio_bytes[4:8])[0]
            wave = audio_bytes[8:12]
            fmt = audio_bytes[12:16]

            if riff != b'RIFF' or wave != b'WAVE' or fmt != b'fmt ':
                raise ValueError("Invalid WAV file format")

            # Parse format chunk
            fmt_size = struct.unpack('<I', audio_bytes[16:20])[0]
            audio_format = struct.unpack('<H', audio_bytes[20:22])[0]
            num_channels = struct.unpack('<H', audio_bytes[22:24])[0]
            sample_rate = struct.unpack('<I', audio_bytes[24:28])[0]
            bits_per_sample = struct.unpack('<H', audio_bytes[34:36])[0]

            self._logger.info(f"WAV format: {num_channels} channels, {sample_rate} Hz, {bits_per_sample} bits")

            # Find data chunk
            pos = 20 + fmt_size
            while pos < len(audio_bytes) - 8:
                chunk_id = audio_bytes[pos:pos+4]
                chunk_size = struct.unpack('<I', audio_bytes[pos+4:pos+8])[0]

                if chunk_id == b'data':
                    # Found audio data
                    audio_data = audio_bytes[pos+8:pos+8+chunk_size]
                    break

                pos += 8 + chunk_size
            else:
                raise ValueError("No audio data found in WAV file")

            # Convert audio data to numpy array
            if bits_per_sample == 16:
                audio_array = np.frombuffer(audio_data, dtype=np.int16).astype(np.float32) / PCM_INT16_MAX
            elif bits_per_sample == 24:
                # Handle 24-bit audio
                audio_ints = []
                # WAV files are typically little-endian
                endian = '<'
                for i in range(0, len(audio_data), 3):
                    if i + 3 <= len(audio_data):  # Ensure all three bytes are available
                        # Convert 3 bytes to int24 with proper endianness
                        if endian == '<':
                            byte_data = audio_data[i:i+3] + b'\x00'  # Pad to 4 bytes (LSB)
                        else:
                            byte_data = b'\x00' + audio_data[i:i+3]  # Pad to 4 bytes (MSB)
                        val = struct.unpack(endian + 'i', byte_data)[0] >> 8  # Shift back
                        audio_ints.append(val)
                audio_array = np.array(audio_ints, dtype=np.float32) / PCM_INT24_MAX
            elif bits_per_sample == 32:
                if audio_format == 3:  # IEEE float
                    audio_array = np.frombuffer(audio_data, dtype=np.float32)
                else:  # 32-bit PCM
                    audio_array = np.frombuffer(audio_data, dtype=np.int32).astype(np.float32) / PCM_INT32_MAX
            elif bits_per_sample == 64:
                if audio_format == 3:  # IEEE float
                    audio_array = np.frombuffer(audio_data, dtype=np.float64).astype(np.float32)
                else:  # 64-bit PCM (very rare)
                    audio_array = np.frombuffer(audio_data, dtype=np.int64).astype(np.float32) / PCM_INT64_MAX
            else:
                raise ValueError(f"Unsupported bit depth: {bits_per_sample}")

            # Convert stereo to mono if needed
            if num_channels == 2:
                audio_array = audio_array.reshape(-1, 2).mean(axis=1)
            elif num_channels > 2:
                audio_array = audio_array.reshape(-1, num_channels).mean(axis=1)

            # Resample to default sample rate if needed (simple linear interpolation)
            if sample_rate != settings.default_sample_rate:
                target_length = int(len(audio_array) * settings.default_sample_rate / sample_rate)
                indices = np.linspace(0, len(audio_array) - 1, target_length)
                audio_array = np.interp(indices, np.arange(len(audio_array)), audio_array)

            self._logger.info(f"Loaded WAV: {len(audio_array)} samples, duration: {len(audio_array)/settings.default_sample_rate:.2f}s")
            return audio_array.astype(np.float32)

        except Exception as e:
            self._logger.error(f"Failed to decode WAV file: {e}")
            raise ValueError(f"Could not decode WAV file: {str(e)}")

    @log_execution_time("Decoding audio file")
    def _decode_audio_file(self, audio_bytes, format_name):
        """Convert ffmpeg-supported audio formats (MP3, MP4, FLAC, OGG, etc.) to WAV using ffmpeg, then decode with _decode_wav_file."""
        try:
            self._logger.info(f"Converting {format_name} to WAV using ffmpeg (in-memory)...")

            # Use ffmpeg with pipes for in-memory processing - convert to WAV
            process = subprocess.Popen([
                'ffmpeg',
                '-i', 'pipe:0',  # Read from stdin
                '-acodec', 'pcm_s16le',  # 16-bit PCM
                '-ar', str(settings.default_sample_rate),  # Target sample rate
                '-ac', '1',  # Mono
                '-f', 'wav',  # Output WAV format
                '-y',  # Overwrite output
                'pipe:1'  # Write to stdout
            ],
            stdin=subprocess.PIPE,
            stdout=subprocess.PIPE,
            stderr=subprocess.PIPE)

            # Send audio bytes to ffmpeg and get WAV bytes back
            wav_bytes, error_output = process.communicate(input=audio_bytes)

            # Check if ffmpeg succeeded
            if process.returncode != 0:
                error_msg = error_output.decode('utf-8') if error_output else "Unknown ffmpeg error"
                raise subprocess.CalledProcessError(process.returncode, 'ffmpeg', error_msg)

            self._logger.info(f"{format_name} to WAV conversion completed successfully (in-memory)")

            # Use our existing WAV decoder
            return self._decode_wav_file(wav_bytes)

        except subprocess.CalledProcessError as e:
            self._logger.error(f"ffmpeg conversion failed: {e}")
            raise ValueError(f"{format_name} conversion failed. Ensure ffmpeg is installed and accessible.")
        except Exception as e:
            self._logger.error(f"Failed to decode {format_name} file: {e}")
            raise ValueError(f"Could not decode {format_name} file: {str(e)}")

    def _validate_and_truncate_duration(self, audio_array, should_preprocess):
        duration_seconds = len(audio_array) / settings.default_sample_rate

        # Use extended duration limit when preprocessing is allowed and requested
        max_duration = (
            settings.max_audio_duration_seconds
            if should_preprocess and self._diarization_model is not None
            else settings.max_audio_duration_seconds
        )

        if duration_seconds > max_duration:
            max_samples = int(max_duration * settings.default_sample_rate)
            self._logger.warning(f"Audio truncated from {duration_seconds:.2f}s to {max_duration}s")
            return audio_array[:max_samples], max_duration
        return audio_array, duration_seconds

    @log_execution_time("Normalizing speaker IDs")
    def _normalize_speaker_ids(self, segments):
        """
        Normalize speaker IDs to ensure consistency across audio formats.
        Maps speakers based on chronological order of first appearance.
        """
        # Sort segments by start time to ensure chronological processing
        segments = sorted(segments, key=lambda x: x.get("start", 0))

        # Assign normalized IDs in order of first appearance
        speaker_mapping = {}
        next_speaker_id = 0

        for segment in segments:
            speaker = segment["speaker"]

            # First time we see this speaker - assign normalized ID
            if speaker not in speaker_mapping:
                speaker_mapping[speaker] = f"SPEAKER_{next_speaker_id:02d}"
                next_speaker_id += 1

        self._logger.info(f"Speaker mapping: {speaker_mapping}")

        # Apply the normalized IDs to all segments
        normalized_segments = []
        for segment in segments:
            normalized_segment = segment.copy()
            original_speaker = segment["speaker"]
            normalized_segment["speaker"] = speaker_mapping[original_speaker]
            normalized_segments.append(normalized_segment)

        return normalized_segments<|MERGE_RESOLUTION|>--- conflicted
+++ resolved
@@ -17,29 +17,17 @@
     from whisperx.diarize import DiarizationPipeline
 
 
-# PCM audio normalization constants for converting signed integers to float [-1.0, 1.0]
-PCM_INT16_MAX = 32768.0  # 2^15
-PCM_INT24_MAX = 8388608.0  # 2^23
-PCM_INT32_MAX = 2147483648.0  # 2^31
-PCM_INT64_MAX = 9223372036854775808.0  # 2^63
-
-
 class AudioManager:
     _whisperx_device: str = "cpu"
 
     def __init__(self):
         self._logger = TTLogger()
         self._diarization_model = None
-<<<<<<< HEAD
-        self._diarization_init_attempted = False
-        self._diarization_init_failed = False
-=======
 
         if settings.allow_audio_preprocessing:
             self._initialize_diarization_model()
         else:
             self._logger.info("Audio preprocessing disabled - only basic transcription available")
->>>>>>> 337c12df
 
     def to_audio_array(self, file, should_preprocess):
         """Convert audio file (base64 string or raw bytes) to numpy array for audio model inference."""
@@ -63,26 +51,10 @@
 
     @log_execution_time("Applying diarization with VAD")
     def apply_diarization_with_vad(self, audio_array):
-<<<<<<< HEAD
-        """Apply speaker diarization (includes VAD), then create speaker-aware chunks for Whisper processing."""  
-        # Lazy-load diarization model on first use
-        if self._diarization_model is None and not self._diarization_init_attempted:
-            if not settings.allow_audio_preprocessing:
-                raise RuntimeError("Audio preprocessing is disabled - cannot perform diarization")
-            self._initialize_diarization_model()
-        
-        if self._diarization_model is None:
-            if self._diarization_init_failed:
-                raise RuntimeError("Speaker diarization model failed to initialize - cannot perform diarization")
-            else:
-                raise RuntimeError("Speaker diarization model not available - cannot perform diarization")
-        
-=======
         """Apply speaker diarization (includes VAD), then create speaker-aware chunks for Whisper processing."""
         if self._diarization_model is None:
             raise RuntimeError("Speaker diarization model not available - cannot perform diarization")
 
->>>>>>> 337c12df
         self._logger.info("Performing speaker diarization...")
         diarization_result = self._diarization_model(audio_array)
 
@@ -167,8 +139,7 @@
         return chunks
 
     def _initialize_diarization_model(self):
-        """Initialize diarization model (lazy-loaded on first use)."""
-        self._diarization_init_attempted = True
+        """Initialize diarization model."""
         try:
             if not os.getenv("HF_TOKEN", None):
                 self._logger.warning("HF_TOKEN environment variable not set.")
@@ -183,17 +154,12 @@
         except Exception as e:
             self._logger.warning(f"Failed to load diarization model: {e}. Continuing without audio preprocessing")
             self._diarization_model = None
-<<<<<<< HEAD
-            self._diarization_init_failed = True
-            raise e
-=======
             
             # Provide actionable next steps
             self._logger.info("To enable audio preprocessing:")
             self._logger.info("1. Ensure HF_TOKEN is set: export HF_TOKEN=your_huggingface_token")
             self._logger.info("2. Accept model terms at: https://hf.co/pyannote/speaker-diarization-3.0 and https://hf.co/pyannote/segmentation-3.0")
             self._logger.info("3. Restart the service")
->>>>>>> 337c12df
 
     def _validate_file_size(self, audio_bytes):
         if len(audio_bytes) > settings.max_audio_size_bytes:
@@ -255,7 +221,7 @@
 
             # Convert audio data to numpy array
             if bits_per_sample == 16:
-                audio_array = np.frombuffer(audio_data, dtype=np.int16).astype(np.float32) / PCM_INT16_MAX
+                audio_array = np.frombuffer(audio_data, dtype=np.int16).astype(np.float32) / 32768.0
             elif bits_per_sample == 24:
                 # Handle 24-bit audio
                 audio_ints = []
@@ -270,17 +236,12 @@
                             byte_data = b'\x00' + audio_data[i:i+3]  # Pad to 4 bytes (MSB)
                         val = struct.unpack(endian + 'i', byte_data)[0] >> 8  # Shift back
                         audio_ints.append(val)
-                audio_array = np.array(audio_ints, dtype=np.float32) / PCM_INT24_MAX
+                audio_array = np.array(audio_ints, dtype=np.float32) / 8388608.0  # 2^23
             elif bits_per_sample == 32:
                 if audio_format == 3:  # IEEE float
                     audio_array = np.frombuffer(audio_data, dtype=np.float32)
                 else:  # 32-bit PCM
-                    audio_array = np.frombuffer(audio_data, dtype=np.int32).astype(np.float32) / PCM_INT32_MAX
-            elif bits_per_sample == 64:
-                if audio_format == 3:  # IEEE float
-                    audio_array = np.frombuffer(audio_data, dtype=np.float64).astype(np.float32)
-                else:  # 64-bit PCM (very rare)
-                    audio_array = np.frombuffer(audio_data, dtype=np.int64).astype(np.float32) / PCM_INT64_MAX
+                    audio_array = np.frombuffer(audio_data, dtype=np.int32).astype(np.float32) / 2147483648.0
             else:
                 raise ValueError(f"Unsupported bit depth: {bits_per_sample}")
 
