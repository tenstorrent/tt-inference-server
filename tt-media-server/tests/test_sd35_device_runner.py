# SPDX-FileCopyrightText: © 2025 Tenstorrent AI ULC

# SPDX-License-Identifier: Apache-2.0

import pytest
<<<<<<< HEAD
import ttnn
=======
>>>>>>> 40be0edb

# Skip entire module to prevent import errors during test collection
pytestmark = pytest.mark.skip(
    reason="Disabling temporary for now, will re-enable after fix"
)

<<<<<<< HEAD
# Test components of sd35 device runner
def test_sd35_runner(monkeypatch) -> None:
    # configure the settings to use the correct model and device
    monkeypatch.setenv("TT_VISIBLE_DEVICES", "")
    if ttnn.cluster.get_cluster_type() == ttnn.cluster.ClusterType.GALAXY:
        runner_device = "galaxy"
    elif ttnn.cluster.get_cluster_type() == ttnn.cluster.ClusterType.T3K:
        runner_device = "quietbox"
    else:
        pytest.skip("Unsupported device. Skipping test")

    monkeypatch.setenv("MODEL", "stable-diffusion-3.5-large")
    monkeypatch.setenv("MODEL_RUNNER", "tt-sd3.5")
    monkeypatch.setenv("DEVICE", runner_device)

    from domain.image_generate_request import ImageGenerateRequest
    from tt_model_runners.dit_runners import TTSD35Runner
    from ..config.settings import get_settings
=======
# Imports commented out to prevent errors during test collection
# import ttnn
# from domain.image_generate_request import ImageGenerateRequest
# from tt_model_runners.dit_runners import TTSD35Runner
>>>>>>> 40be0edb


# Test components of sd35 device runner
def test_sd35_runner(monkeypatch) -> None:
    # Test body commented out to prevent errors during test collection
    # # configure the settings to use the correct model and device
    # monkeypatch.setenv("TT_VISIBLE_DEVICES", "")
    # if ttnn.cluster.get_cluster_type() == ttnn.cluster.ClusterType.GALAXY:
    #     runner_device = "galaxy"
    # elif ttnn.cluster.get_cluster_type() == ttnn.cluster.ClusterType.T3K:
    #     runner_device = "quietbox"
    # else:
    #     pytest.skip("Unsupported device. Skipping test")
    #
    # monkeypatch.setenv("MODEL", "stable-diffusion-3.5-large")
    # monkeypatch.setenv("DEVICE", runner_device)
    #
    # from ..config.settings import get_settings
    #
    # settings = get_settings()
    # print(settings)
    # prompt = "Happy Robot in a park"
    #
    # runner = TTSD35Runner(device_id=settings.device_ids[0])
    # runner.load_model()
    # tt_out = runner.run_inference(
    #     [ImageGenerateRequest.model_construct(prompt=prompt, negative_prompt="")]
    # )
    #
    # tt_out[0].save("test_sd35_runner.png")
    pass<|MERGE_RESOLUTION|>--- conflicted
+++ resolved
@@ -3,17 +3,9 @@
 # SPDX-License-Identifier: Apache-2.0
 
 import pytest
-<<<<<<< HEAD
 import ttnn
-=======
->>>>>>> 40be0edb
 
-# Skip entire module to prevent import errors during test collection
-pytestmark = pytest.mark.skip(
-    reason="Disabling temporary for now, will re-enable after fix"
-)
 
-<<<<<<< HEAD
 # Test components of sd35 device runner
 def test_sd35_runner(monkeypatch) -> None:
     # configure the settings to use the correct model and device
@@ -31,41 +23,17 @@
 
     from domain.image_generate_request import ImageGenerateRequest
     from tt_model_runners.dit_runners import TTSD35Runner
+
     from ..config.settings import get_settings
-=======
-# Imports commented out to prevent errors during test collection
-# import ttnn
-# from domain.image_generate_request import ImageGenerateRequest
-# from tt_model_runners.dit_runners import TTSD35Runner
->>>>>>> 40be0edb
 
+    settings = get_settings()
+    print(settings)
+    prompt = "Happy Robot in a park"
 
-# Test components of sd35 device runner
-def test_sd35_runner(monkeypatch) -> None:
-    # Test body commented out to prevent errors during test collection
-    # # configure the settings to use the correct model and device
-    # monkeypatch.setenv("TT_VISIBLE_DEVICES", "")
-    # if ttnn.cluster.get_cluster_type() == ttnn.cluster.ClusterType.GALAXY:
-    #     runner_device = "galaxy"
-    # elif ttnn.cluster.get_cluster_type() == ttnn.cluster.ClusterType.T3K:
-    #     runner_device = "quietbox"
-    # else:
-    #     pytest.skip("Unsupported device. Skipping test")
-    #
-    # monkeypatch.setenv("MODEL", "stable-diffusion-3.5-large")
-    # monkeypatch.setenv("DEVICE", runner_device)
-    #
-    # from ..config.settings import get_settings
-    #
-    # settings = get_settings()
-    # print(settings)
-    # prompt = "Happy Robot in a park"
-    #
-    # runner = TTSD35Runner(device_id=settings.device_ids[0])
-    # runner.load_model()
-    # tt_out = runner.run_inference(
-    #     [ImageGenerateRequest.model_construct(prompt=prompt, negative_prompt="")]
-    # )
-    #
-    # tt_out[0].save("test_sd35_runner.png")
-    pass+    runner = TTSD35Runner(device_id=settings.device_ids[0])
+    runner.load_model()
+    tt_out = runner.run_inference(
+        [ImageGenerateRequest.model_construct(prompt=prompt, negative_prompt="")]
+    )
+
+    tt_out[0].save("test_sd35_runner.png")