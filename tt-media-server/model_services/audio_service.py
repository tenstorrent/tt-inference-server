--- conflicted
+++ resolved
@@ -2,16 +2,12 @@
 #
 # SPDX-FileCopyrightText: © 2025 Tenstorrent AI ULC
 
-<<<<<<< HEAD
-from domain.audio_processing_request import AudioProcessingRequest
-=======
 import asyncio
 from typing import List
 
 from config.settings import settings
-from domain.audio_transcription_request import AudioTranscriptionRequest
-from domain.transcription_response import TranscriptionResponse, TranscriptionSegment
->>>>>>> da5c23fe
+from domain.audio_processing_request import AudioProcessingRequest
+from domain.audio_text_response import AudioTextResponse, AudioTextSegment
 from model_services.base_service import BaseService
 from model_services.cpu_workload_handler import CpuWorkloadHandler
 from telemetry.telemetry_client import TelemetryEvent
@@ -60,12 +56,8 @@
             warmup_task_data=warmup_task_data,
         )
 
-<<<<<<< HEAD
+    @log_execution_time("Audio preprocessing", TelemetryEvent.PRE_PROCESSING, None)
     async def pre_process(self, request: AudioProcessingRequest):
-=======
-    @log_execution_time("Audio preprocessing", TelemetryEvent.PRE_PROCESSING, None)
-    async def pre_process(self, request: AudioTranscriptionRequest):
->>>>>>> da5c23fe
         """Asynchronous preprocessing using queue-based workers"""
         try:
             if request.file is None:
@@ -109,7 +101,7 @@
 
     @log_execution_time("Process audio request", TelemetryEvent.TOTAL_PROCESSING, None)
     async def process_request(
-        self, request: AudioTranscriptionRequest, skip_preprocessing: bool = False
+        self, request: AudioProcessingRequest, skip_preprocessing: bool = False
     ):
         request = await self.pre_process(request)
 
@@ -141,20 +133,20 @@
         # Gather results in order (asyncio.gather maintains the order of inputs)
         results = await asyncio.gather(*tasks)
 
-        # Combine all TranscriptionResponse objects into one (preserving order)
+        # Combine all AudioTextResponse objects into one (preserving order)
         combined_response = self._combine_transcription_responses(results)
         return combined_response
 
     def _combine_transcription_responses(
-        self, responses: List[TranscriptionResponse]
-    ) -> TranscriptionResponse:
-        """Combine multiple TranscriptionResponse objects into a single response.
+        self, responses: List[AudioTextResponse]
+    ) -> AudioTextResponse:
+        """Combine multiple AudioTextResponse objects into a single response.
 
         Args:
-            responses: List of TranscriptionResponse objects to combine
+            responses: List of AudioTextResponse objects to combine
 
         Returns:
-            TranscriptionResponse: Combined response with summed duration and merged content
+            AudioTextResponse: Combined response with summed duration and merged content
         """
         if not responses:
             # Return empty response if no responses provided
@@ -186,7 +178,7 @@
             if response.segments:
                 for segment in response.segments:
                     # Create new segment with updated ID to maintain sequence
-                    combined_segment = TranscriptionSegment(
+                    combined_segment = AudioTextSegment(
                         id=segment_id_counter,
                         speaker=segment.speaker,
                         start_time=segment.start_time,
@@ -206,7 +198,7 @@
         combined_speaker_count = len(all_speakers) if all_speakers else None
 
         # Create combined response
-        combined_response = TranscriptionResponse(
+        combined_response = AudioTextResponse(
             text=combined_text,
             task=combined_task,
             language=combined_language,
