--- conflicted
+++ resolved
@@ -165,15 +165,4 @@
             for key in keys_to_remove:
                 self.scheduler.pop_and_cancel_future(key)
             if keys_to_remove:
-<<<<<<< HEAD
-                self.logger.debug(f"Cleaned up {len(keys_to_remove)} pending chunk futures for task {request._task_id}")
-=======
-                self.logger.debug(f"Cleaned up {len(keys_to_remove)} pending chunk futures for task {request._task_id}")
-
-    def _yield_final_streaming_result(self, result: dict, task_id: str = None):
-        if 'final_result' not in result:
-            raise Exception(f"Streaming result missing 'final_result' for task {task_id}: {result}")
-
-        final_result_data = result['final_result']
-        yield final_result_data
->>>>>>> b26d60bb
+                self.logger.debug(f"Cleaned up {len(keys_to_remove)} pending chunk futures for task {request._task_id}")