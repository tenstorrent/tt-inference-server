# TT non-LLM inference server

This server is built to serve non-LLM models. Currently supported models:

1. SDXL-trace
2. SDXL-image-to-image
3. SDXL-edit
4. SD3.5
5. Flux1
6. Mochi1
7. Wan2.2
<<<<<<< HEAD
8. Whisper
9. Microsoft Resnet (Forge)
10. VLLM with TT Plugin
=======
8. Motif-Image-6B-Preview
9. Whisper
10. Microsoft Resnet (Forge)
>>>>>>> 85dc51a4

# Repo structure

1. Config - config files that can be overridden by environment variables.
2. Domain - Domain and transfer objects
3. Model services - Services for processing models, scheduler for models and a runner
4. Open_ai_api - controllers in OpenAI flavor
5. Resolver - creator of scheduler and model, depending on the config creates singleton instances of scheduler and model service
6. Security - Auth features
7. Tests - general end to end tests
8. Model runners - runners for devices and models. Runner_fabric is responsible for creating a needed runner

More details about each folder will be provided below

# Installation instructions

To just run a server build a docker file and run it.

For development running:

1. Setup tt-metal and all the needed variables for it
2. Make sure you're in tt-metal's python env
3. Clone tt-inference-server repo and switch to dev branch
4. ```sudo apt update && sudo apt install -y ffmpeg && pip install -r requirements.txt``` from tt-media-server
5. ```uvicorn main:app --lifespan on --port 8000``` (lifespan methods are needed to init device and close the devices)

## SDXL setup

### Standard SDXL Setup
1. ```export MODEL_RUNNER=tt-sdxl-trace```
2. Run the server ```uvicorn main:app --lifespan on --port 8000```

### SDXL with Tensor Parallelism (TP2)
1. ```export TP2=true```
2. ```export MODEL_RUNNER=tt-sdxl-trace```
3. Run the server ```source run_uvicorn.sh```

**Note:** TP2 configuration requires exactly 2 TT devices and is only supported for SDXL models.

### SDXL Image To Image Setup
1. ```export MODEL_RUNNER=tt-sdxl-image-to-image```
2. Run the server ```uvicorn main:app --lifespan on --port 8000```

### SDXL Edit Setup
1. ```export MODEL_RUNNER=tt-sdxl-edit```
2. Run the server ```uvicorn main:app --lifespan on --port 8000```


## SD-3.5 setup

Its easiest to use the [Special Environment Variable Overrides](#special-environment-variable-overrides) to help create the necessary setup for the target device.

### Standard SD-3.5 Setup
1. Set the model special env variable ```export MODEL=stable-diffusion-3.5-large```
2. Set device special env variable ```export DEVICE=galaxy``` or ```export DEVICE=t3k```
3. Run the server ```uvicorn main:app --lifespan on --port 8000```

### SD-3.5 with Custom Device Mesh Configurations

For optimized performance, you can use pre-configured device mesh setups:

#### Base Configuration (8 devices: 2x4 mesh)
```bash
export SD_3_5_BASE=true
export MODEL=stable-diffusion-3.5-large
export DEVICE=galaxy
source run_uvicorn.sh
```

#### Fast Configuration (32 devices: 4x8 mesh)
```bash
export SD_3_5_FAST=true
export MODEL=stable-diffusion-3.5-large
export DEVICE=galaxy
source run_uvicorn.sh
```

**Important Notes:**
- Base configuration requires 8 TT devices arranged in a 2x4 mesh
- Fast configuration requires 32 TT devices arranged in a 4x8 mesh
- Only Galaxy and T3K hardware with sufficient devices is supported
- Choose the configuration based on your hardware availability and performance requirements

Please note that only T3K and 6u galaxy are supported.

## Supported DiT models
The setup for other supported DiT models is very similar to [Standard SD-3.5 Setup](#standard-sd-35-setup). Choose a configuration from the table below, and run the server.

| MODEL | Supported device options|
|-------|--------|
| flux.1-dev | galaxy, t3k, p300, qbge |
| flux.1-schnell | galaxy, t3k, p300, qbge |
| motif-image-6b-preview | galaxy, t3k |
| mochi-1-preview | galaxy, t3k |
| Wan2.2-T2V-A14B-Diffusers | galaxy, t3k, qbge |

For example, to run flux.1-dev on t3k
1. Set the model special env variable ```export MODEL=flux.1-dev```depending on the model.
2. Set device special env variable ```export DEVICE=t3k```
3. Run the server ```uvicorn main:app --lifespan on --port 8000```

## VLLM with TT Plugin Setup

The server supports running large language models using VLLM with the Tenstorrent plugin.

### Prerequisites

1. **Install the TT-VLLM Plugin**

   Follow the installation instructions from the repository:
   https://github.com/dmadicTT/tt-vllm-plugin

2. **Required Environment Variables**

   ```bash
   # Specify the Hugging Face model to use
   export HF_MODEL='meta-llama/Llama-3.1-8B-Instruct'

   # Enable VLLM V1 API
   export VLLM_USE_V1=1

   # Set the model runner
   export MODEL_RUNNER=vllm-forge
   ```

3. **Run the Server**

### Testing VLLM Completions

Once the server is running, you can test text completion using curl. The VLLM endpoint supports streaming responses by default. Tokens will be returned as they are generated:


```bash
curl -X 'POST' \
  'http://127.0.0.1:8000/v1/completions' \
  -H 'accept: application/json' \
  -H 'Authorization: Bearer your-secret-key' \
  -H 'Content-Type: application/json' \
  -d '{
    "model": "meta-llama/Llama-3.1-8B-Instruct",
    "prompt": "Write a short story about a robot",
    "max_tokens": 500,
    "temperature": 0.8
  }' \
  --no-buffer
```

**Note:** Replace `your-secret-key` with the value of your `API_KEY` environment variable.

## Audio Preprocessing Setup and Model Terms

When setting `allow_audio_preprocessing` for the first time and testing audio models, you must:

**Accept Terms for All Required Models:**
1. Main diarization model: https://hf.co/pyannote/speaker-diarization-3.0
2. Segmentation model: https://hf.co/pyannote/segmentation-3.0

- For Company/University, enter: `Tenstorrent Inc.`
- For Website, enter: `https://tenstorrent.com`

**Hugging Face Token Setup:**
- Create a Hugging Face token on the HF website with read permission.
- Export the token as an environment variable:

```bash
export HF_TOKEN=[copied token]
```

This is required for downloading and using the models during audio preprocessing.


## Testing instructions

If server is running in development mode (ENVIRONMENT=development), OpenAPI endpoint is available on /docs URL.

# Image generation test call

Sample for calling the endpoint for image generation via curl:
```bash
curl -X 'POST' \
  'http://127.0.0.1:8000/image/generations' \
  -H 'accept: application/json' \
  -H 'Authorization: Bearer your-secret-key' \
  -H 'Content-Type: application/json' \
  -d '{
  "prompt": "Volcano on a beach",
  "negative_prompt": "low quality",
  "num_inference_steps": 20,
  "seed": 0,
  "guidance_scale": 7.0,
  "number_of_images": 1
}'
```

**Note:** Replace `your-secret-key` with the value of your `API_KEY` environment variable.

# Audio transcription and translation test call

The audio transcription and translation API supports multiple audio formats and input methods with automatic format detection and conversion.

- Base64 JSON Request: Send a JSON POST request to `/audio/transcriptions` or `/audio/translations`
Sample for calling the audio transcription/translations endpoint via curl:
```bash
curl -X 'POST' \
  'http://127.0.0.1:8000/audio/transcriptions' \
  -H 'accept: application/json' \
  -H 'Authorization: Bearer your-secret-key' \
  -H 'Content-Type: application/json' \
  --data-binary @server/tests/test_data.json \
  --no-buffer
```

test_data.json file example:
```bash
{
    "stream": false,
    "file": "[base64 audio file]"
}
```

- File Upload (WAV/MP3): Send a multipart form data POST request to `/audio/transcriptions` or `/audio/translations`
```bash
# WAV file upload
curl -X POST "http://localhost:8000/audio/transcriptions" \
  -H "Authorization: Bearer your-secret-key" \
  -F "file=@/path/to/audio.wav" \
  -F "stream=true" \
  -F "is_preprocessing_enabled=true" \
  --no-buffer
```

**Note:** Replace `your-secret-key` with the value of your `API_KEY` environment variable.

*Please note that test_data.json is within docker container or within tests folder*

# Video generation test call

Sample for calling the endpoint for video generation via curl:
```bash
curl -X 'POST' \
  'http://127.0.0.1:8000/video/generations' \
  -H 'accept: application/json' \
  -H 'Authorization: Bearer your-secret-key' \
  -H 'Content-Type: application/json' \
  -d '{
  "prompt": "Volcano on a beach",
  "negative_prompt": "low quality",
  "num_inference_steps": 20
}'
```

**Note:** Replace `your-secret-key` with the value of your `API_KEY` environment variable.

## Unit Testing Setup in VS Code

To set up and run unit tests in VS Code with pytest support, follow these steps:

### 1. Install Required Extension

Install the **Python Extension Pack** from VS Code extensions marketplace. This provides complete Python development support including testing capabilities.

### 2. Create VS Code Settings File

Create a `.vscode/settings.json` file in your workspace root with the following configuration:

```json
{
    "python.testing.pytestEnabled": true,
    "python.testing.unittestEnabled": false,
    "python.testing.pytestArgs": [
        "--rootdir=.",
        "resolver/",
        "tests/",
        "."
    ],
    "python.testing.cwd": "${workspaceFolder}",
    "python.defaultInterpreterPath": "/opt/venv/bin/python",
    "python.testing.autoTestDiscoverOnSaveEnabled": true,
    "python.languageServer": "Pylance",
    "python-envs.pythonProjects": [],
    "python.envFile": "${workspaceFolder}/.env.test"
}
```

**Note:** Update `python.defaultInterpreterPath` to match your tt-metal Python environment location.

### 3. Create Test Environment File

Create a `.env.test` file in the project root with the following configuration:

```bash
PYTHONPATH=[path to tt-metal]:[path to tt-media-server]
TT_METAL_PATH=[path to tt-metal]
```

**Note:** Update the paths to match your local environment setup.

### 4. Configure Python Interpreter

1. Press `Ctrl+Shift+P` (or `Cmd+Shift+P` on Mac)
2. Search for "Python: Select Interpreter"
3. Choose the Python interpreter from your tt-metal environment

### 5. Running and Debugging Tests

Once configured, you should be able to run and debug (all or some specific) tests directly from VS Code. In order to do that you can open the Testing sidebar or open a test file in the editor.

# Configuration

The TT Inference Server can be configured using environment variables or by modifying the settings file. All parameter names should be **UPPERCASED** when used as environment variables.

## General Configuration

| Environment Variable | Default Value | Description |
|---------------------|---------------|-------------|
| `LOG_LEVEL` | `"INFO"` | Sets the logging level for the application. Valid values: `DEBUG`, `INFO`, `WARNING`, `ERROR`, `CRITICAL` |
| `ENVIRONMENT` | `"development"` | Specifies the runtime environment. Used for environment-specific configurations |
| `LOG_FILE` | `None` | Optional path to log file. If not set, logs are output to console only |

## Device Configuration

| Environment Variable | Default Value | Description |
|---------------------|---------------|-------------|
| `DEVICE_IDS` | `"(0),(1),(2),(3),(4),(5),(6),(7),(8),(9),(10),(11),(12),(13),(14),(15),(16),(17),(18),(19),(20),(21),(22),(23),(24),(25),(26),(27),(28),(29),(30),(31)"` | Comma-separated list of device IDs available for inference. Defines which TT devices can be used |
| `IS_GALAXY` | `True` | Boolean flag indicating if running on Galaxy hardware. Used for graph device split and class initialization |
| `DEVICE_MESH_SHAPE` | `(1, 1)` | Tuple defining the device mesh topology. Format: `(rows, columns)` for multi-device setups |
| `RESET_DEVICE_COMMAND` | `"tt-smi -r"` | Command used to reset TT devices when needed |
| `RESET_DEVICE_SLEEP_TIME` | `5.0` | Time in seconds to wait after device reset before attempting reconnection |
| `ALLOW_DEEP_RESET` | `False` | Boolean flag to enable deep device reset functionality. When enabled, allows more aggressive device reset operations beyond standard reset procedures |

## Model Configuration

| Environment Variable | Default Value | Description |
|---------------------|---------------|-------------|
| `MODEL_RUNNER` | [`ModelRunners.TT_SDXL_TRACE.value`](config/constants.py ) | Specifies which model runner implementation to use for inference |
| `MODEL_SERVICE` | `None` | Specifies which model service implementation to use for inference. If not set, the default service for the selected model runner will be used |
| `MODEL_WEIGHTS_PATH` | `""` | Path to the main model weights. Used if `HF_HOME` is not set. |
| `PREPROCESSING_MODEL_WEIGHTS_PATH` | `""` | Path to preprocessing model weights (e.g., for audio preprocessing). Used if `HF_HOME` is not set. |
| `TRACE_REGION_SIZE` | `34541598` | Memory size allocated for model tracing operations (in bytes) |

## Queue and Batch Configuration

| Environment Variable | Default Value | Description |
|---------------------|---------------|-------------|
| `MAX_QUEUE_SIZE` | `64` | Maximum number of requests that can be queued for processing |
| `MAX_BATCH_SIZE` | `1` | Maximum batch size for inference requests. Currently limited to 1 for stability |
| `MAX_BATCH_DELAY_TME_MS` | `10` | Maximum wait time in ms after the first request before a batch is executed, allowing more requests to accumulate without adding significant latency. |

## Worker Management

| Environment Variable | Default Value | Description |
|---------------------|---------------|-------------|
| `NEW_DEVICE_DELAY_SECONDS` | `30` | Delay in seconds before initializing a new device worker |
| `MOCK_DEVICES_COUNT` | `5` | Number of mock devices to create when running in mock/test mode |
| `MAX_WORKER_RESTART_COUNT` | `5` | Maximum number of times a worker can be restarted before being marked as failed |
| `WORKER_CHECK_SLEEP_TIMEOUT` | `30.0` | Time in seconds between worker health checks |
| `DEFAULT_THROTTLE_LEVEL` | `"5"` | Controls the maximum number of concurrent tasks or requests a worker can handle before throttling is applied |

## Timeout Configuration

| Environment Variable | Default Value | Description |
|---------------------|---------------|-------------|
| `INFERENCE_TIMEOUT_SECONDS` | `1000` | Default timeout for inference requests in seconds |

## Text Processing Settings

| Environment Variable | Default Value | Description |
|---------------------|---------------|-------------|
| `MIN_CONTEXT_LENGTH` | `1` | Sets the maximum number of tokens that can be processed per sequence, including both input and output tokens. Must be a power of two. |
| `MAX_MODEL_LENGTH` | `2**14` | Sets the maximum number of tokens that can be processed per sequence, including both input and output tokens. Determines the model's context window size. Must be a power of two. |
| `MAX_NUM_BATCHED_TOKENS` | `2**14` | Sets the maximum total number of tokens processed in a single iteration across all active sequences. Higher values improve throughput but increase memory usage and latency. Must be a power of two. |
| `MAX_NUM_SEQS` | `1` | Defines the maximum number of sequences that can be batched and processed simultaneously in one iteration. |

## Image Processing Settings

| Environment Variable | Default Value | Description |
|---------------------|---------------|-------------|
| `IMAGE_RETURN_FORMAT` | `"JPEG"` | Specifies the format in which generated images are returned by the API |
| `IMAGE_QUALITY` | `85` | Sets the quality level for generated images. Value range: 1-100, where higher values mean better quality and larger file size |

## Audio Processing Settings

| Environment Variable | Default Value | Description |
|---------------------|---------------|-------------|
| `ALLOW_AUDIO_PREPROCESSING` | `True` | Boolean flag to allow audio preprocessing capabilities |
| `AUDIO_CHUNK_DURATION_SECONDS` | Auto-calculated | Duration in seconds for audio chunks during processing. If not set, automatically calculated based on worker count: 3s for 8+ workers, 15s for 4-7 workers, 30s for 1-3 workers. Can be overridden by setting this environment variable |
| `MAX_AUDIO_DURATION_SECONDS` | `60.0` | Maximum allowed audio duration (in seconds) |
| `MAX_AUDIO_DURATION_WITH_PREPROCESSING_SECONDS` | `300.0` | Maximum allowed audio duration (in seconds) when audio preprocessing (e.g., speaker diarization) is enabled |
| `MAX_AUDIO_SIZE_BYTES` | `52428800` | Maximum allowed audio file size (50 MB in bytes) |
| `DEFAULT_SAMPLE_RATE` | `16000` | Default audio sample rate for processing (16 kHz) |
| `AUDIO_TASK` | `"transcribe"` | Specifies the audio processing task: transcription (speech-to-text in original language) or translation (speech-to-English or other supported language) |
| `AUDIO_LANGUAGE` | `"English"` | Specifies the language for audio processing (transcription or translation). Supported languages depend on the selected Whisper model. |

### Telemetry settings

| Environment Variable | Default Value | Description |
|---------------------|---------------|-------------|
| `ENABLE_TELEMETRY` | `True` | Boolean flag to enable or disable telemetry collection. When disabled, no metrics are recorded and background telemetry processes are not started |
| `PROMETHEUS_ENDPOINT` | `"/metrics"` | HTTP endpoint path where Prometheus metrics are exposed for scraping by monitoring systems |

## Authentication Settings

| Environment Variable | Default Value | Description |
|---------------------|---------------|-------------|
| `API_KEY` | `"your-secret-key"` | Secret key used for API authentication. All requests must include `Authorization: Bearer <API_KEY>` header |

## Hugging Face Configuration

| Environment Variable | Default Value | Description |
|---------------------|---------------|-------------|
| `HF_TOKEN` | `None` | Hugging Face token with read permission for accessing private models and datasets |
| `HF_HOME` | `None` | Directory path for Hugging Face cache and model storage |

## Special Environment Variable Overrides

The server supports special environment variable combinations that can override multiple settings at once:

| Environment Variable | Description |
|---------------------|-------------|
| `MODEL` | Specifies the model to run. Combined with `DEVICE`, overrides configuration based on predefined ModelConfigs |
| `DEVICE` | Specifies the target device type for model execution. Combined with `MODEL`, overrides configuration based on predefined ModelConfigs |

When both `MODEL` and `DEVICE` are set, the server will look up the corresponding configuration in [`ModelConfigs`](config/constants.py ) and apply all associated settings automatically.

## Telemetry

The TT Media Server provides comprehensive Prometheus metrics for monitoring performance and operational health. Telemetry can be enabled/disabled via the `ENABLE_TELEMETRY` environment variable.

### Available Metrics

#### Request Processing Metrics

| Metric Name | Type | Description | Labels |
|-------------|------|-------------|---------|
| `tt_media_server_requests_total` | Counter | Total number of top-level requests | `model_type` |
| `tt_media_server_request_duration_seconds` | Histogram | End-to-end request duration | `model_type` |
| `tt_media_server_requests_base_counter` | Counter | Total base service requests | `model_type` |
| `tt_media_server_requests_base_duration_seconds` | Histogram | Base service request duration | `model_type` |
| `tt_media_server_requests_base_total` | Counter | Total base service method calls | `model_type` |
| `tt_media_server_requests_base_duration_seconds_total` | Histogram | Total base service method duration | `model_type` |

#### Processing Pipeline Metrics

| Metric Name | Type | Description | Labels |
|-------------|------|-------------|---------|
| `tt_media_server_pre_processing_duration_seconds` | Histogram | Pre-processing stage duration | `model_type`, `preprocessing_enabled` |
| `tt_media_server_post_processing_duration_seconds` | Histogram | Post-processing stage duration | `model_type`, `post_processing_enabled` |

#### Model & Device Metrics

| Metric Name | Type | Description | Labels |
|-------------|------|-------------|---------|
| `tt_media_server_model_inference_duration_seconds` | Histogram | Model inference execution time | `model_type`, `device_id` |
| `tt_media_server_model_inference_total` | Counter | Total model inference operations | `model_type`, `device_id`, `status` |
| `tt_media_server_device_warmup_duration_seconds` | Histogram | Device warmup time | `model_type`, `device_id` |
| `tt_media_server_device_warmup_total` | Counter | Total device warmup operations | `model_type`, `device_id`, `status` |
| `tt_media_server_model_load_total` | Counter | Total model load operations | `model_type`, `device_id`, `status` |

### Labels Description

Labels are part of the metrics. Example:
tt_media_server_device_warmup_duration_seconds_sum{device_id="2",model_type="tt-sdxl-trace"} 505.4703781604767

- **`model_type`**: The type of model being used (e.g., `SDXL`, `TT_SDXL_IMAGE_TO_IMAGE`)
- **`device_id`**: Identifier for the Tenstorrent device being used
- **`status`**: Operation status (`success` or `failure`)
- **`preprocessing_enabled`**: Whether preprocessing is enabled (`true` or `false`)
- **`post_processing_enabled`**: Whether post-processing is enabled (`true` or `false`)

### Accessing Metrics

Metrics are available at the configured endpoint (default: `http://localhost:8000/metrics`) in Prometheus format.

## Device Mesh Configuration

The server supports special environment variables for configuring device mesh shapes for specific model configurations:

| Environment Variable | Device Mesh Shape | Description |
|---------------------|-------------------|-------------|
| `SD_3_5_FAST` | `None` | Configures device mesh for SD-3.5 in fast configuration (4x8 mesh = 32 devices total) when set to `"true"` (case-insensitive) |
| `SD_3_5_BASE` | `None` | Configures device mesh for SD-3.5 in base configuration (2x4 mesh = 8 devices total) when set to `"true"` (case-insensitive) |
| `TP2` | `None` | Enables tensor parallelism across 2 devices (2x1 mesh) when set to `"true"` (case-insensitive). **Compatible with SDXL models only** |

### Usage Examples

#### Running SDXL with Tensor Parallelism (TP2)
```bash
# Enable TP2 for SDXL (requires 2 devices)
export TP2=true
export MODEL_RUNNER=tt-sdxl-trace
source run_uvicorn.sh
```

**Note:** TP2 configuration is currently supported only for SDXL models and requires exactly 2 TT devices.

#### Running Stable Diffusion 3.5 Base Configuration
```bash
# SD-3.5 base setup (2x4 mesh = 8 devices)
export SD_3_5_BASE=true
export MODEL=stable-diffusion-3.5-large
export DEVICE=galaxy
source run_uvicorn.sh
```

#### Running Stable Diffusion 3.5 Fast Configuration
```bash
# SD-3.5 fast setup (4x8 mesh = 32 devices)
export SD_3_5_FAST=true
export MODEL=stable-diffusion-3.5-large
export DEVICE=galaxy
source run_uvicorn.sh
```

**Important Notes:**
- These environment variables override the default `DEVICE_MESH_SHAPE` setting
- SD-3.5 configurations require Galaxy hardware with sufficient devices or T3K

## Configuration File

The server also supports configuration via a `.env` file in the project root. Environment variables take precedence over `.env` file settings.

## Configuration Examples

### Basic Configuration
```bash
# Set log level to debug
export LOG_LEVEL=DEBUG

# Configure for specific devices only
# Brackets represent chip pairs that will be grouped together
export DEVICE_IDS="(0,1),(2,3)"
```

### High-Throughput Configuration
```bash
# Increase queue size for high-throughput scenarios
export MAX_QUEUE_SIZE=128

# Set custom timeout for long-running inferences
export INFERENCE_TIMEOUT_SECONDS=300
```

### Production Configuration
```bash
# Configure for production environment
export ENVIRONMENT=production
export LOG_FILE="/var/log/tt-inference-server.log"
export LOG_LEVEL=WARNING
```

### Model and Device Override
```bash
# Use predefined model/device configuration
export MODEL="stable-diffusion-xl-base-1.0"
export DEVICE="n300"
```

### Audio Processing Configuration
```bash
# Configure for longer audio files
export MAX_AUDIO_DURATION_SECONDS=300.0
export MAX_AUDIO_SIZE_BYTES=104857600  # 100 MB
export DEFAULT_SAMPLE_RATE=22050
export ALLOW_AUDIO_PREPROCESSING=true
```

### Authentication Configuration
```bash
# Set custom API key for authentication
export API_KEY="my-secure-secret-key-123"

# For production, use a strong random key
export API_KEY="$(openssl rand -base64 32)"
```

When `API_KEY` is set, all API requests must include the authorization header:
```bash
# Example with custom API key
curl -H "Authorization: Bearer my-secure-secret-key-123" \
     ...
```

### Development Configuration
```bash
# Use mock devices for development
export MOCK_DEVICES_COUNT=2
export DEVICE_IDS="(0),(1)"
export ENVIRONMENT=development
```


# Steps for Onboarding a Model to the Inference Server

If you're integrating a new model into the inference server, here’s a suggested workflow to help guide the process:

1. **Implement a Model Runner** Create a model runner by inheriting the *base_runner* class and implementing its abstract methods. You can find the relevant codebase here: [tt-inference-server/tt-media-server/tt_model_runners at dev · tenstorrent/tt-inference-server ](https://github.com/tenstorrent/tt-inference-server/tree/dev/tt-media-server/tt_model_runners)
(most likely a model runner is a *demo.py* file from a model in tt-metal broken down in methods of a class)
2. **Update Dependencies** If your runner relies on any additional libraries, please make sure to add them to the requirements.txt:  [tt-inference-server/tt-media-server/requirements.txt at dev · tenstorrent/tt-inference-server ](https://github.com/tenstorrent/tt-inference-server/blob/dev/tt-media-server/requirements.txt)
3. **Modify *runner_fabric.py*** Update *runner_fabric.py* to instantiate your runner based on the configuration: [tt-inference-server/tt-media-server/tt_model_runners/runner_fabric.py at dev · tenstorrent/tt-inference-server ](https://github.com/tenstorrent/tt-inference-server/blob/dev/tt-media-server/tt_model_runners/runner_fabric.py)
4. **Add a Dummy Config** Add a basic config entry to help instantiate your runner: [tt-inference-server/tt-media-server/config/settings.py at dev · tenstorrent/tt-inference-server ](https://github.com/tenstorrent/tt-inference-server/blob/dev/tt-media-server/config/settings.py)
Alternatively, you can use an environment variable:
```export MODEL_RUNNER=<your-model-runner-name>```
5. **Write a Unit Test** Please include a unit test in the *tests/* folder to verify your runner works as expected. This step is crucial—without it, it’s difficult to pinpoint issues if something breaks later
6. **Open an Issue for CI Coverage** Kindly submit a GitHub issue for Igor Djuric to review your PR and to help cover end to end running, CI integration, or any missing service steps: [https://github.com/tenstorrent/tt-inference-server/issuesConnect your Github account ](https://github.com/tenstorrent/tt-inference-server/issues)
7. **Share Benchmarks (if available)** If you’ve run any benchmarks or evaluation tests, please share them. They’re very helpful for understanding performance and validating correctness.

# Docker build and run

Docker build sample:

```bash
docker build -t sdxl-inf-server --platform=linux/amd64 -f tt-media-server/Dockerfile .
```

Docker image link:

https://github.com/tenstorrent/tt-inference-server/pkgs/container/tt-inference-server%2Ftt-server-dev-ubuntu-22.04-amd64

Docker run sample:

```bash
docker run \
  -e MODEL_RUNNER=forge \
  --rm -it \
  -p 8000:8000 \
  --user root \
  --entrypoint "/bin/bash" \
  --device /dev/tenstorrent/0 \
  --mount type=bind,src=/dev/hugepages-1G,dst=/dev/hugepages-1G \
  ghcr.io/tenstorrent/tt-inference-server/tt-server-dev-ubuntu-22.04-amd64
```

**Suggestion:** Always take the latest docker image

## Galaxy running settings

Running SDXL on Galaxy:

```bash
sudo docker run -d -it \
  -e MODEL_RUNNER=tt-sdxl-trace \
  -e DEVICE_IDS="(0),(1),(2),(3),(4),(5),(6),(7),(8),(9),(10),(11),(12),(13),(14),(15),(16),(17),(18),(19),(20),(21),(22),(23)" \
  --cap-add=sys_nice \
  --security-opt seccomp=unconfined \
  --mount type=bind,src=/dev/hugepages-1G,dst=/dev/hugepages-1G \
  --device /dev/tenstorrent \
  -p 8000:8000 \
  --user root \
  --device /dev/ipmi0 \
  ghcr.io/tenstorrent/tt-inference-server/tt-server-dev-ubuntu-22.04-amd64
```

**Note:** Sample above will run 24 devices with numbers 0 to 23. Please note it'd be a good practice to mount only the devices you are planning to use to avoid collisions.

Running Whisper on Galaxy:

```bash
sudo docker run -d -it \
  -e MODEL_RUNNER=tt-whisper \
  -e DEVICE_IDS="(24),(25),(26)" \
  --cap-add=sys_nice \
  --security-opt seccomp=unconfined \
  --mount type=bind,src=/dev/hugepages-1G,dst=/dev/hugepages-1G \
  --device /dev/tenstorrent \
  -p 8000:8000 \
  --user root \
  --device /dev/ipmi0 \
  ghcr.io/tenstorrent/tt-inference-server/tt-server-dev-ubuntu-22.04-amd64
```

**Note:** Sample above will run Whisper model on devices 24 to 26 - 3 devices.

# Remaining work:

1. Add unit tests
2. Add API tests
3. Cleanup unused things in runners<|MERGE_RESOLUTION|>--- conflicted
+++ resolved
@@ -9,15 +9,10 @@
 5. Flux1
 6. Mochi1
 7. Wan2.2
-<<<<<<< HEAD
-8. Whisper
-9. Microsoft Resnet (Forge)
-10. VLLM with TT Plugin
-=======
 8. Motif-Image-6B-Preview
 9. Whisper
 10. Microsoft Resnet (Forge)
->>>>>>> 85dc51a4
+11. VLLM with TT Plugin
 
 # Repo structure
 
