# SPDX-License-Identifier: Apache-2.0
#
# SPDX-FileCopyrightText: © 2025 Tenstorrent AI ULC

from config.settings import settings
from config.constants import ModelRunners
from domain.image_edit_request import ImageEditRequest
from domain.image_generate_request import ImageGenerateRequest
from domain.image_to_image_request import ImageToImageRequest
from fastapi import APIRouter, Depends, Security, HTTPException
from fastapi.responses import JSONResponse
from model_services.base_service import BaseService
from resolver.service_resolver import service_resolver
from security.api_key_cheker import get_api_key


generate_image_router = APIRouter()

@generate_image_router.post('/generations')
async def generate_image(
    image_generate_request: ImageGenerateRequest,
    service: BaseService = Depends(service_resolver),
    api_key: str = Security(get_api_key)
):
    """
    Generate an image based on the provided request.

    Returns:
        JSONResponse: The generated images as a list of base64 strings.

    Raises:
        HTTPException: If image generation fails.
    """
    try:
        result = await service.process_request(image_generate_request)
        return JSONResponse(content={"images": result})
    except HTTPException as e:
        raise e
    except Exception as e:
        raise HTTPException(status_code=500, detail=str(e))


image_to_image_router = APIRouter()

@image_to_image_router.post('/image-to-image')
async def image_to_image(
    image_to_image_request: ImageToImageRequest,
    service: BaseService = Depends(service_resolver),
    api_key: str = Security(get_api_key)
):
    """
    Generate an image based on the provided request.
    Returns:
        JSONResponse: The generated images as a list of base64 strings.
    Raises:
        HTTPException: If image generation fails.
    """
    try:
        result = await service.process_request(image_to_image_request)
        return JSONResponse(content={"images": result})
    except HTTPException as e:
        raise e
    except Exception as e:
        raise HTTPException(status_code=500, detail=str(e))


edit_image_router = APIRouter()

@edit_image_router.post('/edits')
async def edit_image(
    image_edit_request: ImageEditRequest,
    service: BaseService = Depends(service_resolver),
    api_key: str = Security(get_api_key)
):
    """
    Edit an image based on the provided request.
    Returns:
        JSONResponse: The edited images as a list of base64 strings.
    Raises:
        HTTPException: If image editing fails.
    """
    try:
        result = await service.process_request(image_edit_request)
        return JSONResponse(content={"images": result})
    except HTTPException as e:
        raise e
    except Exception as e:
        raise HTTPException(status_code=500, detail=str(e))
<<<<<<< HEAD
=======

>>>>>>> b26d60bb

router = APIRouter()

if settings.model_runner == ModelRunners.TT_SDXL_IMAGE_TO_IMAGE.value:
    router.include_router(image_to_image_router)
elif settings.model_runner == ModelRunners.TT_SDXL_EDIT.value:
    router.include_router(edit_image_router)
else:
    router.include_router(generate_image_router)<|MERGE_RESOLUTION|>--- conflicted
+++ resolved
@@ -86,10 +86,7 @@
         raise e
     except Exception as e:
         raise HTTPException(status_code=500, detail=str(e))
-<<<<<<< HEAD
-=======
 
->>>>>>> b26d60bb
 
 router = APIRouter()
 
