--- conflicted
+++ resolved
@@ -31,7 +31,6 @@
     See: https://platform.openai.com/docs/api-reference/completions
     """
     try:
-<<<<<<< HEAD
         try:
             service.scheduler.check_is_model_ready()
         except Exception:
@@ -39,14 +38,11 @@
 
         async def result_stream():
             async for partial in service.process_streaming_request(
-                text_completion_request
+                completion_request
             ):
                 yield partial.text + "\n"
 
         return StreamingResponse(result_stream(), media_type="text/plain")
-=======
-        return await service.process_request(completion_request)
->>>>>>> ce71e3df
     except Exception as e:
         raise HTTPException(status_code=500, detail=str(e))
 
