# SPDX-License-Identifier: Apache-2.0
#
# SPDX-FileCopyrightText: © 2025 Tenstorrent AI ULC

import json
from typing import Optional

from config.constants import AudioTasks
from config.settings import settings
from domain.audio_processing_request import AudioProcessingRequest
from fastapi import (
    APIRouter,
    Depends,
    File,
    Form,
    HTTPException,
    Request,
    Response,
    Security,
    UploadFile,
)
from fastapi.responses import StreamingResponse
from model_services.base_service import BaseService
from resolver.service_resolver import service_resolver
from security.api_key_cheker import get_api_key


async def parse_audio_request(
    request: Request,
    file: Optional[UploadFile] = File(None),
    stream: Optional[bool] = Form(False),
    return_json_response: Optional[bool] = Form(True),
    is_preprocessing_enabled: Optional[bool] = Form(True),
    perform_diarization: Optional[bool] = Form(False),
<<<<<<< HEAD
    temperatures: Optional[str] = Form(None),
    compression_ratio_threshold: Optional[float] = Form(None),
    logprob_threshold: Optional[float] = Form(None),
    no_speech_threshold: Optional[float] = Form(None),
    return_timestamps: Optional[bool] = Form(False),
) -> AudioProcessingRequest:
=======
) -> AudioTranscriptionRequest:
>>>>>>> d7a79daa
    content_type = request.headers.get("content-type", "").lower()

    if file is not None:
        file_content = await file.read()

        # Parse temperatures if provided as string (e.g., "0.0,0.2,0.4")
        parsed_temperatures = None
        if temperatures is not None:
            try:
                temp_values = [float(t.strip()) for t in temperatures.split(",")]
                parsed_temperatures = (
                    tuple(temp_values) if len(temp_values) > 1 else temp_values[0]
                )
            except (ValueError, AttributeError):
                raise HTTPException(
                    status_code=400,
                    detail="Invalid temperatures format. Use comma-separated floats (e.g., '0.0,0.2,0.4')",
                )

        return AudioProcessingRequest(
            file=file_content,
            stream=stream or False,
            return_json_response=return_json_response,
            is_preprocessing_enabled=is_preprocessing_enabled
            if is_preprocessing_enabled is not None
            else True,
            perform_diarization=perform_diarization or False,
<<<<<<< HEAD
            temperatures=parsed_temperatures,
            compression_ratio_threshold=compression_ratio_threshold,
            logprob_threshold=logprob_threshold,
            no_speech_threshold=no_speech_threshold,
            return_timestamps=return_timestamps or False,
=======
>>>>>>> d7a79daa
        )
    if "application/json" in content_type:
        json_body = await request.json()
        return AudioProcessingRequest(**json_body)
    raise HTTPException(
        status_code=400,
        detail="Use either multipart/form-data with file upload or application/json",
    )


transcriptions_router = APIRouter()


@transcriptions_router.post("/transcriptions")
async def transcribe_audio(
    audio_transcription_request: AudioProcessingRequest = Depends(parse_audio_request),
    service: BaseService = Depends(service_resolver),
    api_key: str = Security(get_api_key),
):
    """
    Transcribe audio using the provided request.
    Supports both streaming and non-streaming based on the 'stream' field in the request.

    Returns:
        The transcription result or StreamingResponse based on request.stream field.

    Raises:
        HTTPException: If transcription fails.
    """
    return await handle_audio_request(audio_transcription_request, service)


translations_router = APIRouter()


@translations_router.post("/translations")
async def translate_audio(
    audio_translation_request: AudioProcessingRequest = Depends(parse_audio_request),
    service: BaseService = Depends(service_resolver),
    api_key: str = Security(get_api_key),
):
    """
    Translate audio using the provided request.
    Supports both streaming and non-streaming based on the 'stream' field in the request.

    Returns:
        The translation result or StreamingResponse based on request.stream field.

    Raises:
        HTTPException: If translation fails.
    """
    return await handle_audio_request(audio_translation_request, service)


<<<<<<< HEAD
async def handle_audio_request(audio_request, service):
    try:
        if not audio_request.stream:
            result = await service.process_request(audio_request)
            return get_dict_response(result)
=======
            if audio_transcription_request.return_json_response:
                return result.to_dict()
            return Response(content=result.text, media_type="text/plain")
>>>>>>> d7a79daa
        else:
            try:
                service.scheduler.check_is_model_ready()
            except Exception:
                raise HTTPException(status_code=405, detail="Model is not ready")

            async def result_stream():
<<<<<<< HEAD
                async for partial in service.process_streaming_request(audio_request):
                    yield json.dumps(get_dict_response(partial)) + "\n"
=======
                async for partial in service.process_streaming_request(
                    audio_transcription_request
                ):
                    if not hasattr(partial, "to_dict"):
                        raise ValueError(
                            f"Unexpected response type: {type(partial).__name__}. Expected response class with to_dict() method."
                        )

                    if audio_transcription_request.return_json_response:
                        result = partial.to_dict()
                        yield json.dumps(result) + "\n"
                    else:
                        yield partial.text + "\n"
>>>>>>> d7a79daa

            media_type = (
                "application/x-ndjson"
                if audio_transcription_request.return_json_response
                else "text/plain"
            )
            return StreamingResponse(result_stream(), media_type=media_type)
    except Exception as e:
        raise HTTPException(status_code=500, detail=str(e))


def get_dict_response(obj):
    if not hasattr(obj, "to_dict"):
        raise ValueError(
            f"Unexpected response type: {type(obj).__name__}. Expected response class with to_dict() method."
        )
    return obj.to_dict()


router = APIRouter()
if settings.audio_task.lower() == AudioTasks.TRANSLATE.value:
    router.include_router(translations_router)
else:
    router.include_router(transcriptions_router)<|MERGE_RESOLUTION|>--- conflicted
+++ resolved
@@ -32,16 +32,12 @@
     return_json_response: Optional[bool] = Form(True),
     is_preprocessing_enabled: Optional[bool] = Form(True),
     perform_diarization: Optional[bool] = Form(False),
-<<<<<<< HEAD
     temperatures: Optional[str] = Form(None),
     compression_ratio_threshold: Optional[float] = Form(None),
     logprob_threshold: Optional[float] = Form(None),
     no_speech_threshold: Optional[float] = Form(None),
     return_timestamps: Optional[bool] = Form(False),
 ) -> AudioProcessingRequest:
-=======
-) -> AudioTranscriptionRequest:
->>>>>>> d7a79daa
     content_type = request.headers.get("content-type", "").lower()
 
     if file is not None:
@@ -64,19 +60,18 @@
         return AudioProcessingRequest(
             file=file_content,
             stream=stream or False,
-            return_json_response=return_json_response,
+            return_json_response=return_json_response
+            if return_json_response is not None
+            else True,
             is_preprocessing_enabled=is_preprocessing_enabled
             if is_preprocessing_enabled is not None
             else True,
             perform_diarization=perform_diarization or False,
-<<<<<<< HEAD
             temperatures=parsed_temperatures,
             compression_ratio_threshold=compression_ratio_threshold,
             logprob_threshold=logprob_threshold,
             no_speech_threshold=no_speech_threshold,
             return_timestamps=return_timestamps or False,
-=======
->>>>>>> d7a79daa
         )
     if "application/json" in content_type:
         json_body = await request.json()
@@ -131,17 +126,13 @@
     return await handle_audio_request(audio_translation_request, service)
 
 
-<<<<<<< HEAD
 async def handle_audio_request(audio_request, service):
     try:
         if not audio_request.stream:
             result = await service.process_request(audio_request)
-            return get_dict_response(result)
-=======
-            if audio_transcription_request.return_json_response:
-                return result.to_dict()
+            if audio_request.return_json_response:
+                return get_dict_response(result)
             return Response(content=result.text, media_type="text/plain")
->>>>>>> d7a79daa
         else:
             try:
                 service.scheduler.check_is_model_ready()
@@ -149,28 +140,15 @@
                 raise HTTPException(status_code=405, detail="Model is not ready")
 
             async def result_stream():
-<<<<<<< HEAD
                 async for partial in service.process_streaming_request(audio_request):
-                    yield json.dumps(get_dict_response(partial)) + "\n"
-=======
-                async for partial in service.process_streaming_request(
-                    audio_transcription_request
-                ):
-                    if not hasattr(partial, "to_dict"):
-                        raise ValueError(
-                            f"Unexpected response type: {type(partial).__name__}. Expected response class with to_dict() method."
-                        )
-
-                    if audio_transcription_request.return_json_response:
-                        result = partial.to_dict()
-                        yield json.dumps(result) + "\n"
+                    if audio_request.return_json_response:
+                        yield json.dumps(get_dict_response(partial)) + "\n"
                     else:
                         yield partial.text + "\n"
->>>>>>> d7a79daa
 
             media_type = (
                 "application/x-ndjson"
-                if audio_transcription_request.return_json_response
+                if audio_request.return_json_response
                 else "text/plain"
             )
             return StreamingResponse(result_stream(), media_type=media_type)
