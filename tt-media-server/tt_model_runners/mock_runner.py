# SPDX-License-Identifier: Apache-2.0
#
# SPDX-FileCopyrightText: © 2025 Tenstorrent AI ULC

import time  # Add this import
from tt_model_runners.base_device_runner import BaseDeviceRunner

class MockRunner(BaseDeviceRunner):

    def __init__(self, device_id: str):
        super().__init__(device_id)
        self.logger.info(f"MockRunner initialized for device {self.device_id}")

    def close_device(self) -> bool:
        self.logger.info("Closing device...")
        time.sleep(5)  # Use time.sleep() instead of await asyncio.sleep()
        return True

    async def load_model(self) -> bool:
        self.logger.info("Loading model...")
        time.sleep(10)  # Use time.sleep() instead of await asyncio.sleep()
        self.logger.info(f"Model loaded successfully on device {self.device_id}")
        time.sleep(10)  # Use time.sleep() instead of await asyncio.sleep()
        self.logger.info(f"Model warmup completed on device {self.device_id}")
        return True

<<<<<<< HEAD
    def set_device(self, device_id: int):
=======
    def get_device(self, device_id: int):
>>>>>>> b26d60bb
        self.logger.info(f"Getting device {device_id or self.device_id}")
        return {"device_id": device_id or "MockDevice"}

    def run_inference(self, prompt: str):
        self.logger.info(f"Running inference for prompt: {prompt}")
        time.sleep(20)
        self.logger.info("Starting ttnn inference... on device: " + str(self.device_id))
        return None<|MERGE_RESOLUTION|>--- conflicted
+++ resolved
@@ -24,11 +24,7 @@
         self.logger.info(f"Model warmup completed on device {self.device_id}")
         return True
 
-<<<<<<< HEAD
     def set_device(self, device_id: int):
-=======
-    def get_device(self, device_id: int):
->>>>>>> b26d60bb
         self.logger.info(f"Getting device {device_id or self.device_id}")
         return {"device_id": device_id or "MockDevice"}
 
