# SPDX-License-Identifier: Apache-2.0
#
# SPDX-FileCopyrightText: © 2025 Tenstorrent AI ULC

import asyncio
import os
<<<<<<< HEAD
from config.settings import get_settings
from config.constants import SupportedModels
=======
>>>>>>> 99be4f48
from abc import abstractmethod

import torch
import ttnn
from config.constants import ModelRunners, ModelServices, SupportedModels
from config.settings import get_settings
from domain.image_generate_request import ImageGenerateRequest
from domain.video_generate_request import VideoGenerateRequest
from models.experimental.tt_dit.parallel.config import (
    DiTParallelConfig,
    MochiVAEParallelConfig,
    ParallelFactor,
    VaeHWParallelConfig,
)
from models.experimental.tt_dit.pipelines.flux1.pipeline_flux1 import Flux1Pipeline
from models.experimental.tt_dit.pipelines.mochi.pipeline_mochi import MochiPipeline
from models.experimental.tt_dit.pipelines.stable_diffusion_35_large.pipeline_stable_diffusion_35_large import (
    StableDiffusion3Pipeline,
)
from models.experimental.tt_dit.pipelines.wan.pipeline_wan import WanPipeline
from telemetry.telemetry_client import TelemetryEvent
from tt_model_runners.base_device_runner import BaseDeviceRunner
from utils.helpers import log_execution_time
<<<<<<< HEAD
import ttnn
from models.experimental.tt_dit.pipelines.stable_diffusion_35_large.pipeline_stable_diffusion_35_large import StableDiffusion3Pipeline
from models.experimental.tt_dit.pipelines.flux1.pipeline_flux1 import Flux1Pipeline
from models.experimental.tt_dit.pipelines.motif.pipeline_motif import MotifPipeline
from domain.image_generate_request import ImageGenerateRequest

=======

dit_runner_log_map = {
    ModelRunners.TT_SD3_5.value: "SD35",
    ModelRunners.TT_FLUX_1_DEV.value: "FLUX.1-dev",
    ModelRunners.TT_FLUX_1_SCHNELL.value: "FLUX.1-schnell",
    ModelRunners.TT_MOCHI_1.value: "Mochi1",
    ModelRunners.TT_WAN_2_2.value: "Wan22",
}
>>>>>>> 99be4f48


class TTDiTRunner(BaseDeviceRunner):
    def __init__(self, device_id: str):
        super().__init__(device_id)
        self.pipeline = None

    def _configure_fabric(self, updated_device_params):
        try:
            fabric_config = updated_device_params.pop("fabric_config", ttnn.FabricConfig.FABRIC_1D)
            fabric_tensix_config = updated_device_params.pop("fabric_tensix_config", ttnn.FabricTensixConfig.DISABLED)
            reliability_mode = updated_device_params.pop("reliability_mode", ttnn.FabricReliabilityMode.STRICT_INIT)
            ttnn.set_fabric_config(fabric_config, reliability_mode, None, fabric_tensix_config)
            return fabric_config
        except Exception as e:
            self.logger.error(f"Device {self.device_id}: Fabric configuration failed: {e}")
            raise RuntimeError(f"Fabric configuration failed: {str(e)}") from e

    @abstractmethod
    def create_pipeline(self):
        """Create a pipeline for the model"""

    @abstractmethod
    def get_pipeline_device_params(self):
        """Get the device parameters for the pipeline"""

<<<<<<< HEAD
    def get_device(self):
        return self.mesh_device

    def _mesh_device(self, mesh_shape):
        device_params = self.get_pipeline_device_params()
        updated_device_params = self.get_updated_device_params(device_params)
        ttnn.set_fabric_config(ttnn.FabricConfig.FABRIC_1D)
        mesh_device = ttnn.open_mesh_device(mesh_shape=mesh_shape, **updated_device_params)

        self.logger.info(f"Device {self.device_id}: multidevice with {mesh_device.get_num_devices()} devices is created")
        return mesh_device

    def close_device(self, device) -> bool:
        ttnn.close_mesh_device(device)
        return True

    @log_execution_time(f"{get_settings().model_runner} warmup", TelemetryEvent.DEVICE_WARMUP, os.environ.get("TT_VISIBLE_DEVICES"))
    async def load_model(self, device)->bool:
=======
    @log_execution_time(
        f"{dit_runner_log_map[get_settings().model_runner]} warmup",
        TelemetryEvent.DEVICE_WARMUP,
        os.environ.get("TT_VISIBLE_DEVICES"),
    )
    async def load_model(self) -> bool:
>>>>>>> 99be4f48
        self.logger.info(f"Device {self.device_id}: Loading model...")

        distribute_block = lambda: setattr(self, "pipeline", self.create_pipeline())

        # 20 minutes to distribute the model on device
        weights_distribution_timeout = 1200
        try:
            await asyncio.wait_for(
                asyncio.to_thread(distribute_block),
                timeout=weights_distribution_timeout,
            )
        except asyncio.TimeoutError:
            self.logger.error(
                f"Device {self.device_id}: ttnn.distribute block timed out after {weights_distribution_timeout} seconds"
            )
            raise
        except Exception as e:
            self.logger.error(
                f"Device {self.device_id}: Exception during model loading: {e}"
            )
            raise

        self.logger.info(f"Device {self.device_id}: Model loaded successfully")

        # we use model construct to create the request without validation
<<<<<<< HEAD
        self.run_inference([ImageGenerateRequest.model_construct(
                prompt="Sunrise on a beach",
                negative_prompt="",
                num_inference_steps=2 #Some models require at least 2 iterations.
            )])
=======
        if self.settings.model_service == ModelServices.IMAGE.value:
            self.run_inference(
                [
                    ImageGenerateRequest.model_construct(
                        prompt="Sunrise on a beach",
                        negative_prompt="",
                        num_inference_steps=1,
                    )
                ]
            )
        elif self.settings.model_service == ModelServices.VIDEO.value:
            self.run_inference(
                [
                    VideoGenerateRequest.model_construct(
                        prompt="Sunrise on a beach",
                        negative_prompt="",
                        num_inference_steps=2,
                    )
                ]
            )
>>>>>>> 99be4f48

        self.logger.info(f"Device {self.device_id}: Model warmup completed")

        return True

<<<<<<< HEAD
    @log_execution_time(f"{get_settings().model_runner} inference", TelemetryEvent.MODEL_INFERENCE, os.environ.get("TT_VISIBLE_DEVICES"))
=======
    @log_execution_time(
        f"{dit_runner_log_map[get_settings().model_runner]} inference",
        TelemetryEvent.MODEL_INFERENCE,
        os.environ.get("TT_VISIBLE_DEVICES"),
    )
>>>>>>> 99be4f48
    def run_inference(self, requests: list[ImageGenerateRequest]):
        self.logger.debug(f"Device {self.device_id}: Running inference")
        prompt = requests[0].prompt
        negative_prompt = requests[0].negative_prompt
        seed = int(requests[0].seed or 0)
        num_inference_steps = requests[0].num_inference_steps
        image = self.pipeline.run_single_prompt(
            prompt=prompt,
            negative_prompt=negative_prompt,
            num_inference_steps=num_inference_steps,
            seed=seed,
        )
        self.logger.debug(f"Device {self.device_id}: Inference completed")
        return image


class TTSD35Runner(TTDiTRunner):
    def __init__(self, device_id: str):
        super().__init__(device_id)

    def create_pipeline(self):
        return StableDiffusion3Pipeline.create_pipeline(
            mesh_device=self.ttnn_device,
            model_checkpoint_path=SupportedModels.STABLE_DIFFUSION_3_5_LARGE.value,
        )

    def get_pipeline_device_params(self):
        return {"l1_small_size": 32768, "trace_region_size": 25000000}


# TODO: Merge dev and schnell
class TTFlux1DevRunner(TTDiTRunner):
    def __init__(self, device_id: str):
        super().__init__(device_id)

    def create_pipeline(self):
        return Flux1Pipeline.create_pipeline(
            checkpoint_name=SupportedModels.FLUX_1_DEV.value,
            mesh_device=self.ttnn_device,
        )

    def get_pipeline_device_params(self):
        return {"l1_small_size": 32768, "trace_region_size": 34000000}


class TTFlux1SchnellRunner(TTDiTRunner):
    def __init__(self, device_id: str):
        super().__init__(device_id)

    def create_pipeline(self):
        return Flux1Pipeline.create_pipeline(
            checkpoint_name=SupportedModels.FLUX_1_SCHNELL.value,
            mesh_device=self.ttnn_device,
        )

<<<<<<< HEAD
    @staticmethod
    def get_pipeline_device_params():
        return {"l1_small_size": 32768, "trace_region_size": 34000000}


class TTMotifImage6BPreviewRunner(TTDiTRunner):
    def __init__(self, device_id: str):
        super().__init__(device_id)

    @staticmethod
    def create_pipeline(mesh_device: ttnn.MeshDevice):
        return MotifPipeline.create_pipeline(mesh_device=mesh_device, model_checkpoint_path=SupportedModels.MOTIF_IMAGE_6B_PREVIEW.value)

    @staticmethod
    def get_pipeline_device_params():
        return {"l1_small_size": 32768, "trace_region_size": 31000000}
=======
    def get_pipeline_device_params(self):
        return {"l1_small_size": 32768, "trace_region_size": 34000000}


class TTMochi1Runner(TTDiTRunner):
    def __init__(self, device_id: str):
        super().__init__(device_id)

    def create_pipeline(self):
        # TODO: Set optimal configuration settings in tt-metal code.
        device_configs = {
            (2, 4): {
                "sp_axis": 0,
                "tp_axis": 1,
                "vae_mesh_shape": (1, 8),
                "vae_sp_axis": 0,
                "vae_tp_axis": 1,
                "num_links": 1,
            },
            (4, 8): {
                "sp_axis": 1,
                "tp_axis": 0,
                "vae_mesh_shape": (4, 8),
                "vae_sp_axis": 0,
                "vae_tp_axis": 1,
                "num_links": 4,
            },
        }

        config = device_configs[tuple(self.ttnn_device.shape)]

        sp_factor = tuple(self.ttnn_device.shape)[config["sp_axis"]]
        tp_factor = tuple(self.ttnn_device.shape)[config["tp_axis"]]

        # Create parallel config
        parallel_config = DiTParallelConfig(
            cfg_parallel=ParallelFactor(factor=1, mesh_axis=0),
            tensor_parallel=ParallelFactor(
                factor=tp_factor, mesh_axis=config["tp_axis"]
            ),
            sequence_parallel=ParallelFactor(
                factor=sp_factor, mesh_axis=config["sp_axis"]
            ),
        )

        if config["vae_mesh_shape"][config["vae_sp_axis"]] == 1:
            w_parallel_factor = 1
        else:
            w_parallel_factor = 2

        vae_parallel_config = MochiVAEParallelConfig(
            time_parallel=ParallelFactor(
                factor=config["vae_mesh_shape"][config["vae_tp_axis"]],
                mesh_axis=config["vae_tp_axis"],
            ),
            w_parallel=ParallelFactor(
                factor=w_parallel_factor, mesh_axis=config["vae_sp_axis"]
            ),
            h_parallel=ParallelFactor(
                factor=config["vae_mesh_shape"][config["vae_sp_axis"]]
                // w_parallel_factor,
                mesh_axis=config["vae_sp_axis"],
            ),
        )
        assert (
            vae_parallel_config.h_parallel.factor
            * vae_parallel_config.w_parallel.factor
            == config["vae_mesh_shape"][config["vae_sp_axis"]]
        )
        assert (
            vae_parallel_config.h_parallel.mesh_axis
            == vae_parallel_config.w_parallel.mesh_axis
        )

        return MochiPipeline(
            mesh_device=self.ttnn_device,
            vae_mesh_shape=config["vae_mesh_shape"],
            parallel_config=parallel_config,
            vae_parallel_config=vae_parallel_config,
            num_links=config["num_links"],
            use_cache=True,
            use_reference_vae=False,
            model_name=SupportedModels.MOCHI_1.value,
        )

    @log_execution_time(f"{dit_runner_log_map[get_settings().model_runner]} inference")
    def run_inference(self, requests: list[VideoGenerateRequest]):
        self.logger.debug(f"Device {self.device_id}: Running inference")
        prompt = requests[0].prompt
        generator = torch.Generator("cpu").manual_seed(int(requests[0].seed or 0))
        num_inference_steps = requests[0].num_inference_steps
        frames = self.pipeline(
            prompt,
            num_inference_steps=num_inference_steps,
            guidance_scale=3.5,
            num_frames=168,  # TODO: Parameterize output dimensions.
            height=480,
            width=848,
            generator=generator,
            output_type="np",
        )
        self.logger.debug(f"Device {self.device_id}: Inference completed")
        return frames

    def get_pipeline_device_params(self):
        return {}


class TTWan22Runner(TTDiTRunner):
    def __init__(self, device_id: str):
        super().__init__(device_id)

    def create_pipeline(self):
        # TODO: Set optimal configuration settings in tt-metal code.
        device_configs = {
            (2, 4): {
                "sp_axis": 0,
                "tp_axis": 1,
                "num_links": 1,
                "dynamic_load": True,
                "topology": ttnn.Topology.Linear,
            },
        }
        if ttnn.device.is_blackhole():
            device_configs[(4, 8)] = {"sp_axis": 1, "tp_axis": 0, "num_links": 2, "dynamic_load": False, "topology": ttnn.Topology.Linear}
        else:
            device_configs[(4, 8)] = {"sp_axis": 1, "tp_axis": 0, "num_links": 4, "dynamic_load": False, "topology": ttnn.Topology.Ring}

        config = device_configs[tuple(self.ttnn_device.shape)]

        sp_factor = tuple(self.ttnn_device.shape)[config["sp_axis"]]
        tp_factor = tuple(self.ttnn_device.shape)[config["tp_axis"]]

        parallel_config = DiTParallelConfig(
            tensor_parallel=ParallelFactor(
                mesh_axis=config["tp_axis"], factor=tp_factor
            ),
            sequence_parallel=ParallelFactor(
                mesh_axis=config["sp_axis"], factor=sp_factor
            ),
            cfg_parallel=None,
        )
        vae_parallel_config = VaeHWParallelConfig(
            height_parallel=ParallelFactor(
                factor=tuple(self.ttnn_device.shape)[config["sp_axis"]],
                mesh_axis=config["sp_axis"],
            ),
            width_parallel=ParallelFactor(
                factor=tuple(self.ttnn_device.shape)[config["tp_axis"]],
                mesh_axis=config["tp_axis"],
            ),
        )

        return WanPipeline(
            mesh_device=self.ttnn_device,
            parallel_config=parallel_config,
            vae_parallel_config=vae_parallel_config,
            num_links=config["num_links"],
            use_cache=False,
            boundary_ratio=0.875,
            dynamic_load=config["dynamic_load"],
            topology=config["topology"],
        )

    @log_execution_time(f"{dit_runner_log_map[get_settings().model_runner]} inference")
    def run_inference(self, requests: list[VideoGenerateRequest]):
        self.logger.debug(f"Device {self.device_id}: Running inference")
        prompt = requests[0].prompt
        negative_prompt = requests[0].negative_prompt
        generator = torch.Generator("cpu").manual_seed(int(requests[0].seed or 0))
        num_inference_steps = requests[0].num_inference_steps or self.settings.num_inference_steps
        # TODO: Move parameterization outside of runner class.
        if tuple(self.pipeline.mesh_device.shape) == (4, 8):
            width = 1280
            height = 720
        else:
            width = 832
            height = 480
        num_frames = 81
        frames = self.pipeline(
            prompt=prompt,
            negative_prompt=negative_prompt,
            height=height,
            width=width,
            num_frames=num_frames,
            num_inference_steps=num_inference_steps,
            guidance_scale=3.0,
            guidance_scale_2=4.0,
            generator=generator,
        )
        self.logger.debug(f"Device {self.device_id}: Inference completed")
        return frames

    def get_pipeline_device_params(self):
        device_params = {
            "l1_small_size": 32768,
            "trace_region_size": 34000000,
            "fabric_config": ttnn.FabricConfig.FABRIC_1D,
        }
        if ttnn.device.is_blackhole():
            device_params["fabric_tensix_config"] = ttnn.FabricTensixConfig.MUX
            device_params["dispatch_core_axis"] = ttnn.device.DispatchCoreAxis.ROW
        elif tuple(self.settings.device_mesh_shape) == (4, 8):
            device_params["fabric_config"] = ttnn.FabricConfig.FABRIC_1D_RING
        return device_params
>>>>>>> 99be4f48
<|MERGE_RESOLUTION|>--- conflicted
+++ resolved
@@ -4,11 +4,6 @@
 
 import asyncio
 import os
-<<<<<<< HEAD
-from config.settings import get_settings
-from config.constants import SupportedModels
-=======
->>>>>>> 99be4f48
 from abc import abstractmethod
 
 import torch
@@ -25,30 +20,21 @@
 )
 from models.experimental.tt_dit.pipelines.flux1.pipeline_flux1 import Flux1Pipeline
 from models.experimental.tt_dit.pipelines.mochi.pipeline_mochi import MochiPipeline
-from models.experimental.tt_dit.pipelines.stable_diffusion_35_large.pipeline_stable_diffusion_35_large import (
-    StableDiffusion3Pipeline,
-)
+from models.experimental.tt_dit.pipelines.stable_diffusion_35_large.pipeline_stable_diffusion_35_large import StableDiffusion3Pipeline
+from models.experimental.tt_dit.pipelines.motif.pipeline_motif import MotifPipeline
 from models.experimental.tt_dit.pipelines.wan.pipeline_wan import WanPipeline
 from telemetry.telemetry_client import TelemetryEvent
 from tt_model_runners.base_device_runner import BaseDeviceRunner
 from utils.helpers import log_execution_time
-<<<<<<< HEAD
-import ttnn
-from models.experimental.tt_dit.pipelines.stable_diffusion_35_large.pipeline_stable_diffusion_35_large import StableDiffusion3Pipeline
-from models.experimental.tt_dit.pipelines.flux1.pipeline_flux1 import Flux1Pipeline
-from models.experimental.tt_dit.pipelines.motif.pipeline_motif import MotifPipeline
-from domain.image_generate_request import ImageGenerateRequest
-
-=======
 
 dit_runner_log_map = {
     ModelRunners.TT_SD3_5.value: "SD35",
     ModelRunners.TT_FLUX_1_DEV.value: "FLUX.1-dev",
     ModelRunners.TT_FLUX_1_SCHNELL.value: "FLUX.1-schnell",
+    ModelRunners.TT_MOTIF_IMAGE_6B_PREVIEW.value: "Motif-Image-6B-Preview",
     ModelRunners.TT_MOCHI_1.value: "Mochi1",
     ModelRunners.TT_WAN_2_2.value: "Wan22",
 }
->>>>>>> 99be4f48
 
 
 class TTDiTRunner(BaseDeviceRunner):
@@ -75,33 +61,12 @@
     def get_pipeline_device_params(self):
         """Get the device parameters for the pipeline"""
 
-<<<<<<< HEAD
-    def get_device(self):
-        return self.mesh_device
-
-    def _mesh_device(self, mesh_shape):
-        device_params = self.get_pipeline_device_params()
-        updated_device_params = self.get_updated_device_params(device_params)
-        ttnn.set_fabric_config(ttnn.FabricConfig.FABRIC_1D)
-        mesh_device = ttnn.open_mesh_device(mesh_shape=mesh_shape, **updated_device_params)
-
-        self.logger.info(f"Device {self.device_id}: multidevice with {mesh_device.get_num_devices()} devices is created")
-        return mesh_device
-
-    def close_device(self, device) -> bool:
-        ttnn.close_mesh_device(device)
-        return True
-
-    @log_execution_time(f"{get_settings().model_runner} warmup", TelemetryEvent.DEVICE_WARMUP, os.environ.get("TT_VISIBLE_DEVICES"))
-    async def load_model(self, device)->bool:
-=======
     @log_execution_time(
         f"{dit_runner_log_map[get_settings().model_runner]} warmup",
         TelemetryEvent.DEVICE_WARMUP,
         os.environ.get("TT_VISIBLE_DEVICES"),
     )
     async def load_model(self) -> bool:
->>>>>>> 99be4f48
         self.logger.info(f"Device {self.device_id}: Loading model...")
 
         distribute_block = lambda: setattr(self, "pipeline", self.create_pipeline())
@@ -127,20 +92,13 @@
         self.logger.info(f"Device {self.device_id}: Model loaded successfully")
 
         # we use model construct to create the request without validation
-<<<<<<< HEAD
-        self.run_inference([ImageGenerateRequest.model_construct(
-                prompt="Sunrise on a beach",
-                negative_prompt="",
-                num_inference_steps=2 #Some models require at least 2 iterations.
-            )])
-=======
         if self.settings.model_service == ModelServices.IMAGE.value:
             self.run_inference(
                 [
                     ImageGenerateRequest.model_construct(
                         prompt="Sunrise on a beach",
                         negative_prompt="",
-                        num_inference_steps=1,
+                        num_inference_steps=2,
                     )
                 ]
             )
@@ -154,21 +112,16 @@
                     )
                 ]
             )
->>>>>>> 99be4f48
 
         self.logger.info(f"Device {self.device_id}: Model warmup completed")
 
         return True
 
-<<<<<<< HEAD
-    @log_execution_time(f"{get_settings().model_runner} inference", TelemetryEvent.MODEL_INFERENCE, os.environ.get("TT_VISIBLE_DEVICES"))
-=======
     @log_execution_time(
         f"{dit_runner_log_map[get_settings().model_runner]} inference",
         TelemetryEvent.MODEL_INFERENCE,
         os.environ.get("TT_VISIBLE_DEVICES"),
     )
->>>>>>> 99be4f48
     def run_inference(self, requests: list[ImageGenerateRequest]):
         self.logger.debug(f"Device {self.device_id}: Running inference")
         prompt = requests[0].prompt
@@ -224,9 +177,7 @@
             mesh_device=self.ttnn_device,
         )
 
-<<<<<<< HEAD
-    @staticmethod
-    def get_pipeline_device_params():
+    def get_pipeline_device_params(self):
         return {"l1_small_size": 32768, "trace_region_size": 34000000}
 
 
@@ -234,18 +185,12 @@
     def __init__(self, device_id: str):
         super().__init__(device_id)
 
-    @staticmethod
-    def create_pipeline(mesh_device: ttnn.MeshDevice):
-        return MotifPipeline.create_pipeline(mesh_device=mesh_device, model_checkpoint_path=SupportedModels.MOTIF_IMAGE_6B_PREVIEW.value)
-
-    @staticmethod
-    def get_pipeline_device_params():
+    def create_pipeline(self):
+        return MotifPipeline.create_pipeline(mesh_device=self.ttnn_device, model_checkpoint_path=SupportedModels.MOTIF_IMAGE_6B_PREVIEW.value)
+
+    def get_pipeline_device_params(self):
         return {"l1_small_size": 32768, "trace_region_size": 31000000}
-=======
-    def get_pipeline_device_params(self):
-        return {"l1_small_size": 32768, "trace_region_size": 34000000}
-
-
+        
 class TTMochi1Runner(TTDiTRunner):
     def __init__(self, device_id: str):
         super().__init__(device_id)
@@ -446,5 +391,4 @@
             device_params["dispatch_core_axis"] = ttnn.device.DispatchCoreAxis.ROW
         elif tuple(self.settings.device_mesh_shape) == (4, 8):
             device_params["fabric_config"] = ttnn.FabricConfig.FABRIC_1D_RING
-        return device_params
->>>>>>> 99be4f48
+        return device_params