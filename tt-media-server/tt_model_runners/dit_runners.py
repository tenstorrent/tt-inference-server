# SPDX-License-Identifier: Apache-2.0
#
# SPDX-FileCopyrightText: © 2025 Tenstorrent AI ULC

import asyncio
import os
from config.settings import get_settings
from config.constants import ModelServices, SupportedModels, ModelRunners
from abc import abstractmethod
from domain.image_generate_request import ImageGenerateRequest
from domain.video_generate_request import VideoGenerateRequest
from telemetry.telemetry_client import TelemetryEvent
from tt_model_runners.base_device_runner import BaseDeviceRunner
from utils.helpers import log_execution_time
from models.experimental.tt_dit.pipelines.stable_diffusion_35_large.pipeline_stable_diffusion_35_large import StableDiffusion3Pipeline
from models.experimental.tt_dit.pipelines.flux1.pipeline_flux1 import Flux1Pipeline
from models.experimental.tt_dit.pipelines.mochi.pipeline_mochi import MochiPipeline
from models.experimental.tt_dit.pipelines.wan.pipeline_wan import WanPipeline
from models.experimental.tt_dit.parallel.config import DiTParallelConfig, VaeHWParallelConfig, ParallelFactor, MochiVAEParallelConfig

dit_runner_log_map={
    ModelRunners.TT_SD3_5.value: "SD35",
    ModelRunners.TT_FLUX_1_DEV.value: "FLUX.1-dev",
    ModelRunners.TT_FLUX_1_SCHNELL.value: "FLUX.1-schnell",
    ModelRunners.TT_MOCHI_1.value: "Mochi1",
    ModelRunners.TT_WAN_2_2.value: "Wan22",
}

class TTDiTRunner(BaseDeviceRunner):
    def __init__(self, device_id: str):
        super().__init__(device_id)
        self.pipeline = None

    @abstractmethod
    def create_pipeline(self):
        """Create a pipeline for the model"""

    @abstractmethod
<<<<<<< HEAD
    def get_pipeline_device_params(self):
        """Get the device parameters for the pipeline"""

=======
    def get_pipeline_device_params(mesh_shape):
        """Get the device parameters for the pipeline"""

    def get_device(self):
        return self.mesh_device

    def _mesh_device(self, mesh_shape):
        device_params = self.get_pipeline_device_params(mesh_shape)
        fabric_config = device_params.pop("fabric_config", ttnn.FabricConfig.FABRIC_1D)
        updated_device_params = self.get_updated_device_params(device_params)
        ttnn.set_fabric_config(fabric_config)
        mesh_device = ttnn.open_mesh_device(mesh_shape=mesh_shape, **updated_device_params)

        self.logger.info(f"Device {self.device_id}: multidevice with {mesh_device.get_num_devices()} devices is created")
        return mesh_device

    def close_device(self, device) -> bool:
        ttnn.close_mesh_device(device)
        return True

>>>>>>> b26d60bb
    @log_execution_time(f"{dit_runner_log_map[get_settings().model_runner]} warmup", TelemetryEvent.DEVICE_WARMUP, os.environ.get("TT_VISIBLE_DEVICES"))
    async def load_model(self)->bool:
        self.logger.info(f"Device {self.device_id}: Loading model...")

        distribute_block = lambda: setattr(self,"pipeline", self.create_pipeline())

        # 20 minutes to distribute the model on device
        weights_distribution_timeout = 1200
        try:
            await asyncio.wait_for(asyncio.to_thread(distribute_block), timeout=weights_distribution_timeout)
        except asyncio.TimeoutError:
            self.logger.error(f"Device {self.device_id}: ttnn.distribute block timed out after {weights_distribution_timeout} seconds")
            raise
        except Exception as e:
            self.logger.error(f"Device {self.device_id}: Exception during model loading: {e}")
            raise

        self.logger.info(f"Device {self.device_id}: Model loaded successfully")

        # we use model construct to create the request without validation
        if self.settings.model_service == ModelServices.IMAGE.value:
            self.run_inference([ImageGenerateRequest.model_construct(
                    prompt="Sunrise on a beach",
                    negative_prompt="",
                    num_inference_steps=1
                )])
        elif self.settings.model_service == ModelServices.VIDEO.value:
            self.run_inference([VideoGenerateRequest.model_construct(
                    prompt="Sunrise on a beach",
                    negative_prompt="",
                    num_inference_steps=2
                )])

        self.logger.info(f"Device {self.device_id}: Model warmup completed")

        return True

    @log_execution_time(f"{dit_runner_log_map[get_settings().model_runner]} inference", TelemetryEvent.MODEL_INFERENCE, os.environ.get("TT_VISIBLE_DEVICES"))
    def run_inference(self, requests: list[ImageGenerateRequest]):
        self.logger.debug(f"Device {self.device_id}: Running inference")
        prompt = requests[0].prompt
        negative_prompt = requests[0].negative_prompt
        seed = int(requests[0].seed or 0)
        num_inference_steps = requests[0].num_inference_steps
        image = self.pipeline.run_single_prompt(
            prompt=prompt,
            negative_prompt=negative_prompt,
            num_inference_steps=num_inference_steps,
            seed=seed
        )
        self.logger.debug(f"Device {self.device_id}: Inference completed")
        return image

class TTSD35Runner(TTDiTRunner):
    def __init__(self, device_id: str):
        super().__init__(device_id)

    def create_pipeline(self):
        return StableDiffusion3Pipeline.create_pipeline(
            mesh_device=self.ttnn_device,
            model_checkpoint_path=SupportedModels.STABLE_DIFFUSION_3_5_LARGE.value
        )

<<<<<<< HEAD
    def get_pipeline_device_params(self):
=======
    @staticmethod
    def get_pipeline_device_params(mesh_shape):
>>>>>>> b26d60bb
        return {"l1_small_size": 32768, "trace_region_size": 25000000}

#TODO: Merge dev and schnell
class TTFlux1DevRunner(TTDiTRunner):
    def __init__(self, device_id: str):
        super().__init__(device_id)

    def create_pipeline(self):
        return Flux1Pipeline.create_pipeline(
            checkpoint_name=SupportedModels.FLUX_1_DEV.value,
            mesh_device=self.ttnn_device,
        )

<<<<<<< HEAD
    def get_pipeline_device_params(self):
=======
    @staticmethod
    def get_pipeline_device_params(mesh_shape):
>>>>>>> b26d60bb
        return {"l1_small_size": 32768, "trace_region_size": 34000000}

class TTFlux1SchnellRunner(TTDiTRunner):
    def __init__(self, device_id: str):
        super().__init__(device_id)

    def create_pipeline(self):
        return Flux1Pipeline.create_pipeline(
            checkpoint_name=SupportedModels.FLUX_1_SCHNELL.value,
            mesh_device=self.ttnn_device,
        )

<<<<<<< HEAD
    def get_pipeline_device_params(self):
        return {"l1_small_size": 32768, "trace_region_size": 34000000}
=======
    @staticmethod
    def get_pipeline_device_params(mesh_shape):
        return {"l1_small_size": 32768, "trace_region_size": 34000000}

class TTMochi1Runner(TTDiTRunner):
    def __init__(self, device_id: str):
        super().__init__(device_id)

    @staticmethod
    def create_pipeline(mesh_device: ttnn.MeshDevice):

        # TODO: Set optimal configuration settings in tt-metal code.
        device_configs = {
            (2, 4): {"sp_axis": 0, "tp_axis": 1, "vae_mesh_shape": (1, 8), "vae_sp_axis": 0, "vae_tp_axis": 1, "num_links": 1},
            (4, 8): {"sp_axis": 1, "tp_axis": 0, "vae_mesh_shape": (4, 8), "vae_sp_axis": 0, "vae_tp_axis": 1, "num_links": 4},
        }

        config = device_configs[tuple(mesh_device.shape)]

        sp_factor = tuple(mesh_device.shape)[config["sp_axis"]]
        tp_factor = tuple(mesh_device.shape)[config["tp_axis"]]

        # Create parallel config
        parallel_config = DiTParallelConfig(
            cfg_parallel=ParallelFactor(factor=1, mesh_axis=0),
            tensor_parallel=ParallelFactor(factor=tp_factor, mesh_axis=config["tp_axis"]),
            sequence_parallel=ParallelFactor(factor=sp_factor, mesh_axis=config["sp_axis"]),
        )

        if config["vae_mesh_shape"][config["vae_sp_axis"]] == 1:
            w_parallel_factor = 1
        else:
            w_parallel_factor = 2

        vae_parallel_config = MochiVAEParallelConfig(
            time_parallel=ParallelFactor(factor=config["vae_mesh_shape"][config["vae_tp_axis"]], mesh_axis=config["vae_tp_axis"]),
            w_parallel=ParallelFactor(factor=w_parallel_factor, mesh_axis=config["vae_sp_axis"]),
            h_parallel=ParallelFactor(factor=config["vae_mesh_shape"][config["vae_sp_axis"]] // w_parallel_factor, mesh_axis=config["vae_sp_axis"]),
        )
        assert vae_parallel_config.h_parallel.factor * vae_parallel_config.w_parallel.factor == config["vae_mesh_shape"][config["vae_sp_axis"]]
        assert vae_parallel_config.h_parallel.mesh_axis == vae_parallel_config.w_parallel.mesh_axis

        return MochiPipeline(
            mesh_device=mesh_device,
            vae_mesh_shape=config["vae_mesh_shape"],
            parallel_config=parallel_config,
            vae_parallel_config=vae_parallel_config,
            num_links=config["num_links"],
            use_cache=False,
            use_reference_vae=False,
            model_name=SupportedModels.MOCHI_1.value
        )

    @log_execution_time(f"{dit_runner_log_map[get_settings().model_runner]} inference")
    def run_inference(self, requests: list[VideoGenerateRequest]):
        self.logger.debug(f"Device {self.device_id}: Running inference")
        prompt = requests[0].prompt
        num_inference_steps = requests[0].num_inference_steps
        frames = self.pipeline(
            prompt,
            num_inference_steps=num_inference_steps,
            guidance_scale=3.5,
            num_frames=168,  # TODO: Parameterize output dimensions.
            height=480,
            width=848,
        ).frames[0]
        self.logger.debug(f"Device {self.device_id}: Inference completed")
        return frames

    @staticmethod
    def get_pipeline_device_params(mesh_shape):
        return {}

class TTWan22Runner(TTDiTRunner):
    def __init__(self, device_id: str):
        super().__init__(device_id)

    @staticmethod
    def create_pipeline(mesh_device: ttnn.MeshDevice):

        # TODO: Set optimal configuration settings in tt-metal code.
        # FIXME: How do we distinguish between WH and BH here?
        device_configs = {
            (2, 4): {"sp_axis": 0, "tp_axis": 1, "num_links": 1, "dynamic_load": True, "topology": ttnn.Topology.Linear},
            (4, 8): {"sp_axis": 1, "tp_axis": 0, "num_links": 4, "dynamic_load": False, "topology": ttnn.Topology.Ring},
        }

        config = device_configs[tuple(mesh_device.shape)]

        sp_factor = tuple(mesh_device.shape)[config["sp_axis"]]
        tp_factor = tuple(mesh_device.shape)[config["tp_axis"]]

        parallel_config = DiTParallelConfig(
            tensor_parallel=ParallelFactor(mesh_axis=config["tp_axis"], factor=tp_factor),
            sequence_parallel=ParallelFactor(mesh_axis=config["sp_axis"], factor=sp_factor),
            cfg_parallel=None,
        )
        vae_parallel_config = VaeHWParallelConfig(
            height_parallel=ParallelFactor(factor=tuple(mesh_device.shape)[config["sp_axis"]], mesh_axis=config["sp_axis"]),
            width_parallel=ParallelFactor(factor=tuple(mesh_device.shape)[config["tp_axis"]], mesh_axis=config["tp_axis"]),
        )

        return WanPipeline(
            mesh_device=mesh_device,
            parallel_config=parallel_config,
            vae_parallel_config=vae_parallel_config,
            num_links=config["num_links"],
            use_cache=False,
            boundary_ratio=0.875,
            dynamic_load=config["dynamic_load"],
            topology=config["topology"],
        )

    @log_execution_time(f"{dit_runner_log_map[get_settings().model_runner]} inference")
    def run_inference(self, requests: list[VideoGenerateRequest]):
        self.logger.debug(f"Device {self.device_id}: Running inference")
        prompt = requests[0].prompt
        negative_prompt = requests[0].negative_prompt
        num_inference_steps = requests[0].num_inference_steps
        frames = self.pipeline(
            prompt=prompt,
            negative_prompt=negative_prompt,
            height=480,
            width=832,
            num_frames=81,  # TODO: Parameterize output dimensions.
            num_inference_steps=num_inference_steps,
            guidance_scale=3.0,
            guidance_scale_2=4.0,
        )
        self.logger.debug(f"Device {self.device_id}: Inference completed")
        return frames

    @staticmethod
    def get_pipeline_device_params(mesh_shape):
        # FIXME: How can we switch based on WH or BH configuration here?
        device_params = {"l1_small_size": 32768, "trace_region_size": 34000000}
        if tuple(mesh_shape) == (4, 8):
            device_params["fabric_config"] = ttnn.FabricConfig.FABRIC_1D_RING
        return device_params
>>>>>>> b26d60bb
<|MERGE_RESOLUTION|>--- conflicted
+++ resolved
@@ -4,6 +4,7 @@
 
 import asyncio
 import os
+import ttnn
 from config.settings import get_settings
 from config.constants import ModelServices, SupportedModels, ModelRunners
 from abc import abstractmethod
@@ -36,32 +37,9 @@
         """Create a pipeline for the model"""
 
     @abstractmethod
-<<<<<<< HEAD
     def get_pipeline_device_params(self):
         """Get the device parameters for the pipeline"""
 
-=======
-    def get_pipeline_device_params(mesh_shape):
-        """Get the device parameters for the pipeline"""
-
-    def get_device(self):
-        return self.mesh_device
-
-    def _mesh_device(self, mesh_shape):
-        device_params = self.get_pipeline_device_params(mesh_shape)
-        fabric_config = device_params.pop("fabric_config", ttnn.FabricConfig.FABRIC_1D)
-        updated_device_params = self.get_updated_device_params(device_params)
-        ttnn.set_fabric_config(fabric_config)
-        mesh_device = ttnn.open_mesh_device(mesh_shape=mesh_shape, **updated_device_params)
-
-        self.logger.info(f"Device {self.device_id}: multidevice with {mesh_device.get_num_devices()} devices is created")
-        return mesh_device
-
-    def close_device(self, device) -> bool:
-        ttnn.close_mesh_device(device)
-        return True
-
->>>>>>> b26d60bb
     @log_execution_time(f"{dit_runner_log_map[get_settings().model_runner]} warmup", TelemetryEvent.DEVICE_WARMUP, os.environ.get("TT_VISIBLE_DEVICES"))
     async def load_model(self)->bool:
         self.logger.info(f"Device {self.device_id}: Loading model...")
@@ -125,12 +103,7 @@
             model_checkpoint_path=SupportedModels.STABLE_DIFFUSION_3_5_LARGE.value
         )
 
-<<<<<<< HEAD
-    def get_pipeline_device_params(self):
-=======
-    @staticmethod
-    def get_pipeline_device_params(mesh_shape):
->>>>>>> b26d60bb
+    def get_pipeline_device_params(self):
         return {"l1_small_size": 32768, "trace_region_size": 25000000}
 
 #TODO: Merge dev and schnell
@@ -144,12 +117,7 @@
             mesh_device=self.ttnn_device,
         )
 
-<<<<<<< HEAD
-    def get_pipeline_device_params(self):
-=======
-    @staticmethod
-    def get_pipeline_device_params(mesh_shape):
->>>>>>> b26d60bb
+    def get_pipeline_device_params(self):
         return {"l1_small_size": 32768, "trace_region_size": 34000000}
 
 class TTFlux1SchnellRunner(TTDiTRunner):
@@ -162,12 +130,7 @@
             mesh_device=self.ttnn_device,
         )
 
-<<<<<<< HEAD
-    def get_pipeline_device_params(self):
-        return {"l1_small_size": 32768, "trace_region_size": 34000000}
-=======
-    @staticmethod
-    def get_pipeline_device_params(mesh_shape):
+    def get_pipeline_device_params(self):
         return {"l1_small_size": 32768, "trace_region_size": 34000000}
 
 class TTMochi1Runner(TTDiTRunner):
@@ -304,5 +267,4 @@
         device_params = {"l1_small_size": 32768, "trace_region_size": 34000000}
         if tuple(mesh_shape) == (4, 8):
             device_params["fabric_config"] = ttnn.FabricConfig.FABRIC_1D_RING
-        return device_params
->>>>>>> b26d60bb
+        return device_params