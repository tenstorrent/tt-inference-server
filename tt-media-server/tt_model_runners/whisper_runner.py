--- conflicted
+++ resolved
@@ -558,13 +558,8 @@
                     for i in tqdm(range(MAX_GEN_LEN), desc="Decode inference iterations"):
                         # Check timeout
                         elapsed_time = time.time() - start_encode
-<<<<<<< HEAD
-                        if elapsed_time > self.settings.default_inference_timeout_seconds:
+                        if elapsed_time > self.settings.inference_timeout_seconds:
                             raise TimeoutError(f"Inference timed out after {elapsed_time:.2f}s at decoding step {i}")
-=======
-                        if elapsed_time > settings.inference_timeout_seconds:
-                            raise InferenceTimeoutError(f"Inference timed out after {elapsed_time:.2f}s at decoding step {i}")
->>>>>>> b26d60bb
 
                         start_iter = time.time()
                         decoder_hidden_states, decoder_attention_mask = self.ttnn_model.preprocess_decoder_inputs(
