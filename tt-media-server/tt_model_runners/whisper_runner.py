# SPDX-License-Identifier: Apache-2.0
#
# SPDX-FileCopyrightText: © 2025 Tenstorrent AI ULC

import asyncio
from config.constants import SupportedModels
import time
from model_services.device_worker import setup_cpu_threading_limits
import torch
from tqdm import tqdm
from domain.audio_transcription_request import AudioTranscriptionRequest
from telemetry.telemetry_client import TelemetryEvent
import ttnn
from tt_model_runners.base_device_runner import BaseDeviceRunner
from utils.helpers import log_execution_time
from utils.transcript_utils import TranscriptUtils
from domain.transcription_response import TranscriptionResponse, TranscriptionSegment, PartialStreamingTranscriptionResponse
import numpy as np

from transformers import (
    AutoFeatureExtractor,
    AutoProcessor,
    WhisperForConditionalGeneration,
)
from ttnn.model_preprocessing import preprocess_model_parameters
from models.demos.utils.common_demo_utils import get_mesh_mappers
from models.demos.whisper.tt import ttnn_optimized_functional_whisper
from models.demos.whisper.tt.ttnn_optimized_functional_whisper import WHISPER_L1_SMALL_SIZE, init_kv_cache
from models.common.generation_utils import get_logits_processor


class WhisperConstants:
    TASK_TRANSCRIBE = "transcribe"
    LANGUAGE_ENGLISH = "English"


class TTWhisperRunner(BaseDeviceRunner):
    def __init__(self, device_id: str):
        super().__init__(device_id)
        self.pipeline = None
        self.ttnn_model = None
        setup_cpu_threading_limits("1")

    def get_pipeline_device_params(self):
        device_params = {'l1_small_size': WHISPER_L1_SMALL_SIZE}
        return device_params

<<<<<<< HEAD
    @log_execution_time("Whisper model load")
    async def load_model(self) -> bool:
=======
    @log_execution_time("Whisper model load", TelemetryEvent.DEVICE_WARMUP, os.environ.get("TT_VISIBLE_DEVICES"))
    async def load_model(self, device) -> bool:
>>>>>>> 97a40b3c
        try:
            self.logger.info(f"Device {self.device_id}: Loading Whisper model...")

            # Load model components
            try:
                self.ttnn_model = ttnn_optimized_functional_whisper
                self.pipeline = await self._create_functional_whisper_for_conditional_generation_inference_pipeline()
                self.logger.info(f"Device {self.device_id}: Model pipeline created successfully")
            except Exception as e:
                self.logger.error(f"Device {self.device_id}: Model pipeline creation failed: {e}")
                raise RuntimeError(f"Device {self.device_id}: Model pipeline creation failed: {str(e)}") from e

            self.logger.info(f"Device {self.device_id}: Whisper model loaded and pipeline ready")

            # Warmup
            try:
                dummy_audio = np.zeros(self.settings.default_sample_rate, dtype=np.float32)
                self.logger.info(f"Device {self.device_id}: Starting model warmup with {len(dummy_audio)} samples")
                await self.pipeline(dummy_audio)
                self.logger.info(f"Device {self.device_id}: Model warmup completed successfully")
            except Exception as e:
                self.logger.error(f"Device {self.device_id}: Model warmup failed: {e}")
                self.pipeline = None
                self.ttnn_model = None
                raise RuntimeError(f"Device {self.device_id}: Model warmup failed: {str(e)}") from e

            return True
        except Exception as e:
            self.logger.error(f"Device {self.device_id}: Model loading failed: {e}")
            raise RuntimeError(f"Device {self.device_id}: Model loading failed: {str(e)}") from e

    async def _execute_pipeline(self, audio_data, stream, return_perf_metrics):
        """Main pipeline execution method"""
        try:
            if stream:
                # Return the async generator
                return self._execute_pipeline_streaming(audio_data, return_perf_metrics)
            else:
                # Return the single result
                return await self._execute_pipeline_non_streaming(audio_data, return_perf_metrics)

        except Exception as e:
            self.logger.error(f"Device {self.device_id}: Pipeline execution failed: {e}")
            raise RuntimeError(f"Audio transcription failed: {str(e)}") from e

    async def _execute_pipeline_streaming(self, audio_data, return_perf_metrics):
        """Async generator for streaming results"""
        generator = await self.pipeline(
            audio_data,
            stream=True,
            return_perf_metrics=return_perf_metrics
        )

        for item in generator:
            yield item

    async def _execute_pipeline_non_streaming(self, audio_data, return_perf_metrics):
        """Non-streaming pipeline execution"""
        result = await self.pipeline(
            audio_data,
            stream=False,
            return_perf_metrics=return_perf_metrics
        )

        if result is None:
            raise RuntimeError("Pipeline returned None result")

        return result

    @log_execution_time("Run Whisper inference", TelemetryEvent.MODEL_INFERENCE, os.environ.get("TT_VISIBLE_DEVICES"))
    def run_inference(self, requests: list[AudioTranscriptionRequest]):
        """Synchronous wrapper for async inference"""
        return asyncio.run(self._run_inference_async(requests))

    async def _run_inference_async(self, requests: list[AudioTranscriptionRequest]):
        """Main inference method - validates input and routes to appropriate processing"""
        try:
            # Validate prerequisites and input
            if self.pipeline is None:
                raise RuntimeError("Model pipeline not loaded. Call load_model() first.")
            if self.ttnn_device is None:
                raise RuntimeError("TTNN device not initialized")
            request = self._validate_and_extract_request(requests)

            if request._audio_segments and len(request._audio_segments) > 0:
                # Process audio with audio segments
                self.logger.info(f"Device {self.device_id}: Processing {len(request._audio_segments)} audio segments for enhanced transcription")

                if request.stream:
                    return self._process_segments_streaming(request)
                else:
                    return await self._process_segments_non_streaming(request)
            else:
                # Process audio without segments - direct inference on full audio
                self.logger.info(f"Device {self.device_id}: Running inference on audio data, duration: {request._duration:.2f}s, samples: {len(request._audio_array)}, stream: {request.stream}")

                result = await self._execute_pipeline(request._audio_array, request.stream, request._return_perf_metrics)

                if request.stream:
                    return self._format_streaming_result(result, request._duration, request._task_id)
                else:
                    return self._format_non_streaming_result(result, request._duration)
        except Exception as e:
            self.logger.error(f"Device {self.device_id}: Inference failed: {e}")
            raise RuntimeError(f"Inference failed: {str(e)}") from e

    def _validate_and_extract_request(self, requests: list[AudioTranscriptionRequest]) -> AudioTranscriptionRequest:
        """Validate input requests and extract the first request for processing"""
        if not requests:
            raise ValueError("Empty requests list provided")

        if len(requests) > 1:
            self.logger.warning(f"Device {self.device_id}: Batch processing not fully implemented. Processing only first of {len(requests)} requests")

        request = requests[0]
        if request is None:
            raise ValueError("Request cannot be None")

        if not hasattr(request._audio_array, 'shape'):
            raise ValueError(f"Expected numpy array with shape attribute, got {type(request._audio_array)}")

        if len(request._audio_array) == 0:
            raise ValueError("Audio data is empty")

        if not np.isfinite(request._audio_array).all():
            raise ValueError("Audio data contains non-finite values (NaN or Inf)")

        if request._duration > self.settings.max_audio_duration_seconds:
            self.logger.warning(f"Device {self.device_id}: Audio duration {request._duration:.2f}s exceeds recommended maximum {self.settings.max_audio_duration_seconds}s")

        return request

    async def _process_segments_streaming(self, request: AudioTranscriptionRequest):
        """Process segments with streaming - yields tokens immediately as they're generated"""
        segments = []
        full_text_parts = []
        speakers_set = set()
        chunk_count = 0

        for i, segment in enumerate(request._audio_segments):
            start_time = segment["start"]
            end_time = segment["end"]
            speaker = segment.get("speaker", f"SPEAKER_{i:02d}")

            start_sample = int(start_time * self.settings.default_sample_rate)
            end_sample = int(end_time * self.settings.default_sample_rate)
            segment_audio = request._audio_array[start_sample:end_sample]

            if len(segment_audio) == 0:
                self.logger.warning(f"Device {self.device_id}: Empty audio segment {i} from {start_time:.2f}s to {end_time:.2f}s")
                continue

            self.logger.info(f"Device {self.device_id}: Processing segment {i+1}/{len(request._audio_segments)}: {start_time:.2f}s-{end_time:.2f}s, speaker: {speaker}")

            async_generator = await self._execute_pipeline(segment_audio, request.stream, request._return_perf_metrics)

            segment_prefix = f"[{speaker}] "
            first_token = True
            segment_text_parts = []

            async for partial_result in async_generator:
                if partial_result == "<EOS>":
                    continue

                text_part = partial_result
                if request._return_perf_metrics and isinstance(partial_result, tuple):
                    text_part = partial_result[0]

                # Add speaker prefix to first token for streaming display
                if first_token:
                    streaming_display_text = segment_prefix + text_part
                    first_token = False
                else:
                    streaming_display_text = text_part

                # Clean text and only yield non-empty chunks
                cleaned_text = TranscriptUtils.clean_text(streaming_display_text)
                if cleaned_text:
                    chunk_count += 1

                    formatted_chunk = PartialStreamingTranscriptionResponse(
                        text=cleaned_text,
                        chunk_id=chunk_count
                    )

                    yield {
                        'type': 'streaming_chunk',
                        'chunk': formatted_chunk,
                        'segment_id': i,
                        'speaker': speaker,
                        'task_id': request._task_id
                    }

                segment_text_parts.append(text_part)

            # Build segment data for final result
            segment_result = TranscriptUtils.concatenate_chunks(segment_text_parts)
            segment = TranscriptionSegment(
                id=i,
                speaker=speaker,
                start_time=start_time,
                end_time=end_time,
                text=TranscriptUtils.clean_text(segment_result)
            )
            segments.append(segment)
            full_text_parts.append(TranscriptUtils.clean_text(segment_result))
            speakers_set.add(speaker)

        # Sort speakers for consistent ordering
        speakers = sorted(list(speakers_set))

        final_result = TranscriptionResponse(
            text=TranscriptUtils.concatenate_chunks(full_text_parts),
            task=WhisperConstants.TASK_TRANSCRIBE.lower(),
            language=WhisperConstants.LANGUAGE_ENGLISH.lower(),
            duration=request._duration,
            segments=segments,
            speaker_count=len(speakers),
            speakers=speakers
        )

        yield {
            'type': 'final_result',
            'result': final_result,
            'task_id': request._task_id
        }

    async def _process_segments_non_streaming(self, request: AudioTranscriptionRequest):
        """Process segments without streaming - direct transcription of each segment"""
        segments = []
        full_text_parts = []
        speakers_set = set()

        duration = 0.0

        for i, segment in enumerate(request._audio_segments):
            start_time = segment["start"]
            end_time = segment["end"]
            duration += (end_time - start_time)
            speaker = segment.get("speaker", f"SPEAKER_{i:02d}")

            start_sample = int(start_time * self.settings.default_sample_rate)
            end_sample = int(end_time * self.settings.default_sample_rate)
            segment_audio = request._audio_array[start_sample:end_sample]

            if len(segment_audio) == 0:
                self.logger.warning(f"Device {self.device_id}: Empty audio segment {i} from {start_time:.2f}s to {end_time:.2f}s")
                continue

            self.logger.info(f"Device {self.device_id}: Processing segment {i+1}/{len(request._audio_segments)}: {start_time:.2f}s-{end_time:.2f}s, speaker: {speaker}")

            segment_result = await self._execute_pipeline(segment_audio, request.stream, request._return_perf_metrics)

            if request._return_perf_metrics and isinstance(segment_result, tuple):
                segment_result = segment_result[0]  # Extract text part

            if isinstance(segment_result, list) and len(segment_result) > 0:
                segment_result = segment_result[0]

            segment_result = TranscriptUtils.remove_trailing_angle_bracket(segment_result)

            segment = TranscriptionSegment(
                id=i,
                speaker=speaker,
                start_time=start_time,
                end_time=end_time,
                text=TranscriptUtils.clean_text(segment_result)
            )
            segments.append(segment)
            full_text_parts.append(TranscriptUtils.clean_text(segment_result))
            speakers_set.add(speaker)

        # Sort speakers for consistent ordering
        speakers = sorted(list(speakers_set))

        return [TranscriptionResponse(
            text=TranscriptUtils.concatenate_chunks(full_text_parts),
            task=WhisperConstants.TASK_TRANSCRIBE.lower(),
            language=WhisperConstants.LANGUAGE_ENGLISH.lower(),
            duration=duration,
            segments=segments,
            speaker_count=len(speakers),
            speakers=speakers
        )]

    async def _format_streaming_result(self, result_generator, duration, task_id):
        """Format streaming result - yield chunks immediately as they arrive"""
        streaming_chunks = []
        chunk_count = 0

        async for chunk in result_generator:
            if isinstance(chunk, str) and chunk != "<EOS>":
                # Clean text and only yield non-empty chunks
                cleaned_text = TranscriptUtils.clean_text(chunk)
                if cleaned_text:
                    streaming_chunks.append(chunk)
                    chunk_count += 1

                    formatted_chunk = PartialStreamingTranscriptionResponse(
                        text=cleaned_text,
                        chunk_id=chunk_count
                    )

                    yield {
                        'type': 'streaming_chunk',
                        'chunk': formatted_chunk,
                        'task_id': task_id
                    }

        final_result = TranscriptionResponse(
            text=TranscriptUtils.concatenate_chunks(streaming_chunks),
            task=WhisperConstants.TASK_TRANSCRIBE.lower(),
            language=WhisperConstants.LANGUAGE_ENGLISH.lower(),
            duration=duration
        )

        yield {
            'type': 'final_result',
            'result': final_result,
            'task_id': task_id
        }

    def _format_non_streaming_result(self, result, duration):
        """Format non-streaming result"""
        if isinstance(result, list) and len(result) > 0:
            result = result[0]

        result = TranscriptUtils.remove_trailing_angle_bracket(result)

        final_result = TranscriptionResponse(
            text=TranscriptUtils.clean_text(result),
            task=WhisperConstants.TASK_TRANSCRIBE.lower(),
            language=WhisperConstants.LANGUAGE_ENGLISH.lower(),
            duration=duration
        )
        return [final_result]

    def _load_conditional_generation_ref_model(self):
        """Synchronous model loading - runs in thread pool"""
        try:
            model_weights_path = self.settings.model_weights_path or SupportedModels.DISTIL_WHISPER_LARGE_V3.value
            self.logger.info(f"Device {self.device_id}: Loading HuggingFace model: {model_weights_path}")

            hf_ref_model = WhisperForConditionalGeneration.from_pretrained(model_weights_path).to(torch.bfloat16).eval()
            self.logger.debug(f"Device {self.device_id}: Model loaded to bfloat16 and set to eval mode")
            processor = AutoProcessor.from_pretrained(
                model_weights_path,
                language=WhisperConstants.LANGUAGE_ENGLISH,
                task=WhisperConstants.TASK_TRANSCRIBE
            )
            self.logger.debug(f"Device {self.device_id}: Processor loaded successfully")
            feature_extractor = AutoFeatureExtractor.from_pretrained(model_weights_path)
            config = hf_ref_model.config

            self.logger.info(f"Device {self.device_id}: Successfully loaded HuggingFace model components")
            return (
                hf_ref_model,
                config,
                processor,
                feature_extractor,
            )
        except Exception as e:
            self.logger.error(f"Device {self.device_id}: Failed to load HuggingFace model: {e}")
            raise RuntimeError(f"Failed to load reference model: {str(e)}") from e

    async def _load_conditional_generation_ref_model_async(self):
        """Async wrapper for model loading in thread pool"""
        try:
            self.logger.info(f"Device {self.device_id}: Starting model loading in separate thread...")
            # Run the synchronous model loading in a thread pool to avoid blocking the event loop
            return await asyncio.to_thread(self._load_conditional_generation_ref_model)
        except Exception as e:
            self.logger.error(f"Device {self.device_id}: Failed to load HuggingFace model in thread: {e}")
            raise RuntimeError(f"Failed to load reference model: {str(e)}") from e

    async def _init_conditional_generation_tt_model(self, hf_ref_model, config, weights_mesh_mapper, max_seq_len=512):
        try:
            self.logger.info(f"Device {self.device_id}: Initializing TTNN model components")

            if self.ttnn_device is None:
                raise RuntimeError("TTNN device not initialized")

            model = hf_ref_model.model
            linear_weight = hf_ref_model.proj_out.weight

            ttnn_linear_weight = ttnn.from_torch(
                linear_weight, layout=ttnn.TILE_LAYOUT, device=self.ttnn_device, dtype=ttnn.bfloat16, mesh_mapper=weights_mesh_mapper
            )
            ttnn_linear_weight = ttnn.permute(ttnn_linear_weight, (1, 0))
            ttnn_linear_weight = ttnn.to_layout(ttnn_linear_weight, layout=ttnn.TILE_LAYOUT)
            self.logger.info(f"Device {self.device_id}: Weights are set up")

            # Preprocess model parameters in thread pool to avoid blocking
            def _preprocess_parameters():
                setup_cpu_threading_limits("1")

                return preprocess_model_parameters(
                    initialize_model=lambda: model,
                    convert_to_ttnn=self.ttnn_model.convert_to_ttnn,
                    custom_preprocessor=self.ttnn_model.create_custom_mesh_preprocessor(weights_mesh_mapper),
                    device=self.ttnn_device,
                )
            parameters = await asyncio.to_thread(_preprocess_parameters)
            self.logger.info(f"Device {self.device_id}: Model parameters preprocessed")

            # Initialize KV cache in thread pool to avoid blocking
            # Note: config.max_length is typically 448 for whisper large models
            def _init_kv_cache():
                return init_kv_cache(config, self.ttnn_device, self.settings.max_batch_size, max_seq_len=max_seq_len, weights_mesh_mapper=weights_mesh_mapper)
            kv_cache = await asyncio.to_thread(_init_kv_cache)

            self.logger.info(f"Device {self.device_id}: Successfully initialized TTNN model components")
            return parameters, ttnn_linear_weight, kv_cache

        except Exception as e:
            self.logger.error(f"Device {self.device_id}: Failed to initialize TTNN model: {e}")
            raise RuntimeError(f"TTNN model initialization failed: {str(e)}") from e

    def _run_generate(
        self,
        config,
        current_batch,
        feature_extractor,
        parameters,
        processor,
        ttnn_linear_weight,
        generation_config,
        input_mesh_mapper,
        output_mesh_composer,
        weights_mesh_mapper,
        kv_cache=None,
        stream_generation=False,
        return_perf_metrics=False,
    ):
        try:
            all_input_features = []
            start_encode = time.time()
            for audio_array in current_batch:
                inputs = feature_extractor(
                    audio_array,
                    sampling_rate=self.settings.default_sample_rate,
                    return_tensors="pt",
                )
                all_input_features.append(inputs.input_features)
            input_features = torch.cat(all_input_features, dim=0)  # [B, x, y]
            del all_input_features
            unpadded_batch_size = input_features.shape[0]

            if unpadded_batch_size != 1 * self.ttnn_device.get_num_devices():
                raise RuntimeError(f"Only batch size (per device) 1 is supported for inference, got {unpadded_batch_size}")

            # Compute embeddings
            input_embeds = self.ttnn_model.preprocess_encoder_inputs(
                config,
                input_features,
                parameters=parameters.encoder,
                device=self.ttnn_device,
                weights_mesh_mapper=weights_mesh_mapper,
                input_mesh_mapper=input_mesh_mapper,
            )
            # Run encoder
            encoder_hidden_states = self.ttnn_model.encoder(config, input_embeds, parameters=parameters.encoder)
            ttnn.synchronize_device(self.ttnn_device)
            self.logger.info(f"Device {self.device_id}: Time to encoder states: {(time.time() - start_encode)*1000:.3f}ms")

        except Exception as e:
            self.logger.error(f"Device {self.device_id}: Failed during encoding phase: {e}")
            raise RuntimeError(f"Encoding failed: {str(e)}") from e

        # Run decoder
        try:
            def _run_generate():
                def pad_input_32(tensor, value):
                    len = tensor.shape[1]

                    if len % 32 == 0:
                        return tensor

                    padded_len = ((len // 32) + 1) * 32

                    pad_tensor = (value * torch.ones(tensor.shape[0], padded_len - len)).to(torch.long)
                    tensor = torch.cat([tensor, pad_tensor], dim=1)

                    return tensor

                # Input ids
                input_ids = torch.tensor([[1]]) * config.decoder_start_token_id
                input_ids = input_ids.repeat(input_features.shape[0], 1)
                logits_processor = get_logits_processor(input_ids, config)
                if not kv_cache:
                    input_ids = pad_input_32(input_ids, config.pad_token_id).to(torch.long)
                    decoder_start_values = generation_config.pad_token_id * torch.ones(1, 32).to(torch.long)
                # Initial decode position
                current_decode_pos = (
                    ttnn.from_torch(
                        torch.zeros(unpadded_batch_size), device=self.ttnn_device, dtype=ttnn.int32, mesh_mapper=input_mesh_mapper
                    )
                    if kv_cache
                    else None
                )
                MAX_GEN_LEN = config.max_length  # typically 448 for whisper large models
                print_each_iter = False
                output_ids = []
                total_decode_time = 0
                prompt_is_done = [False for _ in range(unpadded_batch_size)]

                try:
                    for i in tqdm(range(MAX_GEN_LEN), desc="Decode inference iterations"):
                        # Check timeout
                        elapsed_time = time.time() - start_encode
                        if elapsed_time > self.settings.default_inference_timeout_seconds:
                            raise TimeoutError(f"Inference timed out after {elapsed_time:.2f}s at decoding step {i}")

                        start_iter = time.time()
                        decoder_hidden_states, decoder_attention_mask = self.ttnn_model.preprocess_decoder_inputs(
                            config=config,
                            input_ids=input_ids,
                            attention_mask=None,
                            parameters=parameters.decoder,
                            device=self.ttnn_device,
                            decode_pos=i if kv_cache else None,
                            create_attention_mask=(not kv_cache),
                            input_mesh_mapper=input_mesh_mapper,
                        )

                        output = self.ttnn_model.decoder(
                            config,
                            decoder_hidden_states,
                            decoder_attention_mask=decoder_attention_mask,
                            encoder_hidden_states=encoder_hidden_states,
                            kv_cache=kv_cache,
                            current_decode_pos=current_decode_pos,
                            parameters=parameters.decoder,
                        )

                        if not kv_cache:
                            # Note: if not using a kv cache, the entire sequence is recomputed at each step
                            # Only run the lm head on the last tile to fix bad outputs and reduce redundant computation
                            last_tile_start_idx = i // 32 * 32
                            output_idx = i % 32
                            output = output[:, last_tile_start_idx : last_tile_start_idx + 32, :]
                        else:
                            output_idx = 0

                        output = output @ ttnn_linear_weight
                        logits_to_torch = ttnn.to_torch(output, mesh_composer=output_mesh_composer)
                        next_token_logits = logits_to_torch[:, output_idx, :]
                        next_tokens_scores = logits_processor(input_features, next_token_logits)
                        next_tokens = torch.argmax(next_tokens_scores, dim=-1)
                        output_ids.append(next_tokens)

                        if i == 0:
                            first_token_time = time.time()
                            ttft = first_token_time - start_encode

                        # Update input_ids and current_decode_pos
                        if not kv_cache:
                            if (i + 1) % 32 == 0:
                                input_ids = torch.cat([input_ids, decoder_start_values], dim=1)
                            input_ids[:, i + 1] = next_tokens[:, None]
                        else:
                            input_ids = next_tokens[:, None]
                            ttnn.plus_one(current_decode_pos)

                        total_decode_time += time.time() - start_iter
                        avg_decode_throughput = (i + 1) / total_decode_time
                        for user_id, user_decode_id in enumerate(next_tokens[:unpadded_batch_size]):
                            if user_decode_id == config.eos_token_id:
                                prompt_is_done[user_id] = True
                            if prompt_is_done[user_id]:
                                next_tokens[user_id] = config.eos_token_id
                        ttnn_transcription = processor.batch_decode(next_tokens.unsqueeze(dim=1), skip_special_tokens=True)
                        if print_each_iter:
                            self.logger.info(processor.batch_decode(torch.stack(output_ids, dim=1), skip_special_tokens=True))

                        # Convert list of strings to a single string
                        if stream_generation and isinstance(ttnn_transcription, list) and all(isinstance(t, str) for t in ttnn_transcription):
                            ttnn_transcription = "".join(ttnn_transcription)

                        if return_perf_metrics:
                            yield ttnn_transcription, ttft, avg_decode_throughput
                        else:
                            yield ttnn_transcription

                        if all(prompt_is_done):
                            break

                    # Signal end of streaming with a special marker
                    if return_perf_metrics:
                        yield "<EOS>", ttft, avg_decode_throughput
                    else:
                        yield "<EOS>"

                except Exception as decode_error:
                    self.logger.error(f"Device {self.device_id}: Error during decoding iteration {i}: {decode_error}")
                    raise RuntimeError(f"Decoding failed at step {i}: {str(decode_error)}") from decode_error

                total_generate_time = time.time() - start_encode
                self.logger.info(f"Device {self.device_id}: Time to first token: {(ttft*1000):.3f}ms")
                self.logger.info(f"Device {self.device_id}: Total decode time: {total_decode_time:.3f}s")
                self.logger.info(f"Device {self.device_id}: Total generate time: {total_generate_time:.3f}s")
                self.logger.info(f"Device {self.device_id}: Average decode throughput (per user): {avg_decode_throughput:.3f} t/s/u")
                self.logger.info(f"Device {self.device_id}: Average decode throughput (total batch): {(avg_decode_throughput * unpadded_batch_size):.3f} t/s")

            # conditionally return generator or full response
            if stream_generation:
                return _run_generate()
            else:
                output = [[] for _ in range(input_features.shape[0])]
                for x in _run_generate():
                    if return_perf_metrics:
                        out_cur, ttft, avg_decode_throughput = x
                    else:
                        out_cur = x
                    for idx in range(input_features.shape[0]):
                        output[idx].append(out_cur[idx])
                output = ["".join(tokens) for tokens in output]
                if return_perf_metrics:
                    return output, ttft, avg_decode_throughput
                else:
                    return output
        except Exception as e:
            self.logger.error(f"Device {self.device_id}: Failed during decoding phase: {e}")
            raise RuntimeError(f"Generation failed: {str(e)}") from e

    async def _create_functional_whisper_for_conditional_generation_inference_pipeline(self):
        """
        Returns a callable with signature (data, sampling_rate, stream), where data is is a 1D numpy array
        and sampling_rate is an int representing the sampling rate used to acquire data, and stream turns
        signals the callable to return a generator if True, yielding the decoded tokens as they are processed, else
        the callable returns the full decoded output.
        """
        try:
            self.logger.info(f"Device {self.device_id}: Creating inference pipeline")

            input_mesh_mapper, weights_mesh_mapper, output_mesh_composer = get_mesh_mappers(self.ttnn_device)
            hf_ref_model, config, processor, feature_extractor = await self._load_conditional_generation_ref_model_async()
            parameters, ttnn_linear_weight, kv_cache = await self._init_conditional_generation_tt_model(
                hf_ref_model, config, weights_mesh_mapper
            )

            async def _model_pipeline(
                audio_data,
                stream=False,
                return_perf_metrics=False
            ):
                try:
                    # Validate pipeline inputs
                    if audio_data is None or len(audio_data) == 0:
                        raise ValueError("Audio data is empty or None")

                    if not hasattr(audio_data, 'shape'):
                        raise ValueError(f"Pipeline expected array with shape, got {type(audio_data)}")

                    if self.ttnn_device is None:
                        raise RuntimeError("TTNN device not initialized")

                    # TODO: Support real batching here (currently only single-item batch)
                    current_batch = [audio_data]

                    durations = [audio_array.shape[0] / self.settings.default_sample_rate for audio_array in current_batch]
                    self.logger.info(
                        f"Running model on batch of {len(current_batch)} samples with durations: {['{:.3f}s'.format(d) for d in durations]}"
                    )

                    # Run inference in thread pool to avoid blocking
                    def _run_inference():
                        return self._run_generate(
                            config=config,
                            current_batch=current_batch,
                            feature_extractor=feature_extractor,
                            parameters=parameters,
                            processor=processor,
                            ttnn_linear_weight=ttnn_linear_weight,
                            generation_config=hf_ref_model.generation_config,
                            input_mesh_mapper=input_mesh_mapper,
                            output_mesh_composer=output_mesh_composer,
                            weights_mesh_mapper=weights_mesh_mapper,
                            kv_cache=kv_cache,
                            stream_generation=stream,
                            return_perf_metrics=return_perf_metrics,
                        )

                    return await asyncio.to_thread(_run_inference)
                except Exception as e:
                    self.logger.error(f"Device {self.device_id}: Pipeline execution failed: {e}")
                    raise RuntimeError(f"Pipeline execution failed: {str(e)}") from e

            self.logger.info(f"Device {self.device_id}: Successfully created inference pipeline")
            return _model_pipeline

        except Exception as e:
            self.logger.error(f"Device {self.device_id}: Failed to create inference pipeline: {e}")
            raise RuntimeError(f"Pipeline creation failed: {str(e)}") from e
<|MERGE_RESOLUTION|>--- conflicted
+++ resolved
@@ -3,6 +3,7 @@
 # SPDX-FileCopyrightText: © 2025 Tenstorrent AI ULC
 
 import asyncio
+import os
 from config.constants import SupportedModels
 import time
 from model_services.device_worker import setup_cpu_threading_limits
@@ -45,13 +46,8 @@
         device_params = {'l1_small_size': WHISPER_L1_SMALL_SIZE}
         return device_params
 
-<<<<<<< HEAD
-    @log_execution_time("Whisper model load")
+    @log_execution_time("Whisper model load", TelemetryEvent.DEVICE_WARMUP, os.environ.get("TT_VISIBLE_DEVICES"))
     async def load_model(self) -> bool:
-=======
-    @log_execution_time("Whisper model load", TelemetryEvent.DEVICE_WARMUP, os.environ.get("TT_VISIBLE_DEVICES"))
-    async def load_model(self, device) -> bool:
->>>>>>> 97a40b3c
         try:
             self.logger.info(f"Device {self.device_id}: Loading Whisper model...")
 
