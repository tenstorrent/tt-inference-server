--- conflicted
+++ resolved
@@ -5,29 +5,16 @@
 import asyncio
 import os
 import time
-<<<<<<< HEAD
-from model_services.device_worker import setup_cpu_threading_limits
-import torch
-from tqdm import tqdm
-from domain.audio_processing_request import AudioProcessingRequest
-import ttnn
-from tt_model_runners.base_device_runner import BaseDeviceRunner
-from utils.helpers import log_execution_time
-from utils.text_utils import TextUtils
-from domain.audio_text_response import AudioTextResponse, AudioTextSegment, PartialStreamingAudioTextResponse
-import numpy as np
-
-=======
 
 import numpy as np
 import torch
 import ttnn
 from config.constants import SupportedModels
-from domain.audio_transcription_request import AudioTranscriptionRequest
-from domain.transcription_response import (
-    PartialStreamingTranscriptionResponse,
-    TranscriptionResponse,
-    TranscriptionSegment,
+from domain.audio_processing_request import AudioProcessingRequest
+from domain.audio_text_response import (
+    AudioTextResponse,
+    AudioTextSegment,
+    PartialStreamingAudioTextResponse,
 )
 from model_services.device_worker import setup_cpu_threading_limits
 from models.common.generation_utils import get_logits_processor
@@ -39,7 +26,6 @@
 )
 from telemetry.telemetry_client import TelemetryEvent
 from tqdm import tqdm
->>>>>>> da5c23fe
 from transformers import (
     AutoFeatureExtractor,
     AutoProcessor,
@@ -48,17 +34,7 @@
 from tt_model_runners.base_device_runner import BaseDeviceRunner
 from ttnn.model_preprocessing import preprocess_model_parameters
 from utils.helpers import log_execution_time
-from utils.transcript_utils import TranscriptUtils
-
-
-class WhisperConstants:
-<<<<<<< HEAD
-    MAX_CLEANUP_RETRIES = 3
-    RETRY_DELAY_SECONDS = 1
-=======
-    TASK_TRANSCRIBE = "transcribe"
-    LANGUAGE_ENGLISH = "English"
->>>>>>> da5c23fe
+from utils.text_utils import TextUtils
 
 
 class TTWhisperRunner(BaseDeviceRunner):
@@ -68,111 +44,6 @@
         self.ttnn_model = None
         setup_cpu_threading_limits("1")
 
-<<<<<<< HEAD
-    def _set_fabric(self, fabric_config):
-        if fabric_config:
-            ttnn.set_fabric_config(fabric_config)
-
-    def _reset_fabric(self, fabric_config):
-        if fabric_config:
-            ttnn.set_fabric_config(ttnn.FabricConfig.DISABLED)
-
-    def get_device(self):
-        # for now use all available devices
-        return self._mesh_device()
-
-    def _prepare_device_params(self):
-        try:
-            device_params = {'l1_small_size': WHISPER_L1_SMALL_SIZE}
-            return self.get_updated_device_params(device_params)
-        except Exception as e:
-            self.logger.error(f"Device {self.device_id}: Device parameter preparation failed: {e}")
-            raise RuntimeError(f"Device parameter preparation failed: {str(e)}") from e
-
-    def _configure_fabric(self, updated_device_params):
-        try:
-            fabric_config = updated_device_params.pop("fabric_config", None)
-            self._set_fabric(fabric_config)
-            return fabric_config
-        except Exception as e:
-            self.logger.error(f"Device {self.device_id}: Fabric configuration failed: {e}")
-            raise RuntimeError(f"Fabric configuration failed: {str(e)}") from e
-
-    def _initialize_mesh_device(self, mesh_shape, device_params, fabric_config):
-        try:
-            mesh_device = ttnn.open_mesh_device(mesh_shape=mesh_shape, **device_params)
-        except Exception as e:
-            try:
-                self._reset_fabric(fabric_config)
-            except Exception as reset_error:
-                self.logger.warning(f"Device {self.device_id}: Failed to reset fabric after device initialization failure: {reset_error}")
-            self.logger.error(f"Device {self.device_id}: Mesh device initialization failed: {e}")
-            raise RuntimeError(f"Mesh device initialization failed: {str(e)}") from e
-        return mesh_device
-
-    def _mesh_device(self):
-        try:
-            # Get available devices
-            device_ids = ttnn.get_device_ids()
-            if not device_ids:
-                raise RuntimeError("No TTNN devices available")
-            self.logger.info(f"Device {self.device_id}: Found {len(device_ids)} available TTNN devices: {device_ids}")
-
-            mesh_shape = ttnn.MeshShape(settings.device_mesh_shape)
-            updated_device_params = self._prepare_device_params()
-            fabric_config = self._configure_fabric(updated_device_params)
-            mesh_device = self._initialize_mesh_device(mesh_shape, updated_device_params, fabric_config)
-
-            self.logger.info(f"Device {self.device_id}: Successfully created multidevice with {mesh_device.get_num_devices()} devices")
-            return mesh_device
-
-        except Exception as e:
-            self.logger.error(f"Device {self.device_id}: Unexpected error during device initialization: {e}")
-            raise RuntimeError(f"Unexpected device initialization error: {str(e)}") from e
-
-    def close_device(self, mesh_device):
-        for attempt in range(WhisperConstants.MAX_CLEANUP_RETRIES):
-            try:
-                self.logger.info(f"Device {self.device_id}: Closing mesh device (attempt {attempt + 1}/{WhisperConstants.MAX_CLEANUP_RETRIES})")
-                if mesh_device is not None:
-                    ttnn.close_mesh_device(mesh_device)
-                    self.logger.info(f"Device {self.device_id}: Successfully closed mesh device")
-                else:
-                    self.logger.info(f"Device {self.device_id}: Device is None, no need to close")
-                return  # Success, exit early
-
-            except Exception as e:
-                self.logger.warning(f"Device {self.device_id}: Attempt {attempt + 1} failed to close device: {e}")
-                if attempt == WhisperConstants.MAX_CLEANUP_RETRIES - 1:  # Last attempt
-                    self.logger.error(f"Device {self.device_id}: Failed to close device after {WhisperConstants.MAX_CLEANUP_RETRIES} attempts: {e}")
-                    raise RuntimeError(f"Device {self.device_id}: Device cleanup failed after {WhisperConstants.MAX_CLEANUP_RETRIES} attempts: {str(e)}") from e
-                time.sleep(WhisperConstants.RETRY_DELAY_SECONDS)  # Brief delay before retry
-
-    def _handle_load_failure_cleanup(self, device):
-        if device is None:
-            try:
-                self.close_device(None)
-            except Exception as cleanup_error:
-                self.logger.warning(f"Device {self.device_id}: Failed to cleanup device after failure: {cleanup_error}")
-
-    @log_execution_time("Whisper model load")
-    async def load_model(self, device) -> bool:
-        try:
-            self.logger.info(f"Device {self.device_id}: Loading Whisper model...")
-
-            # Initialize device
-            try:
-                if device is None:
-                    self.ttnn_device = self._mesh_device()
-                    self.mesh_device = self.ttnn_device  # Store reference for cleanup
-                else:
-                    self.ttnn_device = device
-                    self.mesh_device = device
-            except RuntimeError as e:
-                self.logger.error(f"Device {self.device_id}: Device initialization failed: {e}")
-                raise
-
-=======
     def get_pipeline_device_params(self):
         device_params = {"l1_small_size": WHISPER_L1_SMALL_SIZE}
         return device_params
@@ -186,7 +57,6 @@
         try:
             self.logger.info(f"Device {self.device_id}: Loading Whisper model...")
 
->>>>>>> da5c23fe
             # Load model components
             try:
                 self.ttnn_model = ttnn_optimized_functional_whisper
@@ -195,18 +65,12 @@
                     f"Device {self.device_id}: Model pipeline created successfully"
                 )
             except Exception as e:
-<<<<<<< HEAD
-                self.logger.error(f"Device {self.device_id}: Model pipeline creation failed: {e}")
-                self._handle_load_failure_cleanup(device)
-                raise RuntimeError(f"Device {self.device_id}: Model pipeline creation failed: {str(e)}") from e
-=======
                 self.logger.error(
                     f"Device {self.device_id}: Model pipeline creation failed: {e}"
                 )
                 raise RuntimeError(
                     f"Device {self.device_id}: Model pipeline creation failed: {str(e)}"
                 ) from e
->>>>>>> da5c23fe
 
             self.logger.info(
                 f"Device {self.device_id}: Whisper model loaded and pipeline ready"
@@ -228,16 +92,6 @@
                 self.logger.error(f"Device {self.device_id}: Model warmup failed: {e}")
                 self.pipeline = None
                 self.ttnn_model = None
-<<<<<<< HEAD
-                self._handle_load_failure_cleanup(device)
-                raise RuntimeError(f"Device {self.device_id}: Model warmup failed: {str(e)}") from e
-
-            return True
-
-        except Exception as e:
-            self.logger.error(f"Device {self.device_id}: Model loading failed: {e}")
-            raise RuntimeError(f"Device {self.device_id}: Model loading failed: {str(e)}") from e
-=======
                 raise RuntimeError(
                     f"Device {self.device_id}: Model warmup failed: {str(e)}"
                 ) from e
@@ -248,7 +102,6 @@
             raise RuntimeError(
                 f"Device {self.device_id}: Model loading failed: {str(e)}"
             ) from e
->>>>>>> da5c23fe
 
     async def _execute_pipeline(self, audio_data, stream, return_perf_metrics):
         """Main pipeline execution method"""
@@ -263,15 +116,10 @@
                 )
 
         except Exception as e:
-<<<<<<< HEAD
-            self.logger.error(f"Device {self.device_id}: Pipeline execution failed: {e}")
-            raise RuntimeError(f"Audio processing failed: {str(e)}") from e
-=======
             self.logger.error(
                 f"Device {self.device_id}: Pipeline execution failed: {e}"
             )
-            raise RuntimeError(f"Audio transcription failed: {str(e)}") from e
->>>>>>> da5c23fe
+            raise RuntimeError(f"Audio processing failed: {str(e)}") from e
 
     async def _execute_pipeline_streaming(self, audio_data, return_perf_metrics):
         """Async generator for streaming results"""
@@ -293,17 +141,12 @@
 
         return result
 
-<<<<<<< HEAD
-    @log_execution_time("Run Whisper inference")
-    def run_inference(self, requests: list[AudioProcessingRequest]):
-=======
     @log_execution_time(
         "Run Whisper inference",
         TelemetryEvent.MODEL_INFERENCE,
         os.environ.get("TT_VISIBLE_DEVICES"),
     )
-    def run_inference(self, requests: list[AudioTranscriptionRequest]):
->>>>>>> da5c23fe
+    def run_inference(self, requests: list[AudioProcessingRequest]):
         """Synchronous wrapper for async inference"""
         return asyncio.run(self._run_inference_async(requests))
 
@@ -312,26 +155,18 @@
         try:
             # Validate prerequisites and input
             if self.pipeline is None:
-<<<<<<< HEAD
-                raise RuntimeError("Model pipeline not loaded. Call load_model() first.")
-=======
                 raise RuntimeError(
                     "Model pipeline not loaded. Call load_model() first."
                 )
->>>>>>> da5c23fe
             if self.ttnn_device is None:
                 raise RuntimeError("TTNN device not initialized")
             request = self._validate_and_extract_request(requests)
 
             if request._audio_segments and len(request._audio_segments) > 0:
                 # Process audio with audio segments
-<<<<<<< HEAD
-                self.logger.info(f"Device {self.device_id}: Processing {len(request._audio_segments)} audio segments, stream: {request.stream}")
-=======
                 self.logger.info(
-                    f"Device {self.device_id}: Processing {len(request._audio_segments)} audio segments for enhanced transcription"
-                )
->>>>>>> da5c23fe
+                    f"Device {self.device_id}: Processing {len(request._audio_segments)} audio segments, stream: {request.stream}"
+                )
 
                 if request.stream:
                     return self._process_segments_streaming(request)
@@ -353,21 +188,14 @@
                     )
                 else:
                     return self._format_non_streaming_result(result, request._duration)
-<<<<<<< HEAD
-
-=======
->>>>>>> da5c23fe
+
         except Exception as e:
             self.logger.error(f"Device {self.device_id}: Inference failed: {e}")
             raise RuntimeError(f"Inference failed: {str(e)}") from e
 
-<<<<<<< HEAD
-    def _validate_and_extract_request(self, requests: list[AudioProcessingRequest]) -> AudioProcessingRequest:
-=======
     def _validate_and_extract_request(
-        self, requests: list[AudioTranscriptionRequest]
-    ) -> AudioTranscriptionRequest:
->>>>>>> da5c23fe
+        self, requests: list[AudioProcessingRequest]
+    ) -> AudioProcessingRequest:
         """Validate input requests and extract the first request for processing"""
         if not requests:
             raise ValueError("Empty requests list provided")
@@ -381,15 +209,10 @@
         if request is None:
             raise ValueError("Request cannot be None")
 
-<<<<<<< HEAD
-        if not hasattr(request._audio_array, 'shape'):
-            raise ValueError(f"Expected numpy array with shape attribute, got {type(request._audio_array)}")
-=======
         if not hasattr(request._audio_array, "shape"):
             raise ValueError(
                 f"Expected numpy array with shape attribute, got {type(request._audio_array)}"
             )
->>>>>>> da5c23fe
 
         if len(request._audio_array) == 0:
             raise ValueError("Audio data is empty")
@@ -458,14 +281,8 @@
                 if cleaned_text:
                     chunk_count += 1
 
-<<<<<<< HEAD
                     formatted_chunk = PartialStreamingAudioTextResponse(
-                        text=cleaned_text,
-                        chunk_id=chunk_count
-=======
-                    formatted_chunk = PartialStreamingTranscriptionResponse(
                         text=cleaned_text, chunk_id=chunk_count
->>>>>>> da5c23fe
                     )
 
                     yield {
@@ -485,11 +302,7 @@
                 speaker=speaker,
                 start_time=start_time,
                 end_time=end_time,
-<<<<<<< HEAD
-                text=TextUtils.clean_text(segment_result)
-=======
-                text=TranscriptUtils.clean_text(segment_result),
->>>>>>> da5c23fe
+                text=TextUtils.clean_text(segment_result),
             )
             segments.append(segment)
             full_text_parts.append(TextUtils.clean_text(segment_result))
@@ -500,8 +313,8 @@
 
         final_result = AudioTextResponse(
             text=TextUtils.concatenate_chunks(full_text_parts),
-            task=settings.audio_task,
-            language=settings.audio_language,
+            task=self.settings.audio_task,
+            language=self.settings.audio_language,
             duration=request._duration,
             segments=segments,
             speaker_count=len(speakers),
@@ -552,24 +365,14 @@
             if isinstance(segment_result, list) and len(segment_result) > 0:
                 segment_result = segment_result[0]
 
-<<<<<<< HEAD
             segment_result = TextUtils.remove_trailing_angle_bracket(segment_result)
-=======
-            segment_result = TranscriptUtils.remove_trailing_angle_bracket(
-                segment_result
-            )
->>>>>>> da5c23fe
 
             segment = AudioTextSegment(
                 id=i,
                 speaker=speaker,
                 start_time=start_time,
                 end_time=end_time,
-<<<<<<< HEAD
-                text=TextUtils.clean_text(segment_result)
-=======
-                text=TranscriptUtils.clean_text(segment_result),
->>>>>>> da5c23fe
+                text=TextUtils.clean_text(segment_result),
             )
             segments.append(segment)
             full_text_parts.append(TextUtils.clean_text(segment_result))
@@ -578,29 +381,17 @@
         # Sort speakers for consistent ordering
         speakers = sorted(list(speakers_set))
 
-<<<<<<< HEAD
-        return [AudioTextResponse(
-            text=TextUtils.concatenate_chunks(full_text_parts),
-            task=settings.audio_task,
-            language=settings.audio_language,
-            duration=request._duration,
-            segments=segments,
-            speaker_count=len(speakers),
-            speakers=speakers
-        )]
-=======
         return [
-            TranscriptionResponse(
-                text=TranscriptUtils.concatenate_chunks(full_text_parts),
-                task=WhisperConstants.TASK_TRANSCRIBE.lower(),
-                language=WhisperConstants.LANGUAGE_ENGLISH.lower(),
+            AudioTextResponse(
+                text=TextUtils.concatenate_chunks(full_text_parts),
+                task=self.settings.audio_task,
+                language=self.settings.audio_language,
                 duration=duration,
                 segments=segments,
                 speaker_count=len(speakers),
                 speakers=speakers,
             )
         ]
->>>>>>> da5c23fe
 
     async def _format_streaming_result(self, result_generator, duration, task_id):
         """Format streaming result - yield chunks immediately as they arrive"""
@@ -615,14 +406,8 @@
                     streaming_chunks.append(chunk)
                     chunk_count += 1
 
-<<<<<<< HEAD
                     formatted_chunk = PartialStreamingAudioTextResponse(
-                        text=cleaned_text,
-                        chunk_id=chunk_count
-=======
-                    formatted_chunk = PartialStreamingTranscriptionResponse(
                         text=cleaned_text, chunk_id=chunk_count
->>>>>>> da5c23fe
                     )
 
                     yield {
@@ -631,19 +416,11 @@
                         "task_id": task_id,
                     }
 
-<<<<<<< HEAD
         final_result = AudioTextResponse(
             text=TextUtils.concatenate_chunks(streaming_chunks),
-            task=settings.audio_task,
-            language=settings.audio_language,
-            duration=duration
-=======
-        final_result = TranscriptionResponse(
-            text=TranscriptUtils.concatenate_chunks(streaming_chunks),
-            task=WhisperConstants.TASK_TRANSCRIBE.lower(),
-            language=WhisperConstants.LANGUAGE_ENGLISH.lower(),
+            task=self.settings.audio_task,
+            language=self.settings.audio_language,
             duration=duration,
->>>>>>> da5c23fe
         )
 
         yield {"type": "final_result", "result": final_result, "task_id": task_id}
@@ -655,19 +432,11 @@
 
         result = TextUtils.remove_trailing_angle_bracket(result)
 
-<<<<<<< HEAD
         final_result = AudioTextResponse(
             text=TextUtils.clean_text(result),
-            task=settings.audio_task,
-            language=settings.audio_language,
-            duration=duration
-=======
-        final_result = TranscriptionResponse(
-            text=TranscriptUtils.clean_text(result),
-            task=WhisperConstants.TASK_TRANSCRIBE.lower(),
-            language=WhisperConstants.LANGUAGE_ENGLISH.lower(),
+            task=self.settings.audio_task,
+            language=self.settings.audio_language,
             duration=duration,
->>>>>>> da5c23fe
         )
         return [final_result]
 
@@ -692,13 +461,8 @@
             )
             processor = AutoProcessor.from_pretrained(
                 model_weights_path,
-<<<<<<< HEAD
-                task=settings.audio_task,
-                language=settings.audio_language,
-=======
-                language=WhisperConstants.LANGUAGE_ENGLISH,
-                task=WhisperConstants.TASK_TRANSCRIBE,
->>>>>>> da5c23fe
+                task=self.settings.audio_task,
+                language=self.settings.audio_language,
             )
             self.logger.debug(f"Device {self.device_id}: Processor loaded successfully")
             feature_extractor = AutoFeatureExtractor.from_pretrained(model_weights_path)
@@ -714,13 +478,9 @@
                 feature_extractor,
             )
         except Exception as e:
-<<<<<<< HEAD
-            self.logger.error(f"Device {self.device_id}: Failed to load HuggingFace model: {e}")
-=======
             self.logger.error(
                 f"Device {self.device_id}: Failed to load HuggingFace model: {e}"
             )
->>>>>>> da5c23fe
             raise RuntimeError(f"Failed to load reference model: {str(e)}") from e
 
     async def _load_conditional_generation_ref_model_async(self):
@@ -732,13 +492,9 @@
             # Run the synchronous model loading in a thread pool to avoid blocking the event loop
             return await asyncio.to_thread(self._load_conditional_generation_ref_model)
         except Exception as e:
-<<<<<<< HEAD
-            self.logger.error(f"Device {self.device_id}: Failed to load HuggingFace model in thread: {e}")
-=======
             self.logger.error(
                 f"Device {self.device_id}: Failed to load HuggingFace model in thread: {e}"
             )
->>>>>>> da5c23fe
             raise RuntimeError(f"Failed to load reference model: {str(e)}") from e
 
     async def _init_conditional_generation_tt_model(
@@ -803,13 +559,9 @@
             return parameters, ttnn_linear_weight, kv_cache
 
         except Exception as e:
-<<<<<<< HEAD
-            self.logger.error(f"Device {self.device_id}: Failed to initialize TTNN model: {e}")
-=======
             self.logger.error(
                 f"Device {self.device_id}: Failed to initialize TTNN model: {e}"
             )
->>>>>>> da5c23fe
             raise RuntimeError(f"TTNN model initialization failed: {str(e)}") from e
 
     def _run_generate(
@@ -842,15 +594,10 @@
             del all_input_features
             unpadded_batch_size = input_features.shape[0]
 
-<<<<<<< HEAD
-            if unpadded_batch_size != 1 * self.mesh_device.get_num_devices():
-                raise ValueError(f"Only batch size (per device) 1 is supported for inference, got {unpadded_batch_size}")
-=======
             if unpadded_batch_size != 1 * self.ttnn_device.get_num_devices():
-                raise RuntimeError(
+                raise ValueError(
                     f"Only batch size (per device) 1 is supported for inference, got {unpadded_batch_size}"
                 )
->>>>>>> da5c23fe
 
             # Compute embeddings
             input_embeds = self.ttnn_model.preprocess_encoder_inputs(
@@ -871,13 +618,9 @@
             )
 
         except Exception as e:
-<<<<<<< HEAD
-            self.logger.error(f"Device {self.device_id}: Failed during encoding phase: {e}")
-=======
             self.logger.error(
                 f"Device {self.device_id}: Failed during encoding phase: {e}"
             )
->>>>>>> da5c23fe
             raise RuntimeError(f"Encoding failed: {str(e)}") from e
 
         # Run decoder
@@ -935,15 +678,10 @@
                     ):
                         # Check timeout
                         elapsed_time = time.time() - start_encode
-<<<<<<< HEAD
-                        if elapsed_time > settings.default_inference_timeout_seconds:
-                            raise TimeoutError(f"Inference timed out after {elapsed_time:.2f}s at decoding step {i}")
-=======
                         if elapsed_time > self.settings.inference_timeout_seconds:
                             raise TimeoutError(
                                 f"Inference timed out after {elapsed_time:.2f}s at decoding step {i}"
                             )
->>>>>>> da5c23fe
 
                         start_iter = time.time()
                         decoder_hidden_states, decoder_attention_mask = (
@@ -1015,13 +753,9 @@
                                 prompt_is_done[user_id] = True
                             if prompt_is_done[user_id]:
                                 next_tokens[user_id] = config.eos_token_id
-<<<<<<< HEAD
-                        ttnn_text_output = processor.batch_decode(next_tokens.unsqueeze(dim=1), skip_special_tokens=True)
-=======
-                        ttnn_transcription = processor.batch_decode(
+                        ttnn_text_output = processor.batch_decode(
                             next_tokens.unsqueeze(dim=1), skip_special_tokens=True
                         )
->>>>>>> da5c23fe
                         if print_each_iter:
                             self.logger.info(
                                 processor.batch_decode(
@@ -1031,17 +765,12 @@
                             )
 
                         # Convert list of strings to a single string
-<<<<<<< HEAD
-                        if stream_generation and isinstance(ttnn_text_output, list) and all(isinstance(t, str) for t in ttnn_text_output):
-                            ttnn_text_output = "".join(ttnn_text_output)
-=======
                         if (
                             stream_generation
-                            and isinstance(ttnn_transcription, list)
-                            and all(isinstance(t, str) for t in ttnn_transcription)
+                            and isinstance(ttnn_text_output, list)
+                            and all(isinstance(t, str) for t in ttnn_text_output)
                         ):
-                            ttnn_transcription = "".join(ttnn_transcription)
->>>>>>> da5c23fe
+                            ttnn_text_output = "".join(ttnn_text_output)
 
                         if return_perf_metrics:
                             yield ttnn_text_output, ttft, avg_decode_throughput
@@ -1058,17 +787,12 @@
                         yield "<EOS>"
 
                 except Exception as decode_error:
-<<<<<<< HEAD
-                    self.logger.error(f"Device {self.device_id}: Error during decoding iteration {i}: {decode_error}")
-                    raise RuntimeError(f"Decoding failed at step {i}: {str(decode_error)}") from decode_error
-=======
                     self.logger.error(
                         f"Device {self.device_id}: Error during decoding iteration {i}: {decode_error}"
                     )
                     raise RuntimeError(
                         f"Decoding failed at step {i}: {str(decode_error)}"
                     ) from decode_error
->>>>>>> da5c23fe
 
                 total_generate_time = time.time() - start_encode
                 self.logger.info(
@@ -1105,13 +829,9 @@
                 else:
                     return output
         except Exception as e:
-<<<<<<< HEAD
-            self.logger.error(f"Device {self.device_id}: Failed during decoding phase: {e}")
-=======
             self.logger.error(
                 f"Device {self.device_id}: Failed during decoding phase: {e}"
             )
->>>>>>> da5c23fe
             raise RuntimeError(f"Generation failed: {str(e)}") from e
 
     async def _create_functional_whisper_for_conditional_generation_inference_pipeline(
@@ -1151,15 +871,10 @@
                     if audio_data is None or len(audio_data) == 0:
                         raise ValueError("Audio data is empty or None")
 
-<<<<<<< HEAD
-                    if not hasattr(audio_data, 'shape'):
-                        raise ValueError(f"Pipeline expected array with shape, got {type(audio_data)}")
-=======
                     if not hasattr(audio_data, "shape"):
                         raise ValueError(
                             f"Pipeline expected array with shape, got {type(audio_data)}"
                         )
->>>>>>> da5c23fe
 
                     if self.ttnn_device is None:
                         raise RuntimeError("TTNN device not initialized")
@@ -1195,13 +910,9 @@
 
                     return await asyncio.to_thread(_run_inference)
                 except Exception as e:
-<<<<<<< HEAD
-                    self.logger.error(f"Device {self.device_id}: Pipeline execution failed: {e}")
-=======
                     self.logger.error(
                         f"Device {self.device_id}: Pipeline execution failed: {e}"
                     )
->>>>>>> da5c23fe
                     raise RuntimeError(f"Pipeline execution failed: {str(e)}") from e
 
             self.logger.info(
@@ -1210,12 +921,7 @@
             return _model_pipeline
 
         except Exception as e:
-<<<<<<< HEAD
-            self.logger.error(f"Device {self.device_id}: Failed to create inference pipeline: {e}")
-            raise RuntimeError(f"Pipeline creation failed: {str(e)}") from e
-=======
             self.logger.error(
                 f"Device {self.device_id}: Failed to create inference pipeline: {e}"
             )
-            raise RuntimeError(f"Pipeline creation failed: {str(e)}") from e
->>>>>>> da5c23fe
+            raise RuntimeError(f"Pipeline creation failed: {str(e)}") from e