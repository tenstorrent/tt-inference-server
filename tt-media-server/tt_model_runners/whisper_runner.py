--- conflicted
+++ resolved
@@ -294,17 +294,13 @@
             segment_text_parts = []
 
             async for partial_result in async_generator:
-<<<<<<< HEAD
                 text_part, start, end = TextUtils.extract_text(partial_result)
-=======
-                text_part = TextUtils.extract_text(partial_result)
                 # Check is_final flag
                 if isinstance(partial_result, tuple) and len(partial_result) >= 4:
                     is_final = partial_result[3]
                     if is_final:
                         final_text = text_part
                         break
->>>>>>> 41813317
 
                 # Add speaker prefix to first token for streaming display
                 if first_token:
