--- conflicted
+++ resolved
@@ -50,7 +50,113 @@
         device_params = {"l1_small_size": WHISPER_L1_SMALL_SIZE}
         return device_params
 
-<<<<<<< HEAD
+    @log_execution_time(
+        "Whisper model load",
+        TelemetryEvent.DEVICE_WARMUP,
+        os.environ.get("TT_VISIBLE_DEVICES"),
+    )
+    async def load_model(self) -> bool:
+        try:
+            self.logger.info(f"Device {self.device_id}: Loading Whisper model...")
+
+            # Load model components
+            try:
+                self.pipeline = await self._create_functional_whisper_for_conditional_generation_inference_pipeline()
+                self.logger.info(
+                    f"Device {self.device_id}: Model pipeline created successfully"
+                )
+            except Exception as e:
+                self.logger.error(
+                    f"Device {self.device_id}: Model pipeline creation failed: {e}"
+                )
+                raise RuntimeError(
+                    f"Device {self.device_id}: Model pipeline creation failed: {str(e)}"
+                ) from e
+
+            self.logger.info(
+                f"Device {self.device_id}: Whisper model loaded and pipeline ready"
+            )
+
+            # Warmup
+            try:
+                dummy_audio = np.zeros(
+                    self.settings.default_sample_rate, dtype=np.float32
+                )
+                self.logger.info(
+                    f"Device {self.device_id}: Starting model warmup with {len(dummy_audio)} samples"
+                )
+                await self.pipeline(dummy_audio)
+                self.logger.info(
+                    f"Device {self.device_id}: Model warmup completed successfully"
+                )
+            except Exception as e:
+                self.logger.error(f"Device {self.device_id}: Model warmup failed: {e}")
+                self.pipeline = None
+                raise RuntimeError(
+                    f"Device {self.device_id}: Model warmup failed: {str(e)}"
+                ) from e
+
+            return True
+        except Exception as e:
+            self.logger.error(f"Device {self.device_id}: Model loading failed: {e}")
+            raise RuntimeError(
+                f"Device {self.device_id}: Model loading failed: {str(e)}"
+            ) from e
+
+    @log_execution_time(
+        "Run Whisper inference",
+        TelemetryEvent.MODEL_INFERENCE,
+        os.environ.get("TT_VISIBLE_DEVICES"),
+    )
+    def run_inference(self, requests: list[AudioProcessingRequest]):
+        """Synchronous wrapper for async inference"""
+        return asyncio.run(self._run_inference_async(requests))
+
+    async def _run_inference_async(self, requests: list[AudioProcessingRequest]):
+        """Main inference method - validates input and routes to appropriate processing"""
+        try:
+            # Validate prerequisites and input
+            if self.pipeline is None:
+                raise RuntimeError(
+                    "Model pipeline not loaded. Call load_model() first."
+                )
+            if self.ttnn_device is None:
+                raise RuntimeError("TTNN device not initialized")
+            request = self._validate_and_extract_request(requests)
+
+            if request._segments and len(request._segments) > 0:
+                # Process audio with audio segments
+                self.logger.info(
+                    f"Device {self.device_id}: Processing {len(request._segments)} audio segments, stream: {request.stream}"
+                )
+
+                if request.stream:
+                    return self._process_segments_streaming(request)
+                else:
+                    return await self._process_segments_non_streaming(request)
+            else:
+                # Process audio without segments - direct inference on full audio
+                self.logger.info(
+                    f"Device {self.device_id}: Running inference on audio data, duration: {request._duration:.2f}s, samples: {len(request._audio_array)}, stream: {request.stream}"
+                )
+
+                result = await self._execute_pipeline(
+                    request._audio_array,
+                    request.stream,
+                    self._create_generation_params(request),
+                )
+
+                if request.stream:
+                    return self._format_streaming_result(
+                        result, request._duration, request._task_id
+                    )
+                else:
+                    return self._format_non_streaming_result(result, request._duration)
+
+        except Exception as e:
+            self.logger.error(f"Device {self.device_id}: Inference failed: {e}")
+            raise RuntimeError(f"Inference failed: {str(e)}") from e
+
     def _create_generation_params(
         self, request: AudioProcessingRequest
     ) -> GenerationParams:
@@ -67,126 +173,6 @@
             generation_params.no_speech_threshold = request.no_speech_threshold
         if request.return_timestamps is not None:
             generation_params.return_timestamps = request.return_timestamps
-        if self.settings.audio_language is not None:
-            generation_params.language = self.settings.audio_language
-        if self.settings.audio_task is not None:
-            generation_params.task = self.settings.audio_task
-
-        return generation_params
-
-=======
->>>>>>> 809af13e
-    @log_execution_time(
-        "Whisper model load",
-        TelemetryEvent.DEVICE_WARMUP,
-        os.environ.get("TT_VISIBLE_DEVICES"),
-    )
-    async def load_model(self) -> bool:
-        try:
-            self.logger.info(f"Device {self.device_id}: Loading Whisper model...")
-
-            # Load model components
-            try:
-                self.pipeline = await self._create_functional_whisper_for_conditional_generation_inference_pipeline()
-                self.logger.info(
-                    f"Device {self.device_id}: Model pipeline created successfully"
-                )
-            except Exception as e:
-                self.logger.error(
-                    f"Device {self.device_id}: Model pipeline creation failed: {e}"
-                )
-                raise RuntimeError(
-                    f"Device {self.device_id}: Model pipeline creation failed: {str(e)}"
-                ) from e
-
-            self.logger.info(
-                f"Device {self.device_id}: Whisper model loaded and pipeline ready"
-            )
-
-            # Warmup
-            try:
-                dummy_audio = np.zeros(
-                    self.settings.default_sample_rate, dtype=np.float32
-                )
-                self.logger.info(
-                    f"Device {self.device_id}: Starting model warmup with {len(dummy_audio)} samples"
-                )
-                await self.pipeline(dummy_audio)
-                self.logger.info(
-                    f"Device {self.device_id}: Model warmup completed successfully"
-                )
-            except Exception as e:
-                self.logger.error(f"Device {self.device_id}: Model warmup failed: {e}")
-                self.pipeline = None
-                raise RuntimeError(
-                    f"Device {self.device_id}: Model warmup failed: {str(e)}"
-                ) from e
-
-            return True
-        except Exception as e:
-            self.logger.error(f"Device {self.device_id}: Model loading failed: {e}")
-            raise RuntimeError(
-                f"Device {self.device_id}: Model loading failed: {str(e)}"
-            ) from e
-
-    @log_execution_time(
-        "Run Whisper inference",
-        TelemetryEvent.MODEL_INFERENCE,
-        os.environ.get("TT_VISIBLE_DEVICES"),
-    )
-    def run_inference(self, requests: list[AudioProcessingRequest]):
-        """Synchronous wrapper for async inference"""
-        return asyncio.run(self._run_inference_async(requests))
-
-    async def _run_inference_async(self, requests: list[AudioProcessingRequest]):
-        """Main inference method - validates input and routes to appropriate processing"""
-        try:
-            # Validate prerequisites and input
-            if self.pipeline is None:
-                raise RuntimeError(
-                    "Model pipeline not loaded. Call load_model() first."
-                )
-            if self.ttnn_device is None:
-                raise RuntimeError("TTNN device not initialized")
-            request = self._validate_and_extract_request(requests)
-
-            if request._segments and len(request._segments) > 0:
-                # Process audio with audio segments
-                self.logger.info(
-                    f"Device {self.device_id}: Processing {len(request._segments)} audio segments, stream: {request.stream}"
-                )
-
-                if request.stream:
-                    return self._process_segments_streaming(request)
-                else:
-                    return await self._process_segments_non_streaming(request)
-            else:
-                # Process audio without segments - direct inference on full audio
-                self.logger.info(
-                    f"Device {self.device_id}: Running inference on audio data, duration: {request._duration:.2f}s, samples: {len(request._audio_array)}, stream: {request.stream}"
-                )
-
-                result = await self._execute_pipeline(
-                    request._audio_array,
-                    request.stream,
-                    self._create_generation_params(request),
-                )
-
-                if request.stream:
-                    return self._format_streaming_result(
-                        result, request._duration, request._task_id
-                    )
-                else:
-                    return self._format_non_streaming_result(result, request._duration)
-
-        except Exception as e:
-            self.logger.error(f"Device {self.device_id}: Inference failed: {e}")
-            raise RuntimeError(f"Inference failed: {str(e)}") from e
-
-    def _create_generation_params(
-        self, request: AudioProcessingRequest
-    ) -> GenerationParams:
-        generation_params = GenerationParams()
         if self.settings.audio_language is not None:
             generation_params.language = self.settings.audio_language
         if self.settings.audio_task is not None:
