# SPDX-License-Identifier: Apache-2.0
#
# SPDX-FileCopyrightText: © 2025 Tenstorrent AI ULC

import os
from abc import ABC, abstractmethod
import torch
<<<<<<< HEAD
=======

>>>>>>> a8337451
from config.settings import get_settings
from utils.logger import TTLogger

try:
    import ttnn
except ImportError as e:
    ttnn = None

class BaseDeviceRunner(ABC):
    def __init__(self, device_id: str):
        self.device_id = device_id
        self.logger = TTLogger()
        self.settings = get_settings()
        self.ttnn_device = None

        # Limit the number of threads torch can create in order to avoid thread explosion when running multi-process scenarios (such as 32 processes on a galaxy).
        # This way, torch can create only one thread per process, instead of predefined number of them (32).
        if torch.get_num_threads() != 1:
            torch.set_num_threads(1)
        if torch.get_num_interop_threads() != 1:
            torch.set_num_interop_threads(1)

        if not os.getenv("HF_TOKEN", None) and not (
            os.getenv("HF_HOME", None) and any(os.scandir(os.getenv("HF_HOME")))
        ):
            self.logger.warning(
                "HF_TOKEN environment variable is not set and no cached models found in HF_HOME. Some models may not load properly."
            )

        # setup is tensor parallel if device mesh shape first param starts with 2
        self.is_tensor_parallel = self.settings.device_mesh_shape[0] > 1
        if self.is_tensor_parallel:
            self.logger.info(
                f"Device {self.device_id}: Tensor parallel mode enabled with mesh shape {self.settings.device_mesh_shape}"
            )

    @abstractmethod
    def load_model(self):
        pass

    @abstractmethod
    def run_inference(self, *args, **kwargs):
        pass

    def set_device(self):
        return {}

    def close_device(self):
        return True<|MERGE_RESOLUTION|>--- conflicted
+++ resolved
@@ -5,17 +5,9 @@
 import os
 from abc import ABC, abstractmethod
 import torch
-<<<<<<< HEAD
-=======
 
->>>>>>> a8337451
 from config.settings import get_settings
 from utils.logger import TTLogger
-
-try:
-    import ttnn
-except ImportError as e:
-    ttnn = None
 
 class BaseDeviceRunner(ABC):
     def __init__(self, device_id: str):
