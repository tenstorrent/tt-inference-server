# SPDX-License-Identifier: Apache-2.0
#
# SPDX-FileCopyrightText: © 2025 Tenstorrent AI ULC

import os
from abc import ABC, abstractmethod

import ttnn
from config.settings import get_settings
from utils.logger import TTLogger


class BaseDeviceRunner(ABC):
    def __init__(self, device_id: str):
        self.device_id = device_id
        self.logger = TTLogger()
        self.settings = get_settings()
        self.ttnn_device = None

        if not os.getenv("HF_TOKEN", None) and not (
            os.getenv("HF_HOME", None) and any(os.scandir(os.getenv("HF_HOME")))
        ):
            self.logger.warning(
                "HF_TOKEN environment variable is not set and no cached models found in HF_HOME. Some models may not load properly."
            )

        # setup is tensor parallel if device mesh shape first param starts with 2
        self.is_tensor_parallel = self.settings.device_mesh_shape[0] > 1
        if self.is_tensor_parallel:
            self.logger.info(
                f"Device {self.device_id}: Tensor parallel mode enabled with mesh shape {self.settings.device_mesh_shape}"
            )

    @abstractmethod
    def load_model(self):
        pass

    @abstractmethod
    def run_inference(self, *args, **kwargs):
        pass

    def get_pipeline_device_params(self):
        return None

    def set_device(self):
        if self.ttnn_device is None:
            # for now use all available devices
            self.ttnn_device = self._mesh_device()
        return self.ttnn_device

    def close_device(self):
        try:
            self.logger.info(f"Device {self.device_id}: Closing mesh device...")
            if self.ttnn_device is not None:
                ttnn.close_mesh_device(self.ttnn_device)
                self.logger.info(
                    f"Device {self.device_id}: Successfully closed mesh device"
                )
            else:
                self.logger.info(
                    f"Device {self.device_id}: Device is None, no need to close"
                )
        except Exception as e:
            self.logger.error(f"Device {self.device_id}: Failed to close device: {e}")
            raise RuntimeError(
                f"Device {self.device_id}: Device cleanup failed: {str(e)}"
            ) from e

    def get_updated_device_params(self, device_params):
        if device_params is None:
            device_params = {}

        new_device_params = device_params.copy()

        dispatch_core_axis = new_device_params.pop("dispatch_core_axis", None)
        dispatch_core_type = new_device_params.pop("dispatch_core_type", None)

        if (
            ttnn.device.is_blackhole()
            and dispatch_core_axis == ttnn.DispatchCoreAxis.ROW
        ):
            self.logger.warning(
                "blackhole arch does not support DispatchCoreAxis.ROW, using DispatchCoreAxis.COL instead."
            )
            dispatch_core_axis = ttnn.DispatchCoreAxis.COL

        dispatch_core_config = ttnn.DispatchCoreConfig(
            dispatch_core_type, dispatch_core_axis
        )
        new_device_params["dispatch_core_config"] = dispatch_core_config

        return new_device_params

    def _mesh_device(self):
        try:
            # Get available devices
            device_ids = ttnn.get_device_ids()
            if not device_ids:
                raise RuntimeError("No TTNN devices available")
            self.logger.info(
                f"Device {self.device_id}: Found {len(device_ids)} available TTNN devices: {device_ids}"
            )

            mesh_shape = ttnn.MeshShape(self.settings.device_mesh_shape)

            device_params = self.get_pipeline_device_params()
            updated_device_params = self.get_updated_device_params(device_params)
            fabric_config = self._configure_fabric(updated_device_params)
            mesh_device = self._initialize_mesh_device(
                mesh_shape, updated_device_params, fabric_config
            )

            self.logger.info(
                f"Device {self.device_id}: Successfully created multidevice with {mesh_device.get_num_devices()} devices"
            )
            return mesh_device
        except Exception as e:
            self.logger.error(
                f"Device {self.device_id}: Unexpected error during device initialization: {e}"
            )
            raise RuntimeError(
                f"Unexpected device initialization error: {str(e)}"
            ) from e


    # override when needed
    def _configure_fabric(self, updated_device_params):
<<<<<<< HEAD
        try:
            fabric_config = updated_device_params.pop(
                "fabric_config", ttnn.FabricConfig.FABRIC_1D
            )
            ttnn.set_fabric_config(fabric_config)
            return fabric_config
        except Exception as e:
            self.logger.error(
                f"Device {self.device_id}: Fabric configuration failed: {e}"
            )
            raise RuntimeError(f"Fabric configuration failed: {str(e)}") from e
=======
        return None
>>>>>>> 7ec22c00

    def _initialize_mesh_device(self, mesh_shape, device_params, fabric_config):
        try:
            mesh_device = ttnn.open_mesh_device(mesh_shape=mesh_shape, **device_params)
        except Exception as e:
            try:
                if fabric_config:
                    ttnn.set_fabric_config(ttnn.FabricConfig.DISABLED)
            except Exception as reset_error:
                self.logger.warning(
                    f"Device {self.device_id}: Failed to reset fabric after device initialization failure: {reset_error}"
                )
            self.logger.error(
                f"Device {self.device_id}: Mesh device initialization failed: {e}"
            )
            raise RuntimeError(f"Mesh device initialization failed: {str(e)}") from e
        return mesh_device<|MERGE_RESOLUTION|>--- conflicted
+++ resolved
@@ -125,21 +125,7 @@
 
     # override when needed
     def _configure_fabric(self, updated_device_params):
-<<<<<<< HEAD
-        try:
-            fabric_config = updated_device_params.pop(
-                "fabric_config", ttnn.FabricConfig.FABRIC_1D
-            )
-            ttnn.set_fabric_config(fabric_config)
-            return fabric_config
-        except Exception as e:
-            self.logger.error(
-                f"Device {self.device_id}: Fabric configuration failed: {e}"
-            )
-            raise RuntimeError(f"Fabric configuration failed: {str(e)}") from e
-=======
         return None
->>>>>>> 7ec22c00
 
     def _initialize_mesh_device(self, mesh_shape, device_params, fabric_config):
         try:
