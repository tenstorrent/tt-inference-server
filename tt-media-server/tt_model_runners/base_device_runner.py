# SPDX-License-Identifier: Apache-2.0
#
# SPDX-FileCopyrightText: © 2025 Tenstorrent AI ULC

import os
from abc import ABC, abstractmethod
<<<<<<< HEAD
=======

import torch

import ttnn
>>>>>>> b9310793
from config.settings import get_settings
from utils.logger import TTLogger

try:
    import ttnn
except ImportError:
    ttnn = None

class BaseDeviceRunner(ABC):
    def __init__(self, device_id: str):
        self.device_id = device_id
        self.logger = TTLogger()
        self.settings = get_settings()
        self.ttnn_device = None

        # Limit the number of threads torch can create in order to avoid thread explosion when running multi-process scenarios (such as 32 processes on a galaxy).
        # This way, torch can create only one thread per process, instead of predefined number of them (32).
        if torch.get_num_threads() != 1:
            torch.set_num_threads(1)
        if torch.get_num_interop_threads() != 1:
            torch.set_num_interop_threads(1)

        if not os.getenv("HF_TOKEN", None) and not (
            os.getenv("HF_HOME", None) and any(os.scandir(os.getenv("HF_HOME")))
        ):
            self.logger.warning(
                "HF_TOKEN environment variable is not set and no cached models found in HF_HOME. Some models may not load properly."
            )

        # setup is tensor parallel if device mesh shape first param starts with 2
        self.is_tensor_parallel = self.settings.device_mesh_shape[0] > 1
        if self.is_tensor_parallel:
            self.logger.info(
                f"Device {self.device_id}: Tensor parallel mode enabled with mesh shape {self.settings.device_mesh_shape}"
            )

    @abstractmethod
    def load_model(self):
        pass

    @abstractmethod
    def run_inference(self, *args, **kwargs):
        pass

    def get_pipeline_device_params(self):
        return None

    def set_device(self):
        if self.ttnn_device is None:
            # for now use all available devices
            self.ttnn_device = self._mesh_device()
        return self.ttnn_device

    def close_device(self):
        try:
            self.logger.info(f"Device {self.device_id}: Closing mesh device...")
            if self.ttnn_device is not None:
                ttnn.close_mesh_device(self.ttnn_device)
                self.logger.info(
                    f"Device {self.device_id}: Successfully closed mesh device"
                )
            else:
                self.logger.info(
                    f"Device {self.device_id}: Device is None, no need to close"
                )
        except Exception as e:
            self.logger.error(f"Device {self.device_id}: Failed to close device: {e}")
            raise RuntimeError(
                f"Device {self.device_id}: Device cleanup failed: {str(e)}"
            ) from e

    def get_updated_device_params(self, device_params):
        if device_params is None:
            device_params = {}

        new_device_params = device_params.copy()

        dispatch_core_axis = new_device_params.pop("dispatch_core_axis", None)
        dispatch_core_type = new_device_params.pop("dispatch_core_type", None)
        fabric_tensix_config = new_device_params.get("fabric_tensix_config", None)

        if ttnn.device.is_blackhole():
            # Only when both fabric_config and fabric_tensix_config are set, we can use ROW dispatch, otherwise force to use COL dispatch
            fabric_config = new_device_params.get("fabric_config", None)
            if not (fabric_config and fabric_tensix_config):
                # When not both are set, force COL dispatch
                if dispatch_core_axis == ttnn.DispatchCoreAxis.ROW:
                    self.logger.warning(
                        "ROW dispatch requires both fabric and tensix config, using DispatchCoreAxis.COL instead."
                    )
                    dispatch_core_axis = ttnn.DispatchCoreAxis.COL
            elif fabric_config and fabric_tensix_config:
                self.logger.warning(
                    f"Blackhole with fabric_config and fabric_tensix_config enabled, using fabric_tensix_config={fabric_tensix_config}"
                )

        dispatch_core_config = ttnn.DispatchCoreConfig(dispatch_core_type, dispatch_core_axis, fabric_tensix_config)
        new_device_params["dispatch_core_config"] = dispatch_core_config

        return new_device_params

    def _mesh_device(self):
        try:
            # Get available devices
            device_ids = ttnn.get_device_ids()
            if not device_ids:
                raise RuntimeError("No TTNN devices available")
            self.logger.info(
                f"Device {self.device_id}: Found {len(device_ids)} available TTNN devices: {device_ids}"
            )

            mesh_shape = ttnn.MeshShape(self.settings.device_mesh_shape)

            device_params = self.get_pipeline_device_params()
            updated_device_params = self.get_updated_device_params(device_params)
            fabric_config = self._configure_fabric(updated_device_params)
            mesh_device = self._initialize_mesh_device(
                mesh_shape, updated_device_params, fabric_config
            )

            self.logger.info(
                f"Device {self.device_id}: Successfully created multidevice with {mesh_device.get_num_devices()} devices"
            )
            return mesh_device
        except Exception as e:
            self.logger.error(
                f"Device {self.device_id}: Unexpected error during device initialization: {e}"
            )
            raise RuntimeError(
                f"Unexpected device initialization error: {str(e)}"
            ) from e


    # override when needed
    def _configure_fabric(self, updated_device_params):
        return None

    def _initialize_mesh_device(self, mesh_shape, device_params, fabric_config):
        try:
            mesh_device = ttnn.open_mesh_device(mesh_shape=mesh_shape, **device_params)
        except Exception as e:
            try:
                if fabric_config:
                    ttnn.set_fabric_config(ttnn.FabricConfig.DISABLED)
            except Exception as reset_error:
                self.logger.warning(
                    f"Device {self.device_id}: Failed to reset fabric after device initialization failure: {reset_error}"
                )
            self.logger.error(
                f"Device {self.device_id}: Mesh device initialization failed: {e}"
            )
            raise RuntimeError(f"Mesh device initialization failed: {str(e)}") from e
        return mesh_device<|MERGE_RESOLUTION|>--- conflicted
+++ resolved
@@ -4,13 +4,6 @@
 
 import os
 from abc import ABC, abstractmethod
-<<<<<<< HEAD
-=======
-
-import torch
-
-import ttnn
->>>>>>> b9310793
 from config.settings import get_settings
 from utils.logger import TTLogger
 
