--- conflicted
+++ resolved
@@ -28,37 +28,8 @@
     def __init__(self, device_id: str):
         super().__init__(device_id)
         self.loader = load_dynamic("vovnet")
-<<<<<<< HEAD
-        
-        
-=======
 
 
-class ForgeYolov4Runner(ForgeRunner):
-    def __init__(self, device_id: str):
-        super().__init__(device_id)
-        self.loader = load_dynamic("yolov4")
-
-
-class ForgeYolov8Runner(ForgeRunner):
-    def __init__(self, device_id: str):
-        super().__init__(device_id)
-        self.loader = load_dynamic("yolov8")
-
-
-class ForgeYolov9Runner(ForgeRunner):
-    def __init__(self, device_id: str):
-        super().__init__(device_id)
-        self.loader = load_dynamic("yolov9")
-
-
-class ForgeYolov10Runner(ForgeRunner):
-    def __init__(self, device_id: str):
-        super().__init__(device_id)
-        self.loader = load_dynamic("yolov10")
-
-
->>>>>>> c060b7fb
 class ForgeEfficientnetRunner(ForgeRunner):
     def __init__(self, device_id: str):
         super().__init__(device_id)
