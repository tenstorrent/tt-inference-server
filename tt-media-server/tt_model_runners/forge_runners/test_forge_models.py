# SPDX-License-Identifier: Apache-2.0
#
# SPDX-FileCopyrightText: © 2025 Tenstorrent AI ULC


# export TT_METAL_HOME=venv-worker/lib/python3.11/site-packages/pjrt_plugin_tt/tt-metal

import os
import sys
from pathlib import Path

# Add tt-media-server to Python path
current_file = Path(__file__)
tt_media_server_dir = (
    current_file.parent.parent.parent
)  # Go up 3 levels to tt-media-server
sys.path.insert(0, str(tt_media_server_dir))

from typing import Any, List

import pytest
from domain.image_search_request import ImageSearchRequest

from .runners import (
    ForgeEfficientnetRunner,
    ForgeMobilenetv2Runner,
    ForgeResnetRunner,
    ForgeVovnetRunner,
<<<<<<< HEAD
    ForgeEfficientnetRunner,
=======
    ForgeYolov8Runner,
    ForgeYolov9Runner,
    ForgeYolov10Runner,
>>>>>>> c060b7fb
)

pytestmark = pytest.mark.asyncio


class TestForgeRunners:
<<<<<<< HEAD
    
    @pytest.mark.parametrize("mode,runner_class", [
        (mode, runner_class) 
        for mode in [
            "cpu", 
            "device", 
            # "optimizer"
        ]
        for runner_class in [
            ForgeMobilenetv2Runner,
            ForgeResnetRunner,
            ForgeVovnetRunner,
            ForgeEfficientnetRunner,
        ]
    ])
=======
    @pytest.mark.parametrize(
        "mode,runner_class",
        [
            (mode, runner_class)
            for mode in [
                "cpu",
                "device",
                # "optimizer"
            ]
            for runner_class in [
                ForgeMobilenetv2Runner,
                ForgeResnetRunner,
                ForgeVovnetRunner,
                ForgeEfficientnetRunner,
                # ForgeYolov4Runner,
                ForgeYolov8Runner,
                ForgeYolov9Runner,
                ForgeYolov10Runner,
            ]
        ],
    )
>>>>>>> c060b7fb
    async def test_forge_runner_modes(self, mode, runner_class):
        """Test ForgeRunner with different execution modes."""

        # Set environment based on mode
        if mode == "cpu":
            os.environ["RUNS_ON_CPU"] = "true"
            os.environ["USE_OPTIMIZER"] = "false"
        elif mode == "device":
            os.environ["RUNS_ON_CPU"] = "false"
            os.environ["USE_OPTIMIZER"] = "false"
        elif mode == "optimizer":
            os.environ["RUNS_ON_CPU"] = "false"
            os.environ["USE_OPTIMIZER"] = "true"

        try:
            runner = runner_class(device_id="0")
            device = runner.get_device()
            await runner.load_model(device)
            requests = create_image_search_request()
            output = runner.run_inference(requests)
            runner.close_device()

            # Verify output structure and content
            expected_labels = ["lion", "dog", "bear"]
            min_accuracy = 0.50
            if not verify_inference_output(
                output, expected_labels=expected_labels, min_accuracy=min_accuracy
            ):
                pytest.fail(
                    f"Output verification failed for {runner_class.__name__} in {mode} mode. "
                    f"Expected one of {expected_labels} with >{min_accuracy:.0%} confidence. Actual output: {output}"
                )

        except Exception as e:
            pytest.fail(
                f"{mode.capitalize()} mode test failed for {runner_class.__name__}: {str(e)}"
            )


def create_image_search_request() -> List[ImageSearchRequest]:
    """Create a test ImageSearchRequest with a base64 encoded image loaded from test payload."""
    # Path to the test image payload file
    current_file = Path(__file__)
    utils_dir = (
        current_file.parent.parent.parent.parent / "utils"
    )  # Go up to tt-inference-server/utils
    image_payload_file = utils_dir / "test_payloads" / "image_client_image_payload"

    # Read the base64 image data
    with open(image_payload_file, "r") as f:
        image_data = f.read().strip()

    # Remove the data URL prefix if present
    if image_data.startswith("data:image/jpeg;base64,"):
        image_data = image_data.split(",", 1)[1]

    return [ImageSearchRequest(prompt=image_data)]


def verify_inference_output(
    output: Any, expected_labels: list[str], min_accuracy: float
) -> bool:
    """Verify that the inference output has the expected structure and content."""

    # Check basic structure
    if not isinstance(output, list) or len(output) == 0:
        return False

    # Check if it's a classification output
    result = output[0]
    if (
        not isinstance(result, dict)
        or "top1_class_label" not in result
        or "top1_class_probability" not in result
    ):
        return False

    # Extract label and probability
    top1_label = result["top1_class_label"]
    top1_prob_raw = result["top1_class_probability"]

    # Normalize probability to float (0.0 to 1.0)
    if isinstance(top1_prob_raw, str):
        top1_prob = float(top1_prob_raw.rstrip("%")) / 100.0
    else:
        top1_prob = float(top1_prob_raw)

    # Check if label and accuracy meet expectations
    return top1_label.lower() in expected_labels and top1_prob > min_accuracy<|MERGE_RESOLUTION|>--- conflicted
+++ resolved
@@ -26,36 +26,13 @@
     ForgeMobilenetv2Runner,
     ForgeResnetRunner,
     ForgeVovnetRunner,
-<<<<<<< HEAD
     ForgeEfficientnetRunner,
-=======
-    ForgeYolov8Runner,
-    ForgeYolov9Runner,
-    ForgeYolov10Runner,
->>>>>>> c060b7fb
 )
 
 pytestmark = pytest.mark.asyncio
 
 
 class TestForgeRunners:
-<<<<<<< HEAD
-    
-    @pytest.mark.parametrize("mode,runner_class", [
-        (mode, runner_class) 
-        for mode in [
-            "cpu", 
-            "device", 
-            # "optimizer"
-        ]
-        for runner_class in [
-            ForgeMobilenetv2Runner,
-            ForgeResnetRunner,
-            ForgeVovnetRunner,
-            ForgeEfficientnetRunner,
-        ]
-    ])
-=======
     @pytest.mark.parametrize(
         "mode,runner_class",
         [
@@ -70,14 +47,9 @@
                 ForgeResnetRunner,
                 ForgeVovnetRunner,
                 ForgeEfficientnetRunner,
-                # ForgeYolov4Runner,
-                ForgeYolov8Runner,
-                ForgeYolov9Runner,
-                ForgeYolov10Runner,
             ]
         ],
     )
->>>>>>> c060b7fb
     async def test_forge_runner_modes(self, mode, runner_class):
         """Test ForgeRunner with different execution modes."""
 
