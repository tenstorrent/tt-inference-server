# SPDX-License-Identifier: Apache-2.0
#
# SPDX-FileCopyrightText: © 2025 Tenstorrent AI ULC


# export TT_METAL_HOME=venv-worker/lib/python3.11/site-packages/pjrt_plugin_tt/tt-metal

import os
import sys
from pathlib import Path

# Add tt-media-server to Python path
current_file = Path(__file__)
tt_media_server_dir = (
    current_file.parent.parent.parent
)  # Go up 3 levels to tt-media-server
sys.path.insert(0, str(tt_media_server_dir))

from typing import Any, List

import pytest
from domain.image_search_request import ImageSearchRequest

from .runners import (
    ForgeMobilenetv2Runner,
    ForgeResnetRunner,
    ForgeVovnetRunner,
    ForgeEfficientnetRunner,
)

pytestmark = pytest.mark.asyncio


class TestForgeRunners:
<<<<<<< HEAD
    
    @pytest.mark.parametrize("mode,runner_class", [
        (mode, runner_class) 
        for mode in [
            "cpu", 
            # "device", 
            # "optimizer"
        ]
        for runner_class in [
            ForgeMobilenetv2Runner,
            ForgeResnetRunner,
            ForgeVovnetRunner,
            ForgeEfficientnetRunner,
        ]
    ])
=======
    @pytest.mark.parametrize(
        "mode,runner_class",
        [
            (mode, runner_class)
            for mode in [
                "cpu",
                "device",
                # "optimizer"
            ]
            for runner_class in [
                ForgeMobilenetv2Runner,
                ForgeResnetRunner,
                ForgeVovnetRunner,
                ForgeEfficientnetRunner,
            ]
        ],
    )
>>>>>>> da5c23fe
    async def test_forge_runner_modes(self, mode, runner_class):
        """Test ForgeRunner with different execution modes."""

        # Set environment based on mode
        if mode == "cpu":
            os.environ["RUNS_ON_CPU"] = "true"
            os.environ["USE_OPTIMIZER"] = "false"
        elif mode == "device":
            os.environ["RUNS_ON_CPU"] = "false"
            os.environ["USE_OPTIMIZER"] = "false"
        elif mode == "optimizer":
            os.environ["RUNS_ON_CPU"] = "false"
            os.environ["USE_OPTIMIZER"] = "true"

        try:
<<<<<<< HEAD
            runner = runner_class(device_id="0") 
            await runner.load_model()
            requests = create_image_search_request()
            result = runner.run_inference(requests)
            
            # Verify result structure and content
            expected_labels = ["lion", "dog", "bear"]
            min_accuracy = 0.50
            if not verify_inference_output(result, expected_labels=expected_labels, min_accuracy=min_accuracy):
                pytest.fail(f"Output verification failed for {runner_class.__name__} in {mode} mode. "
                           f"Expected one of {expected_labels} with >{min_accuracy:.0%} confidence. Actual output: {result}")
            
=======
            runner = runner_class(device_id="0")
            device = runner.get_device()
            await runner.load_model(device)
            requests = create_image_search_request()
            output = runner.run_inference(requests)
            runner.close_device()

            # Verify output structure and content
            expected_labels = ["lion", "dog", "bear"]
            min_accuracy = 0.50
            if not verify_inference_output(
                output, expected_labels=expected_labels, min_accuracy=min_accuracy
            ):
                pytest.fail(
                    f"Output verification failed for {runner_class.__name__} in {mode} mode. "
                    f"Expected one of {expected_labels} with >{min_accuracy:.0%} confidence. Actual output: {output}"
                )

>>>>>>> da5c23fe
        except Exception as e:
            pytest.fail(
                f"{mode.capitalize()} mode test failed for {runner_class.__name__}: {str(e)}"
            )


def create_image_search_request() -> List[ImageSearchRequest]:
    """Create a test ImageSearchRequest with a base64 encoded image loaded from test payload."""
    # Path to the test image payload file
    current_file = Path(__file__)
    utils_dir = (
        current_file.parent.parent.parent.parent / "utils"
    )  # Go up to tt-inference-server/utils
    image_payload_file = utils_dir / "test_payloads" / "image_client_image_payload"

    # Read the base64 image data
    with open(image_payload_file, "r") as f:
        image_data = f.read().strip()

    # Remove the data URL prefix if present
    if image_data.startswith("data:image/jpeg;base64,"):
        image_data = image_data.split(",", 1)[1]

    return [ImageSearchRequest(prompt=image_data)]


<<<<<<< HEAD
def verify_inference_output(result: Any, expected_labels: list[str], min_accuracy: float) -> bool:
    """Verify that the inference output has the expected structure and content."""

    result = result[0]  # Get the first result for verification
    label = result["top1_class_label"]
    prob_raw = result["top1_class_probability"]
    
    # Normalize probability to float (0.0 to 1.0)
    if isinstance(prob_raw, str):
        prob = float(prob_raw.rstrip('%')) / 100.0
    else:
        prob = float(prob_raw)
    
    # Check if probability meets minimum accuracy requirement
    if prob < min_accuracy:
        return False
    
    # Check if label contains any of the expected labels
    label_lower = label.lower()
    for expected_label in expected_labels:
        if expected_label.lower() in label_lower:
            return True
    
    return False
=======
def verify_inference_output(
    output: Any, expected_labels: list[str], min_accuracy: float
) -> bool:
    """Verify that the inference output has the expected structure and content."""

    # Check basic structure
    if not isinstance(output, list) or len(output) == 0:
        return False

    # Check if it's a classification output
    result = output[0]
    if (
        not isinstance(result, dict)
        or "top1_class_label" not in result
        or "top1_class_probability" not in result
    ):
        return False

    # Extract label and probability
    top1_label = result["top1_class_label"]
    top1_prob_raw = result["top1_class_probability"]

    # Normalize probability to float (0.0 to 1.0)
    if isinstance(top1_prob_raw, str):
        top1_prob = float(top1_prob_raw.rstrip("%")) / 100.0
    else:
        top1_prob = float(top1_prob_raw)
>>>>>>> da5c23fe

    # Check if label and accuracy meet expectations
    return top1_label.lower() in expected_labels and top1_prob > min_accuracy<|MERGE_RESOLUTION|>--- conflicted
+++ resolved
@@ -32,7 +32,6 @@
 
 
 class TestForgeRunners:
-<<<<<<< HEAD
     
     @pytest.mark.parametrize("mode,runner_class", [
         (mode, runner_class) 
@@ -48,25 +47,6 @@
             ForgeEfficientnetRunner,
         ]
     ])
-=======
-    @pytest.mark.parametrize(
-        "mode,runner_class",
-        [
-            (mode, runner_class)
-            for mode in [
-                "cpu",
-                "device",
-                # "optimizer"
-            ]
-            for runner_class in [
-                ForgeMobilenetv2Runner,
-                ForgeResnetRunner,
-                ForgeVovnetRunner,
-                ForgeEfficientnetRunner,
-            ]
-        ],
-    )
->>>>>>> da5c23fe
     async def test_forge_runner_modes(self, mode, runner_class):
         """Test ForgeRunner with different execution modes."""
 
@@ -82,7 +62,6 @@
             os.environ["USE_OPTIMIZER"] = "true"
 
         try:
-<<<<<<< HEAD
             runner = runner_class(device_id="0") 
             await runner.load_model()
             requests = create_image_search_request()
@@ -95,26 +74,6 @@
                 pytest.fail(f"Output verification failed for {runner_class.__name__} in {mode} mode. "
                            f"Expected one of {expected_labels} with >{min_accuracy:.0%} confidence. Actual output: {result}")
             
-=======
-            runner = runner_class(device_id="0")
-            device = runner.get_device()
-            await runner.load_model(device)
-            requests = create_image_search_request()
-            output = runner.run_inference(requests)
-            runner.close_device()
-
-            # Verify output structure and content
-            expected_labels = ["lion", "dog", "bear"]
-            min_accuracy = 0.50
-            if not verify_inference_output(
-                output, expected_labels=expected_labels, min_accuracy=min_accuracy
-            ):
-                pytest.fail(
-                    f"Output verification failed for {runner_class.__name__} in {mode} mode. "
-                    f"Expected one of {expected_labels} with >{min_accuracy:.0%} confidence. Actual output: {output}"
-                )
-
->>>>>>> da5c23fe
         except Exception as e:
             pytest.fail(
                 f"{mode.capitalize()} mode test failed for {runner_class.__name__}: {str(e)}"
@@ -141,7 +100,6 @@
     return [ImageSearchRequest(prompt=image_data)]
 
 
-<<<<<<< HEAD
 def verify_inference_output(result: Any, expected_labels: list[str], min_accuracy: float) -> bool:
     """Verify that the inference output has the expected structure and content."""
 
@@ -166,35 +124,4 @@
             return True
     
     return False
-=======
-def verify_inference_output(
-    output: Any, expected_labels: list[str], min_accuracy: float
-) -> bool:
-    """Verify that the inference output has the expected structure and content."""
 
-    # Check basic structure
-    if not isinstance(output, list) or len(output) == 0:
-        return False
-
-    # Check if it's a classification output
-    result = output[0]
-    if (
-        not isinstance(result, dict)
-        or "top1_class_label" not in result
-        or "top1_class_probability" not in result
-    ):
-        return False
-
-    # Extract label and probability
-    top1_label = result["top1_class_label"]
-    top1_prob_raw = result["top1_class_probability"]
-
-    # Normalize probability to float (0.0 to 1.0)
-    if isinstance(top1_prob_raw, str):
-        top1_prob = float(top1_prob_raw.rstrip("%")) / 100.0
-    else:
-        top1_prob = float(top1_prob_raw)
->>>>>>> da5c23fe
-
-    # Check if label and accuracy meet expectations
-    return top1_label.lower() in expected_labels and top1_prob > min_accuracy