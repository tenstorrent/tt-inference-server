--- conflicted
+++ resolved
@@ -93,12 +93,8 @@
         return {"device_id": device_id or "MockDevice"}
 
 
-<<<<<<< HEAD
+    @log_execution_time("Forge inference")
     def run_inference(self, image_search_requests: List[ImageSearchRequest]):
-=======
-    @log_execution_time("Forge inference")
-    def run_inference(self, image_search_requests: List[ImageSearchRequest], num_inference_steps: int = 50):
->>>>>>> 97a40b3c
         self.logger.info("Starting ttnn inference... on device: " + str(self.device_id))
         
         if not image_search_requests:
