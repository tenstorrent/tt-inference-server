--- conflicted
+++ resolved
@@ -2,18 +2,12 @@
 #
 # SPDX-FileCopyrightText: © 2025 Tenstorrent AI ULC
 
-<<<<<<< HEAD
-import os
-import base64
-from io import BytesIO
-=======
 import asyncio
 import os
 import subprocess
 import sys
 import time
 import concurrent.futures
->>>>>>> 24a7ef5d
 from pathlib import Path
 from typing import List, Dict, Any
 
@@ -27,8 +21,6 @@
 from utils.logger import TTLogger
 from utils.image_manager import ImageManager
 
-<<<<<<< HEAD
-=======
 from models.demos.yolov4.runner.performant_runner import YOLOv4PerformantRunner
 from models.demos.yolov4.reference.yolov4 import Yolov4
 from models.demos.yolov4.post_processing import post_processing
@@ -61,22 +53,14 @@
     """Raised when inference exceeds timeout limit"""
     pass
 
->>>>>>> 24a7ef5d
 
 class TTYolov4Runner(DeviceRunner):
     def __init__(self, device_id: str):
         super().__init__(device_id)
         self.logger = TTLogger()
-        # Set debug level for detailed logging
-        import logging
-        self.logger.logger.setLevel(logging.DEBUG)
         self.tt_device = None
         self.model = None
         self.class_names: List[str] = []
-<<<<<<< HEAD
-        self.resolution = (320, 320)  # Default resolution
-        self.batch_size = 1
-=======
         self.resolution = DEFAULT_RESOLUTION
         # Use configured batch size from settings, with warning for YOLOv4 L1 memory constraints
         configured_batch_size = settings.max_batch_size
@@ -88,7 +72,6 @@
         self.batch_size = configured_batch_size
         # Image processing utility
         self.image_manager = ImageManager(storage_dir="")
->>>>>>> 24a7ef5d
 
     def _set_fabric(self, fabric_config):
         if fabric_config:
@@ -102,28 +85,34 @@
         return self._mesh_device()
 
     def _mesh_device(self):
-        # Use single-device mesh like other runners
-        # YOLOv4 specific small L1 size
+        # YOLOv4 specific device parameters - use exact values from tt-metal
         device_params = {
-            "l1_small_size": 10960,
-            "trace_region_size": 6434816,
-            "num_command_queues": 2
+            "l1_small_size": YOLOV4_L1_SMALL_SIZE,
+            "trace_region_size": DEFAULT_TRACE_REGION_SIZE,
+            "num_command_queues": DEFAULT_NUM_COMMAND_QUEUES
         }
         device_ids = ttnn.get_device_ids()
-        num_devices_requested = min(1, len(device_ids))
-        mesh_shape = ttnn.MeshShape(1, num_devices_requested)
-
-        # Handle device parameters update if the helper is available
-        try:
-            from tests.scripts.common import get_updated_device_params
-            updated_device_params = get_updated_device_params(device_params)
-        except ImportError:
-            # Fallback if tests.scripts.common is not available
-            updated_device_params = device_params.copy()
+
+        param = len(device_ids)  # Default to using all available devices
+
+        if isinstance(param, tuple):
+            grid_dims = param
+            assert len(grid_dims) == 2, "Device mesh grid shape should have exactly two elements."
+            num_devices_requested = grid_dims[0] * grid_dims[1]
+            if num_devices_requested > len(device_ids):
+                print("Requested more devices than available. Test not applicable for machine")
+            mesh_shape = ttnn.MeshShape(*grid_dims)
+            assert num_devices_requested <= len(device_ids), "Requested more devices than available."
+        else:
+            num_devices_requested = min(param, len(device_ids))
+            mesh_shape = ttnn.MeshShape(1, num_devices_requested)
+
+        updated_device_params = get_updated_device_params(device_params)
         fabric_config = updated_device_params.pop("fabric_config", None)
         self._set_fabric(fabric_config)
         mesh_device = ttnn.open_mesh_device(mesh_shape=mesh_shape, **updated_device_params)
-        self.logger.info(f"Mesh device with {mesh_device.get_num_devices()} device created for YOLOv4")
+
+        self.logger.info(f"Mesh device with {mesh_device.get_num_devices()} devices created for YOLOv4")
         return mesh_device
 
     def get_devices(self):
@@ -131,62 +120,25 @@
         device_shape = settings.device_mesh_shape
         return (device, device.create_submeshes(ttnn.MeshShape(*device_shape)))
 
-    def close_device(self, device) -> bool:
-        if device is None:
-            for submesh in self.mesh_device.get_submeshes():
+    def close_device(self, device=None) -> bool:
+        target_device = device or self.tt_device
+        if target_device is None:
+            return True
+        try:
+            for submesh in target_device.get_submeshes():
                 ttnn.close_mesh_device(submesh)
-            ttnn.close_mesh_device(self.mesh_device)
-        else:
-            ttnn.close_mesh_device(device)
+        except Exception:
+            pass
+        ttnn.close_mesh_device(target_device)
         return True
 
-    async def load_model(self, device) -> bool:
-        self.logger.info("Loading YOLOv4 model...")
-
-        # Resolve device
-        self.tt_device = device or self.get_device()
-
-        # Load class names
+    def _distribute_model(self) -> None:
+        """Distribute the YOLOv4 model on the device.
+        
+        This method initializes the YOLOv4PerformantRunner with the loaded weights
+        and distributes it across the available devices.
+        """
         try:
-            self.class_names = self._load_class_names()
-            self.logger.info(f"Loaded {len(self.class_names)} class names")
-        except Exception as e:
-            self.logger.warning(f"Failed to load class names: {e}")
-            # Use default COCO class names if file not found
-            self.class_names = self._get_default_coco_names()
-
-        # Try to import and use performant runner from tt-metal
-        try:
-<<<<<<< HEAD
-            # Add tt-metal path to sys.path if needed
-            import sys
-            default_tt_metal_path = Path(__file__).resolve().parents[3] / "tt-metal"
-            tt_metal_path = Path(os.getenv("TT_METAL_PATH", default_tt_metal_path))
-
-            if tt_metal_path.exists() and str(tt_metal_path) not in sys.path:
-                sys.path.insert(0, str(tt_metal_path))
-            
-            self.logger.info(f"Using tt-metal path: {tt_metal_path}")
-            from models.demos.yolov4.runner.performant_runner import YOLOv4PerformantRunner
-            from models.demos.yolov4.common import get_mesh_mappers
-            self.logger.info(f"import YOLOv4PerformantRunner succeeded")
-            # NOTE: Commented out TT_GH_CI_INFRA to prevent debug file operations that treat base64 as filenames
-            # os.environ['TT_GH_CI_INFRA'] = '1'
-            
-            # Get mesh mappers for the device
-            inputs_mesh_mapper, _, output_mesh_composer = get_mesh_mappers(self.tt_device)
-            self.logger.info(f"get_mesh_mappers succeeded")
-
-            # NOTE: because model code has hardcoded path to model weights, we need to make a symlink to the model weights
-            hardcoded_model_weights_path = tt_metal_path / "models/demos/yolov4/tests/pcc/yolov4.pth"
-            if not hardcoded_model_weights_path.exists():
-                model_weights_path = Path(os.getenv("MODEL_WEIGHTS_PATH"))
-                if model_weights_path.exists():
-                    os.symlink(model_weights_path / "yolov4.pth", hardcoded_model_weights_path)
-                else:
-                    raise FileNotFoundError(f"Model weights not found at {model_weights_path}")
-
-=======
             # Resolve tt-metal root path via environment variable
             tt_metal_home = Path(os.environ['TT_METAL_HOME'])
 
@@ -208,33 +160,19 @@
             # Ensure tt-metal root is on sys.path for imports
             if str(tt_metal_home) not in sys.path:
                 sys.path.insert(0, str(tt_metal_home))
->>>>>>> 24a7ef5d
-
-            # Initialize performant runner on device (captures trace internally)
+
             self.model = YOLOv4PerformantRunner(
                 self.tt_device,
                 device_batch_size=self.batch_size,
                 act_dtype=ttnn.bfloat16,
                 weight_dtype=ttnn.bfloat16,
                 resolution=self.resolution,
-                model_location_generator=None,
+                model_location_generator=model_location_generator,
                 mesh_mapper=inputs_mesh_mapper,
                 mesh_composer=output_mesh_composer
             )
             self.logger.info("Using YOLOv4PerformantRunner from tt-metal")
         except Exception as e:
-<<<<<<< HEAD
-            self.logger.error(f"Could not import YOLOv4PerformantRunner: {e}")
-            # Fall back to a simpler implementation if needed
-            self.logger.warning("Falling back to basic YOLOv4 model loading")
-            self.model = None  # Will need to implement fallback
-            raise ImportError(
-                "Could not import YOLOv4PerformantRunner from tt-metal. "
-                "Ensure tt-metal is installed and properly configured."
-            ) from e
-
-        # Perform warmup inference
-=======
             self.logger.error(f"Error in model distribution: {e}")
             raise RuntimeError(
                 f"Failed to initialize YOLOv4PerformantRunner under {tt_metal_home}"
@@ -272,23 +210,24 @@
             self._distribute_model()
 
         weights_distribution_timeout = WEIGHTS_DISTRIBUTION_TIMEOUT_SECONDS
->>>>>>> 24a7ef5d
         try:
-            self.logger.info("Running warmup inference...")
-            dummy_image = torch.zeros(self.batch_size, 3, *self.resolution)
-            _ = self.model.run(dummy_image)
-            self.logger.info("Warmup completed successfully")
+            await asyncio.wait_for(asyncio.to_thread(distribute_block), timeout=weights_distribution_timeout)
+        except asyncio.TimeoutError:
+            self.logger.error(f"Model distribution timed out after {weights_distribution_timeout} seconds")
+            raise
         except Exception as e:
-            self.logger.warning(f"Warmup failed: {e}")
+            self.logger.error(f"Exception during model loading: {e}")
+            raise
+
+        # Warmup inference
+        self.logger.info("Running warmup inference...")
+        dummy_image = torch.zeros(self.batch_size, 3, *self.resolution)
+        _ = self.model.run(dummy_image)
+        self.logger.info("Model warmup completed")
 
         self.logger.info("YOLOv4 model loaded successfully")
         return True
 
-<<<<<<< HEAD
-    def run_inference(self, image_data_list, num_inference_steps: int = None):
-        if self.model is None:
-            raise RuntimeError("Model not loaded. Call load_model() first.")
-=======
     def _load_model_weights(self):
         """Load YOLOv4 model weights from Google Drive (official tt-metal weights)."""
         # Use Google Drive to download official tt-metal YOLOv4 weights
@@ -335,74 +274,97 @@
         # Set default timeout if not provided
         if timeout_seconds is None:
             timeout_seconds = DEFAULT_INFERENCE_TIMEOUT_SECONDS
->>>>>>> 24a7ef5d
 
         # Handle single or batch inputs; each element expected to be base64-encoded image
         if not isinstance(image_data_list, list):
             image_data_list = [image_data_list]
 
-        self.logger.info(f"YOLOv4 run_inference called with {len(image_data_list)} images")
+        start_time = time.time()
         results = []
-        for idx, image_base64 in enumerate(image_data_list):
+        
+        # Process images in batches
+        for batch_start in range(0, len(image_data_list), self.batch_size):
+            batch_end = min(batch_start + self.batch_size, len(image_data_list))
+            batch_images = image_data_list[batch_start:batch_end]
+            current_batch_size = len(batch_images)
+            
             try:
-                # Convert base64 to image tensor
-                self.logger.debug(f"Processing image {idx}, base64 length: {len(image_base64)}")
-                image_tensor = self._prepare_image_tensor(image_base64)
-                self.logger.debug(f"Image tensor shape: {image_tensor.shape}")
-                
-                # Run inference through the model
-                self.logger.info(f"Running model inference for image {idx}")
-                raw_output = self.model.run(image_tensor)
-                self.logger.debug(f"Model output type: {type(raw_output)}, length: {len(raw_output) if hasattr(raw_output, '__len__') else 'N/A'}")
-                
-                # Post-process the output
-                self.logger.debug("Running post-processing")
-                boxes_batch = self._post_processing(
-                    image_tensor, 
-                    conf_thresh=0.3,  # Lower threshold for better detection
-                    nms_thresh=0.4, 
+                # Check timeout before processing batch
+                elapsed_time = time.time() - start_time
+                if elapsed_time > timeout_seconds:
+                    raise InferenceTimeoutError(
+                        f"Inference timed out after {elapsed_time:.2f}s before processing batch {batch_start//self.batch_size + 1}"
+                    )
+                
+                self.logger.info(f"Processing batch {batch_start//self.batch_size + 1} with {current_batch_size} images (timeout: {timeout_seconds}s)")
+                
+                # Prepare batch tensor
+                batch_tensor = self._prepare_batch_tensor(batch_images, current_batch_size)
+                
+                # Run inference on the batch with a hard timeout using a separate thread
+                remaining_time = max(0, timeout_seconds - (time.time() - start_time))
+                if remaining_time == 0:
+                    raise InferenceTimeoutError(
+                        f"Inference hard-timeout of {timeout_seconds}s reached before starting inference on batch {batch_start//self.batch_size + 1}"
+                    )
+
+                inference_start = time.time()
+                with concurrent.futures.ThreadPoolExecutor(max_workers=1) as executor:
+                    future = executor.submit(self.model.run, batch_tensor)
+                    try:
+                        raw_output = future.result(timeout=remaining_time)
+                    except concurrent.futures.TimeoutError:
+                        # Ensure the future is cancelled and raise timeout error
+                        future.cancel()
+                        raise InferenceTimeoutError(
+                            f"Inference hard-timeout of {timeout_seconds}s reached during inference on batch {batch_start//self.batch_size + 1}"
+                        )
+
+                inference_time = time.time() - inference_start
+                
+                # Check timeout after inference
+                elapsed_time = time.time() - start_time
+                if elapsed_time > timeout_seconds:
+                    raise InferenceTimeoutError(
+                        f"Inference timed out after {elapsed_time:.2f}s during inference on batch {batch_start//self.batch_size + 1}"
+                    )
+                
+                self.logger.info(f"Batch inference completed in {inference_time:.3f}s for {current_batch_size} images")
+                
+                # Post-process the batch output using tt-metal implementation
+                boxes_batch = post_processing(
+                    batch_tensor, 
+                    conf_thresh=DEFAULT_CONFIDENCE_THRESHOLD,
+                    nms_thresh=DEFAULT_NMS_THRESHOLD, 
                     output=raw_output
                 )
-                self.logger.info(f"Post-processing returned {len(boxes_batch)} batches, first batch has {len(boxes_batch[0]) if boxes_batch else 0} detections")
-                
-                # Format the output with class names
-                detections = self._format_detections(boxes_batch[0] if len(boxes_batch) > 0 else [])
-                self.logger.info(f"Formatted {len(detections)} detections for image {idx}")
-                results.append(detections)
+                
+                # Check timeout after post-processing
+                elapsed_time = time.time() - start_time
+                if elapsed_time > timeout_seconds:
+                    raise InferenceTimeoutError(
+                        f"Inference timed out after {elapsed_time:.2f}s during post-processing of batch {batch_start//self.batch_size + 1}"
+                    )
+                
+                # Format detections for each image in the batch
+                for i, boxes in enumerate(boxes_batch):
+                    detections = self._format_detections(boxes)
+                    results.append(detections)
+                
+            except InferenceTimeoutError:
+                raise
             except Exception as e:
-                self.logger.error(f"Error processing image {idx}: {e}")
-                import traceback
-                self.logger.error(f"Traceback: {traceback.format_exc()}")
-                raise
-
-        # Return just the results list, each element should be the complete response for that image
-        # The CNN service endpoint will wrap this in {"image_data": result, "status": "success"}
-        self.logger.info(f"Returning results for {len(results)} images")
-        if len(results) == 1:
-            self.logger.info(f"Single image result with {len(results[0])} detections")
-        
-        # Return results with detections key for each image
-        final_results = []
-        for detections in results:
-            final_results.append({"detections": detections})
-        
-        self.logger.info(f"YOLOv4 runner returning: type={type(final_results)}, len={len(final_results)}")
-        self.logger.debug(f"First result structure: {final_results[0] if final_results else 'empty'}")
-        return final_results
+                batch_num = batch_start // self.batch_size + 1
+                self.logger.error(f"Error during inference on batch {batch_num}: {e}")
+                raise InferenceError(f"Inference failed on batch {batch_num}: {str(e)}") from e
+
+        total_time = time.time() - start_time
+        num_batches = (len(image_data_list) + self.batch_size - 1) // self.batch_size
+        self.logger.info(f"Completed inference on {len(image_data_list)} images in {num_batches} batches in {total_time:.3f}s")
+        return results
     
 
 
-<<<<<<< HEAD
-    def _base64_to_pil_image(self, base64_string, target_size=(320, 320), target_mode="RGB"):
-        if base64_string.startswith("data:"):
-            base64_string = base64_string.split(",")[1]
-        image_bytes = base64.b64decode(base64_string)
-        image = Image.open(BytesIO(image_bytes))
-        if image.mode != target_mode:
-            image = image.convert(target_mode)
-        image = image.resize(target_size, Image.Resampling.LANCZOS)
-        return image
-=======
     def _prepare_batch_tensor(self, batch_images: List[str], current_batch_size: int) -> torch.Tensor:
         """Prepare batch tensor from list of base64 image strings."""
         batch_tensors = []
@@ -433,203 +395,51 @@
         return batch_tensor
 
 
->>>>>>> 24a7ef5d
 
     def _load_class_names(self) -> List[str]:
         """Load COCO class names from file."""
-        # Try multiple locations for coco.names
-        possible_paths = [
-            # Try tt-metal location
-            Path(__file__).resolve().parents[3] / "tt-metal" / "models" / "demos" / "yolov4" / "resources" / "coco.names",
-            # Try tt-metal-yolov4 location
-            Path(__file__).resolve().parents[2] / "tt-metal-yolov4" / "server" / "coco.names",
-            # Try local resources
-            Path(__file__).resolve().parent / "resources" / "coco.names",
-        ]
-        
-        for names_path in possible_paths:
-            if names_path.exists():
-                class_names = []
-                with names_path.open("r") as fp:
-                    for line in fp.readlines():
-                        line = line.rstrip()
-                        if line:  # Skip empty lines
-                            class_names.append(line)
-                self.logger.info(f"Loaded class names from {names_path}")
-                return class_names
+        # Load from local resources directory
+        names_path = Path(__file__).resolve().parent / "resources" / "coco.names"
+        
+        if names_path.exists():
+            class_names = []
+            with names_path.open("r") as fp:
+                for line in fp.readlines():
+                    line = line.rstrip()
+                    if line:  # Skip empty lines
+                        class_names.append(line)
+            self.logger.info(f"Loaded class names from {names_path}")
+            return class_names
         
         raise FileNotFoundError(
-            f"coco.names not found in any of the expected locations: "
-            f"{', '.join(str(p) for p in possible_paths)}"
+            f"coco.names not found at expected location: {names_path}"
         )
-    
-    def _get_default_coco_names(self) -> List[str]:
-        """Return default COCO class names if file not found."""
-        return [
-            "person", "bicycle", "car", "motorbike", "aeroplane", "bus", "train", "truck",
-            "boat", "traffic light", "fire hydrant", "stop sign", "parking meter", "bench",
-            "bird", "cat", "dog", "horse", "sheep", "cow", "elephant", "bear", "zebra",
-            "giraffe", "backpack", "umbrella", "handbag", "tie", "suitcase", "frisbee",
-            "skis", "snowboard", "sports ball", "kite", "baseball bat", "baseball glove",
-            "skateboard", "surfboard", "tennis racket", "bottle", "wine glass", "cup",
-            "fork", "knife", "spoon", "bowl", "banana", "apple", "sandwich", "orange",
-            "broccoli", "carrot", "hot dog", "pizza", "donut", "cake", "chair", "sofa",
-            "pottedplant", "bed", "diningtable", "toilet", "tvmonitor", "laptop", "mouse",
-            "remote", "keyboard", "cell phone", "microwave", "oven", "toaster", "sink",
-            "refrigerator", "book", "clock", "vase", "scissors", "teddy bear", "hair drier",
-            "toothbrush"
-        ]
 
     def _format_detections(self, detections: List) -> List[Dict[str, Any]]:
         """Format detections into a structured output."""
         formatted_detections = []
         
-        for idx, detection in enumerate(detections):
-            # Each detection from tt-metal post_processing contains elements
-            if isinstance(detection, (list, tuple)):
-                self.logger.debug(f"Detection {idx}: length={len(detection)}, values={detection}")
-            else:
-                self.logger.debug(f"Detection {idx}: type={type(detection)}, value={detection}")
-            
-            # Try both 6 and 7 element formats
+        for detection in detections:
+            # Each detection from tt-metal post_processing contains [x1, y1, x2, y2, confidence, confidence_duplicate, class_id]
             if len(detection) >= 7:
-                # Format: [x1, y1, x2, y2, confidence, confidence_duplicate, class_id]
                 x1, y1, x2, y2, confidence, _, class_id = detection[:7]
-            elif len(detection) >= 6:
-                # Format: [x1, y1, x2, y2, confidence, class_id]
-                x1, y1, x2, y2, confidence, class_id = detection[:6]
-            else:
-                self.logger.warning(f"Detection {idx} has unexpected format: {detection}")
-                continue
-            
-            # Get class name
-            class_name = "unknown"
-            if self.class_names and int(class_id) < len(self.class_names):
-                class_name = self.class_names[int(class_id)]
-            
-            formatted_detection = {
-                "bbox": {
-                    "x1": float(x1),
-                    "y1": float(y1),
-                    "x2": float(x2),
-                    "y2": float(y2)
-                },
-                "confidence": float(confidence),
-                "class_id": int(class_id),
-                "class_name": class_name
-            }
-            formatted_detections.append(formatted_detection)
+                
+                # Get class name
+                class_name = "unknown"
+                if self.class_names and int(class_id) < len(self.class_names):
+                    class_name = self.class_names[int(class_id)]
+                
+                formatted_detection = {
+                    "bbox": {
+                        "x1": float(x1),
+                        "y1": float(y1),
+                        "x2": float(x2),
+                        "y2": float(y2)
+                    },
+                    "confidence": float(confidence),
+                    "class_id": int(class_id),
+                    "class_name": class_name
+                }
+                formatted_detections.append(formatted_detection)
         
         return formatted_detections
-
-    def _post_processing(self, img, conf_thresh, nms_thresh, output):
-        """Post-process YOLOv4 output to get bounding boxes."""
-        self.logger.debug(f"Post-processing input - conf_thresh: {conf_thresh}, nms_thresh: {nms_thresh}")
-        self.logger.debug(f"Output structure: {[type(o) for o in output] if hasattr(output, '__iter__') else type(output)}")
-        
-<<<<<<< HEAD
-        box_array = output[0]
-        confs = output[1]
-
-        # Convert to numpy arrays
-        if isinstance(box_array, torch.Tensor):
-            box_array = box_array.cpu().detach().numpy()
-        else:
-            box_array = np.array(box_array.to(torch.float32))
-            
-        if isinstance(confs, torch.Tensor):
-            confs = confs.cpu().detach().numpy()
-        else:
-            confs = np.array(confs.to(torch.float32))
-
-        self.logger.debug(f"Box array shape: {box_array.shape}, Confs shape: {confs.shape}")
-        num_classes = confs.shape[2]
-
-        # [batch, num, 4]
-        box_array = box_array[:, :, 0]
-
-        # [batch, num, num_classes] --> [batch, num]
-        max_conf = np.max(confs, axis=2)
-        max_id = np.argmax(confs, axis=2)
-
-        self.logger.debug(f"Max confidence shape: {max_conf.shape}, Max ID shape: {max_id.shape}")
-        bboxes_batch = []
-        for i in range(box_array.shape[0]):
-            argwhere = max_conf[i] > conf_thresh
-            l_box_array = box_array[i, argwhere, :]
-            l_max_conf = max_conf[i, argwhere]
-            l_max_id = max_id[i, argwhere]
-
-            self.logger.debug(f"Batch {i}: {np.sum(argwhere)} detections passed confidence threshold {conf_thresh}")
-            bboxes = []
-            # nms for each class
-            for j in range(num_classes):
-                cls_argwhere = l_max_id == j
-                ll_box_array = l_box_array[cls_argwhere, :]
-                ll_max_conf = l_max_conf[cls_argwhere]
-                ll_max_id = l_max_id[cls_argwhere]
-
-                keep = self._nms_cpu(ll_box_array, ll_max_conf, nms_thresh)
-
-                if keep.size > 0:
-                    ll_box_array = ll_box_array[keep, :]
-                    ll_max_conf = ll_max_conf[keep]
-                    ll_max_id = ll_max_id[keep]
-
-                    for k in range(ll_box_array.shape[0]):
-                        bboxes.append(
-                            [
-                                ll_box_array[k, 0],
-                                ll_box_array[k, 1],
-                                ll_box_array[k, 2],
-                                ll_box_array[k, 3],
-                                ll_max_conf[k],
-                                ll_max_id[k],
-                            ]
-                        )
-
-            bboxes_batch.append(bboxes)
-
-        return bboxes_batch
-
-    def _nms_cpu(self, boxes, confs, nms_thresh=0.5, min_mode=False):
-        if boxes.size == 0:
-            return np.array([], dtype=int)
-
-        x1 = boxes[:, 0]
-        y1 = boxes[:, 1]
-        x2 = boxes[:, 2]
-        y2 = boxes[:, 3]
-
-        areas = (x2 - x1) * (y2 - y1)
-        order = confs.argsort()[::-1]
-
-        keep = []
-        while order.size > 0:
-            idx_self = order[0]
-            idx_other = order[1:]
-
-            keep.append(idx_self)
-
-            xx1 = np.maximum(x1[idx_self], x1[idx_other])
-            yy1 = np.maximum(y1[idx_self], y1[idx_other])
-            xx2 = np.minimum(x2[idx_self], x2[idx_other])
-            yy2 = np.minimum(y2[idx_self], y2[idx_other])
-
-            w = np.maximum(0.0, xx2 - xx1)
-            h = np.maximum(0.0, yy2 - yy1)
-            inter = w * h
-
-            if min_mode:
-                over = inter / np.minimum(areas[order[0]], areas[order[1:]])
-            else:
-                over = inter / (areas[order[0]] + areas[order[1:]] - inter)
-
-            inds = np.where(over <= nms_thresh)[0]
-            order = order[inds + 1]
-
-        return np.array(keep)
-=======
-        return formatted_detections
->>>>>>> 24a7ef5d
-
