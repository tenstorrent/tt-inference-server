--- conflicted
+++ resolved
@@ -48,15 +48,7 @@
         self.logger.info(f"Getting device {device_id or self.device_id}")
         return {"device_id": device_id or "MockDevice"}
 
-<<<<<<< HEAD
-    def get_devices(self):
-        self.logger.info("Getting all devices")
-        return (self.get_device() ,[self.get_device() for _ in range(settings.mock_devices_count)])
-
-    def run_inference(self, requests: list[ImageSearchRequest]):
-=======
     def run_inference(self, image, num_inference_steps: int = 50):
->>>>>>> e3756a96
         self.logger.info("Starting ttnn inference... on device: " + str(self.device_id))
         
         if not requests:
