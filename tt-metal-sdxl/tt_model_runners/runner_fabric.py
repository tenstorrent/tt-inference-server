# SPDX-License-Identifier: Apache-2.0
#
# SPDX-FileCopyrightText: © 2025 Tenstorrent AI ULC

from config.settings import settings
from tt_model_runners.base_device_runner import DeviceRunner
<<<<<<< HEAD
    
def get_device_runner(worker_id: str) -> DeviceRunner:
    model_runner = settings.model_runner
    runners = {
        "tt-sdxl": lambda wid: __import__("tt_model_runners.sdxl_runner", fromlist=["TTSDXLRunner"]).TTSDXLRunner(wid),
        "tt-sd3.5": lambda wid: __import__("tt_model_runners.sd35_runner", fromlist=["TTSD35Runner"]).TTSD35Runner(wid),
        "tt-whisper": lambda wid: __import__("tt_model_runners.whisper_runner", fromlist=["TTWhisperRunner"]).TTWhisperRunner(wid),
        "mock": lambda wid: __import__("tt_model_runners.mock_runner", fromlist=["MockRunner"]).MockRunner(wid),
    }
    try:
        return runners[model_runner](worker_id)
    except KeyError:
        raise ValueError(f"Unsupported model runner: {model_runner}")
=======

def get_device_runner(worker_id: str) -> DeviceRunner:
        model_runner = settings.model_runner
        if model_runner == "tt-sdxl":
            from tt_model_runners.sdxl_runner import TTSDXLRunner
            return TTSDXLRunner(worker_id)
        elif model_runner == "tt-sd3.5":
            from tt_model_runners.sd35_runner import TTSD35Runner
            return TTSD35Runner(worker_id)
        elif model_runner == "tt-sdxl-trace":
            from tt_model_runners.sdxl_runner_trace import TTSDXLRunnerTrace
            return TTSDXLRunnerTrace(worker_id)
        elif model_runner == "mock":
            from tt_model_runners.mock_runner import MockRunner
            return MockRunner(worker_id)
        else:
            raise ValueError(f"Unsupported model runner: {model_runner}")
>>>>>>> d2acc45d
<|MERGE_RESOLUTION|>--- conflicted
+++ resolved
@@ -4,12 +4,12 @@
 
 from config.settings import settings
 from tt_model_runners.base_device_runner import DeviceRunner
-<<<<<<< HEAD
-    
+
 def get_device_runner(worker_id: str) -> DeviceRunner:
     model_runner = settings.model_runner
     runners = {
         "tt-sdxl": lambda wid: __import__("tt_model_runners.sdxl_runner", fromlist=["TTSDXLRunner"]).TTSDXLRunner(wid),
+        "tt-sdxl-trace": lambda wid: __import__("tt_model_runners.sdxl_runner_trace", fromlist=["TTSDXLRunnerTrace"]).TTSDXLRunnerTrace(wid),
         "tt-sd3.5": lambda wid: __import__("tt_model_runners.sd35_runner", fromlist=["TTSD35Runner"]).TTSD35Runner(wid),
         "tt-whisper": lambda wid: __import__("tt_model_runners.whisper_runner", fromlist=["TTWhisperRunner"]).TTWhisperRunner(wid),
         "mock": lambda wid: __import__("tt_model_runners.mock_runner", fromlist=["MockRunner"]).MockRunner(wid),
@@ -17,23 +17,4 @@
     try:
         return runners[model_runner](worker_id)
     except KeyError:
-        raise ValueError(f"Unsupported model runner: {model_runner}")
-=======
-
-def get_device_runner(worker_id: str) -> DeviceRunner:
-        model_runner = settings.model_runner
-        if model_runner == "tt-sdxl":
-            from tt_model_runners.sdxl_runner import TTSDXLRunner
-            return TTSDXLRunner(worker_id)
-        elif model_runner == "tt-sd3.5":
-            from tt_model_runners.sd35_runner import TTSD35Runner
-            return TTSD35Runner(worker_id)
-        elif model_runner == "tt-sdxl-trace":
-            from tt_model_runners.sdxl_runner_trace import TTSDXLRunnerTrace
-            return TTSDXLRunnerTrace(worker_id)
-        elif model_runner == "mock":
-            from tt_model_runners.mock_runner import MockRunner
-            return MockRunner(worker_id)
-        else:
-            raise ValueError(f"Unsupported model runner: {model_runner}")
->>>>>>> d2acc45d
+        raise ValueError(f"Unsupported model runner: {model_runner}")