--- conflicted
+++ resolved
@@ -78,13 +78,5 @@
 
  1. Add uts
  2. add api tests
-<<<<<<< HEAD
  3. Cleanup unused things in runners
- 4. Put device specific things into a runner
- 5. Use tt metal logger
- 6. Use tt metal benchmark
- 
-=======
- 3. Cleanup unused things in runers
- 4. Put device specific things into a runner
->>>>>>> d2acc45d
+ 4. Put device specific things into a runner