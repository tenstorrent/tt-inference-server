--- conflicted
+++ resolved
@@ -96,28 +96,10 @@
                 error_queue.put((worker_id, inference_request._task_id, f"Worker {worker_id} task {inference_request._task_id} ran out of time, skipping result processing"))
             continue
         try:
-<<<<<<< HEAD
-            # Process each image and put results in same order as requests
-            for i, imageGenerateRequest in enumerate(imageGenerateRequests):
-                
-                # TODO Remove this check when we have proper input output mapping for model type
-                # Check if image[i] is a valid image object
-                current_image = images[i]
-                if current_image is None or not hasattr(current_image, 'save'):
-                    logger.warning(f"Worker {worker_id} task {imageGenerateRequest._task_id}: Invalid image object at index {i}, creating placeholder")
-                    # Create a placeholder PIL Image
-                    from PIL import Image
-                    current_image = Image.new('RGB', (512, 512), color='black')
-                
-                image = ImageManager("img").convertImageToBytes(current_image)
-                result_queue.put((worker_id, imageGenerateRequest._task_id, image))
-                logger.debug(f"Worker {worker_id} completed task {i+1}/{len(imageGenerateRequests)}: {imageGenerateRequest._task_id}")
-=======
             # Process each response and put results in same order as requests
             for i, inference_request in enumerate(inference_requests):
                 result_queue.put((worker_id, inference_request._task_id, inference_responses[i]))
                 logger.debug(f"Worker {worker_id} completed task {i+1}/{len(inference_requests)}: {inference_request._task_id}")
->>>>>>> da745b22
             
         except Exception as e:
             error_msg = f"Worker {worker_id} image conversion error: {str(e)}"
