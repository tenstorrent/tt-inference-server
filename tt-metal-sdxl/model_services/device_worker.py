--- conflicted
+++ resolved
@@ -14,17 +14,12 @@
 from utils.logger import TTLogger
 
 def device_worker(worker_id: str, task_queue: Queue, result_queue: Queue, warmup_signals_queue: Queue, error_queue: Queue):
-<<<<<<< HEAD
     device_runner: BaseDeviceRunner = None
-    os.environ['TT_METAL_VISIBLE_DEVICES'] = str(worker_id)
-=======
-    device_runner: DeviceRunner = None
     # limit PyTorch to use only a fraction of CPU cores per process, otherwise it will cloag the CPU
     os.environ['OMP_NUM_THREADS'] = str(max(1, os.cpu_count() // 4))
     os.environ['MKL_NUM_THREADS'] = str(max(1, os.cpu_count() // 4))
     os.environ['TORCH_NUM_THREADS'] = str(max(1, os.cpu_count() // 4))
     os.environ['TT_VISIBLE_DEVICES'] = str(worker_id)
->>>>>>> 51846a7d
     logger = TTLogger()
     try:
         device_runner: BaseDeviceRunner = get_device_runner(worker_id)
