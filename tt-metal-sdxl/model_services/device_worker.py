# SPDX-License-Identifier: Apache-2.0
#
# SPDX-FileCopyrightText: © 2025 Tenstorrent AI ULC

import asyncio

from multiprocessing import Queue
import os
import threading

from config.settings import settings
from tt_model_runners.base_device_runner import DeviceRunner
from tt_model_runners.runner_fabric import get_device_runner
from utils.logger import TTLogger

def device_worker(worker_id: str, task_queue: Queue, result_queue: Queue, warmup_signals_queue: Queue, error_queue: Queue):
    device_runner: DeviceRunner = None
<<<<<<< HEAD
    os.environ['TT_METAL_VISIBLE_DEVICES'] = str(worker_id)
    # limit PyTorch to use only a fraction of CPU cores per process, otherwise it will cloag the CPU
    os.environ['OMP_NUM_THREADS'] = str(max(1, os.cpu_count() // 4))
    os.environ['MKL_NUM_THREADS'] = str(max(1, os.cpu_count() // 4))
    os.environ['TORCH_NUM_THREADS'] = str(max(1, os.cpu_count() // 4))
=======
    os.environ['TT_VISIBLE_DEVICES'] = str(worker_id)
>>>>>>> dd412e45
    logger = TTLogger()
    try:
        device_runner: DeviceRunner = get_device_runner(worker_id)
        device = device_runner.get_device()
        # No need for separate event loop in separate process - each process has its own interpreter
        try:
            asyncio.run(device_runner.load_model(device))
        except KeyboardInterrupt:
            logger.warning(f"Worker {worker_id} interrupted during model loading - shutting down")
            return
    except Exception as e:
        logger.error(f"Failed to get device runner: {e}")
        error_queue.put((worker_id, -1, str(e)))
        return
    logger.info(f"Worker {worker_id} started with device runner: {device_runner}")
    # Signal that this worker is ready after warmup
    try:
        if warmup_signals_queue is not None and not getattr(warmup_signals_queue, '_closed', True):
            warmup_signals_queue.put(worker_id, timeout=2.0)
        else:
            logger.warning(f"Worker {worker_id} warmup_signals_queue is closed or invalid")
    except Exception as e:
        logger.warning(f"Worker {worker_id} failed to signal warmup completion: {e}")

    # Main processing loop
    while True:
        inference_requests: list[object] = get_greedy_batch(task_queue, settings.max_batch_size)
        if inference_requests[0] is None:  # Sentinel to shut down
            logger.info(f"Worker {worker_id} shutting down")
            break
        logger.info(f"Worker {worker_id} processing tasks: {inference_requests.__len__()}")
        # inferencing_timeout = 10 + inference_requests[0].num_inference_steps * 2  # seconds
        inferencing_timeout = 30 + settings.num_inference_steps * 2  # seconds

        inference_responses = None

        inference_successful = False
        timer_ran_out = False
        
        def timeout_handler():
            nonlocal inference_successful, timer_ran_out
            if not inference_successful:
                logger.error(f"Worker {worker_id} timed out after {inferencing_timeout}s")
                logger.info("Still waiting for inference to complete, we're not stopping worker {worker_id} ")
                timer_ran_out = True

        timeout_timer = threading.Timer(inferencing_timeout, lambda: timeout_handler())
        timeout_timer.start()

        try:
            # Direct call - no thread pool needed since we're already in a thread
            inference_responses = device_runner.run_inference(
                [request.get_model_input() for request in inference_requests]
            )
            inference_successful = True
            timeout_timer.cancel()
                
            if inference_responses is None or len(inference_responses) == 0:
                for inference_request in inference_requests:
                    error_queue.put((worker_id, inference_request._task_id, "No responses generated"))
                continue
                
        except Exception as e:
            timeout_timer.cancel()
            error_msg = f"Worker {worker_id} inference error: {str(e)}"
            logger.error(error_msg)
            for inference_request in inference_requests:
                error_queue.put((worker_id, inference_request._task_id, error_msg))
            continue

        logger.debug(f"Worker {worker_id} finished processing tasks: {inference_requests.__len__()}")

        # Process result only if timer didn't run out
        # Prevents memory leaks
        if timer_ran_out:
            # TODO need to write to error log
            for inference_request in inference_requests:
                logger.warning(f"Worker {worker_id} task {inference_request._task_id} ran out of time, skipping result processing")
                error_queue.put((worker_id, inference_request._task_id, f"Worker {worker_id} task {inference_request._task_id} ran out of time, skipping result processing"))
            continue
        try:
            # Process each response and put results in same order as requests
            for i, inference_request in enumerate(inference_requests):
                result_queue.put((worker_id, inference_request._task_id, inference_responses[i]))
                logger.debug(f"Worker {worker_id} completed task {i+1}/{len(inference_requests)}: {inference_request._task_id}")
            
        except Exception as e:
            error_msg = f"Worker {worker_id} request conversion error: {str(e)}"
            logger.error(error_msg, exc_info=True)
            for inference_requests in inference_requests:
                error_queue.put((worker_id, inference_requests._task_id, error_msg))
            continue

def get_greedy_batch(task_queue, max_batch_size):
    logger = TTLogger()
    batch = []
    
    # Get first item (blocking)
    try:
        first_item = task_queue.get()
        if first_item is None:
            return [None]
        batch.append(first_item)
    except KeyboardInterrupt:
        logger.warning("KeyboardInterrupt received - shutting down gracefully")
        return [None]
    except Exception as e:
        logger.error(f"Error getting first item from queue: {e}")
        # Handle case where queue is empty or other error
        return [None]

    # Aggressively try to get more items
    for _ in range(max_batch_size - 1):
        try:
            item = task_queue.get_nowait()  # Non-blocking
            if item is None:
                # this might be a shutdown signal, pick it up
                batch.append(None)
                break
            batch.append(item)
        except:
            break

    return batch<|MERGE_RESOLUTION|>--- conflicted
+++ resolved
@@ -15,15 +15,11 @@
 
 def device_worker(worker_id: str, task_queue: Queue, result_queue: Queue, warmup_signals_queue: Queue, error_queue: Queue):
     device_runner: DeviceRunner = None
-<<<<<<< HEAD
-    os.environ['TT_METAL_VISIBLE_DEVICES'] = str(worker_id)
     # limit PyTorch to use only a fraction of CPU cores per process, otherwise it will cloag the CPU
     os.environ['OMP_NUM_THREADS'] = str(max(1, os.cpu_count() // 4))
     os.environ['MKL_NUM_THREADS'] = str(max(1, os.cpu_count() // 4))
     os.environ['TORCH_NUM_THREADS'] = str(max(1, os.cpu_count() // 4))
-=======
     os.environ['TT_VISIBLE_DEVICES'] = str(worker_id)
->>>>>>> dd412e45
     logger = TTLogger()
     try:
         device_runner: DeviceRunner = get_device_runner(worker_id)
