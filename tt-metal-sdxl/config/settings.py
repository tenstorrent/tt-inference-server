# SPDX-License-Identifier: Apache-2.0
#
# SPDX-FileCopyrightText: © 2025 Tenstorrent AI ULC

from functools import lru_cache
import os
from typing import Optional
from config.constants import ModelConfigs, ModelRunners, ModelServices
from pydantic_settings import BaseSettings, SettingsConfigDict

class Settings(BaseSettings):
    model_service:str = ModelServices.IMAGE.value
    log_level:str = "INFO"
    environment:str = "development"
    device_ids:str = "0,1,2,3,4,5,6,7,8,9,10,11,12,13,14,15,16,17,18,19,20,21,22,23,24,25,26,27,28,29,30,31"
    #device_ids:str = "0,1,2,3,4,5,6,7,8,9,10,11,12,13,14,15"
    max_queue_size:int = 64
    max_batch_size:int = 1
    model_runner:str = ModelRunners.TT_SDXL_TRACE.value
    is_galaxy: bool = True # used for graph device split and class init
    model_weights_path:str = ""
<<<<<<< HEAD
=======
    preprocessing_model_weights_path:str = ""
>>>>>>> 816d654e
    trace_region_size:int = 34541598
    streaming_enabled:bool=False
    log_file: Optional[str] = None
    device_mesh_shape:tuple = (1, 1)
    new_device_delay_seconds:int = 30
    mock_devices_count:int = 5
    reset_device_command: str = "tt-smi -r"
    reset_device_sleep_time: float = 5.0
    max_worker_restart_count: int = 5
    worker_check_sleep_timeout: float = 30.0
    default_inference_timeout_seconds: int = 60  # 1 minute default timeout
    allow_deep_reset:bool = False
    # image specific settings
    num_inference_steps:int = 20 # has to be hardcoded since we cannnot allow per image currently
    # audio specific setttings
    max_audio_duration_seconds: float = 60.0
    max_audio_size_bytes: int = 50 * 1024 * 1024
    default_sample_rate: int = 16000
    enable_audio_preprocessing: bool = True
    model_config = SettingsConfigDict(env_file=".env") 
    
    def __init__(self, **kwargs):
        super().__init__(**kwargs)
        
        # Check for MODEL and DEVICE environment override 
        model_to_run = os.getenv("MODEL") or None
        device = os.getenv("DEVICE") or None
        # override config only if both are set
        if model_to_run and device:
            self._set_config_overrides(model_to_run, device)

    def _set_config_overrides(self, model_to_run: str, device: str):
        # Search for matching config by values directly in ModelConfigs
        matching_config = None
        for (model_enum, device_enum), config in ModelConfigs.items():
            if model_enum.value == model_to_run and device_enum.value == device:
                matching_config = config
                break
        
        if matching_config:
            # Apply all configuration values
            for key, value in matching_config.items():
                if hasattr(self, key):
                    setattr(self, key, value)

settings = Settings()

@lru_cache()
def get_settings() -> Settings:
    return settings<|MERGE_RESOLUTION|>--- conflicted
+++ resolved
@@ -19,10 +19,7 @@
     model_runner:str = ModelRunners.TT_SDXL_TRACE.value
     is_galaxy: bool = True # used for graph device split and class init
     model_weights_path:str = ""
-<<<<<<< HEAD
-=======
     preprocessing_model_weights_path:str = ""
->>>>>>> 816d654e
     trace_region_size:int = 34541598
     streaming_enabled:bool=False
     log_file: Optional[str] = None
