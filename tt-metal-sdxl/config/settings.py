# SPDX-License-Identifier: Apache-2.0
#
# SPDX-FileCopyrightText: © 2025 Tenstorrent AI ULC

from functools import lru_cache
import os
from typing import Optional
from config.constants import ModelConfigs, ModelRunners, ModelServices
from pydantic_settings import BaseSettings, SettingsConfigDict

class Settings(BaseSettings):
    model_service:str = ModelServices.IMAGE.value
    log_level:str = "INFO"
    environment:str = "development"
    device_ids:str = "0"
    max_queue_size:int = 64
    max_batch_size:int = 32
    model_runner:str = ModelRunners.TT_SDXL_TRACE.value
    model_weights_path:str = "stabilityai/stable-diffusion-xl-base-1.0"
    log_file: Optional[str] = None
    device_mesh_shape:tuple = (1, 1)
    mock_devices_count:int = 5
    model_config = SettingsConfigDict(env_file=".env") 
    reset_device_command: str = "tt-smi -r"
    reset_device_sleep_time: float = 5.0
    max_worker_restart_count: int = 5
    worker_check_sleep_timeout: float = 30.0
    default_inference_timeout_seconds: int = 60  # 1 minute default timeout
    # image specific settings
    num_inference_steps:int = 20 # has to be hardcoded since we cannnot allow per image currently
    # audio specific setttings
    max_audio_duration_seconds: float = 60.0
    max_audio_size_bytes: int = 50 * 1024 * 1024
    default_sample_rate: int = 16000
<<<<<<< HEAD
    enable_speaker_diarization: bool = True
    whisperx_device: str = "cpu"
=======
    
    def __init__(self, **kwargs):
        super().__init__(**kwargs)
        
        # Check for MODEL and DEVICE environment override 
        model_to_run = os.getenv("MODEL") or None
        device = os.getenv("DEVICE") or None
        # override config only if both are set
        if model_to_run and device:
            self._set_config_overrides(model_to_run, device)

    def _set_config_overrides(self, model_to_run: str, device: str):
        # Search for matching config by values directly in ModelConfigs
        matching_config = None
        for (model_enum, device_enum), config in ModelConfigs.items():
            if model_enum.value == model_to_run and device_enum.value == device:
                matching_config = config
                break
        
        if matching_config:
            # Apply all configuration values
            for key, value in matching_config.items():
                if hasattr(self, key):
                    setattr(self, key, value)
>>>>>>> b964e454

settings = Settings()

@lru_cache()
def get_settings() -> Settings:
    return settings<|MERGE_RESOLUTION|>--- conflicted
+++ resolved
@@ -32,10 +32,8 @@
     max_audio_duration_seconds: float = 60.0
     max_audio_size_bytes: int = 50 * 1024 * 1024
     default_sample_rate: int = 16000
-<<<<<<< HEAD
     enable_speaker_diarization: bool = True
     whisperx_device: str = "cpu"
-=======
     
     def __init__(self, **kwargs):
         super().__init__(**kwargs)
@@ -60,7 +58,6 @@
             for key, value in matching_config.items():
                 if hasattr(self, key):
                     setattr(self, key, value)
->>>>>>> b964e454
 
 settings = Settings()
 
