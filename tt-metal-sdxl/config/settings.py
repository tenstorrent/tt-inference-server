# SPDX-License-Identifier: Apache-2.0
#
# SPDX-FileCopyrightText: © 2025 Tenstorrent AI ULC

from functools import lru_cache
import os
from typing import Optional
from config.constants import ModelConfigs, ModelRunners, ModelServices
from pydantic_settings import BaseSettings, SettingsConfigDict

class Settings(BaseSettings):
    model_service:str = ModelServices.IMAGE.value
    log_level:str = "INFO"
    environment:str = "development"
    device_ids:str = "0,1,2,3,4,5,6,7,8,9,10,11,12,13,14,15,16,17,18,19,20,21,22,23,24,25,26,27,28,29,30,31"
    #device_ids:str = "0,1,2,3,4,5,6,7,8,9,10,11,12,13,14,15"
    max_queue_size:int = 64
    max_batch_size:int = 1
    model_runner:str = ModelRunners.TT_SDXL_TRACE.value
    use_graph_device_split: bool = True
    model_weights_path:str = "stabilityai/stable-diffusion-xl-base-1.0"
    trace_region_size:int = 34502656
    log_file: Optional[str] = None
    device_mesh_shape:tuple = (1, 1)
    new_device_delay_seconds:int = 30
    mock_devices_count:int = 5
    reset_device_command: str = "tt-smi -r"
    reset_device_sleep_time: float = 5.0
    max_worker_restart_count: int = 5
    worker_check_sleep_timeout: float = 30.0
    default_inference_timeout_seconds: int = 60  # 1 minute default timeout
    # image specific settings
    num_inference_steps:int = 20 # has to be hardcoded since we cannnot allow per image currently
    # audio specific setttings
    max_audio_duration_seconds: float = 60.0
    max_audio_size_bytes: int = 50 * 1024 * 1024
    default_sample_rate: int = 16000
<<<<<<< HEAD
    enable_audio_preprocessing: bool = True
=======
    model_config = SettingsConfigDict(env_file=".env") 
>>>>>>> 0e7924b3
    
    def __init__(self, **kwargs):
        super().__init__(**kwargs)
        
        # Check for MODEL and DEVICE environment override 
        model_to_run = os.getenv("MODEL") or None
        device = os.getenv("DEVICE") or None
        # override config only if both are set
        if model_to_run and device:
            self._set_config_overrides(model_to_run, device)

    def _set_config_overrides(self, model_to_run: str, device: str):
        # Search for matching config by values directly in ModelConfigs
        matching_config = None
        for (model_enum, device_enum), config in ModelConfigs.items():
            if model_enum.value == model_to_run and device_enum.value == device:
                matching_config = config
                break
        
        if matching_config:
            # Apply all configuration values
            for key, value in matching_config.items():
                if hasattr(self, key):
                    setattr(self, key, value)

settings = Settings()

@lru_cache()
def get_settings() -> Settings:
    return settings<|MERGE_RESOLUTION|>--- conflicted
+++ resolved
@@ -9,6 +9,7 @@
 from pydantic_settings import BaseSettings, SettingsConfigDict
 
 class Settings(BaseSettings):
+    model_config = SettingsConfigDict(env_file=".env") 
     model_service:str = ModelServices.IMAGE.value
     log_level:str = "INFO"
     environment:str = "development"
@@ -35,11 +36,7 @@
     max_audio_duration_seconds: float = 60.0
     max_audio_size_bytes: int = 50 * 1024 * 1024
     default_sample_rate: int = 16000
-<<<<<<< HEAD
     enable_audio_preprocessing: bool = True
-=======
-    model_config = SettingsConfigDict(env_file=".env") 
->>>>>>> 0e7924b3
     
     def __init__(self, **kwargs):
         super().__init__(**kwargs)
