--- conflicted
+++ resolved
@@ -12,15 +12,9 @@
 
 # Supported model services with factory functions
 _SUPPORTED_MODEL_SERVICES = {
-<<<<<<< HEAD
-    "image": lambda: ImageService(),
-    "audio": lambda: AudioService(),
-    "cnn": lambda: BaseService()
-=======
     ModelServices.IMAGE: lambda: ImageService(),
     ModelServices.AUDIO: lambda: AudioService(),
-    ModelServices.CNN: lambda: CNNService()
->>>>>>> b964e454
+    ModelServices.CNN: lambda: BaseService()
 }
 
 # Singleton holders per service type
