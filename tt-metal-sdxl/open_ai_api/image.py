--- conflicted
+++ resolved
@@ -32,13 +32,10 @@
     Raises:
         HTTPException: If service is unavailable or model check fails
     """
-<<<<<<< HEAD
     return {'status': 'alive', **service.check_is_model_ready()}
-=======
-    return {'status': 'alive', **service.checkIsModelReady()}
 
 @router.get('/tt-deep-reset')
-async def deepReset(service: BaseModel = Depends(model_resolver)) -> dict[str, Any]:
+async def deepReset(service: BaseService = Depends(service_resolver)) -> dict[str, Any]:
     """
     Schedules a deep reset of the service and its model.
     
@@ -52,5 +49,4 @@
         await service.deep_reset()
         return {'status': 'reset successful'}
     except Exception as e:
-        return {'status': 'reset failed', 'error': str(e)}
->>>>>>> d2acc45d
+        return {'status': 'reset failed', 'error': str(e)}