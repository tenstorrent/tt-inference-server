--- conflicted
+++ resolved
@@ -9,21 +9,13 @@
 usage() {
     echo "Usage: $0 <model_type>"
     echo "Available model types:"
-<<<<<<< HEAD
     echo "  Stable-Diffusion-1.4 (preview)"
     echo "  Stable-Diffusion-3.5-medium (preview)"
-    echo "  Qwen2.5-72B-Instruct (preview)"
-    echo "  Qwen2.5-72B (preview)"
-    echo "  Qwen2.5-7B-Instruct (preview)"
-    echo "  Qwen2.5-7B (preview)"
-    echo "  DeepSeek-R1-Distill-Llama-70B (preview)"
-=======
     echo "  Qwen2.5-72B-Instruct"
     echo "  Qwen2.5-72B"
     echo "  Qwen2.5-7B-Instruct"
     echo "  Qwen2.5-7B"
     echo "  DeepSeek-R1-Distill-Llama-70B"
->>>>>>> 957df70e
     echo "  Llama-3.3-70B-Instruct"
     echo "  Llama-3.3-70B"
     echo "  Llama-3.2-11B-Vision-Instruct"
