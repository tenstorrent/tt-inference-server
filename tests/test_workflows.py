#!/usr/bin/env python3
# SPDX-License-Identifier: Apache-2.0
#
# SPDX-FileCopyrightText: © 2025 Tenstorrent AI ULC

import json
import os
import tempfile
from argparse import Namespace
from pathlib import Path
from unittest.mock import mock_open, patch

import pytest

from run import main
from workflows.model_spec import (
    MODEL_SPECS, 
    ModelSource, 
    get_model_id,
)
from workflows.run_workflows import run_workflows
from workflows.setup_host import HostSetupManager
from workflows.utils import (
    ensure_readwriteable_dir,
)
from workflows.workflow_config import WORKFLOW_CONFIGS
from workflows.workflow_types import WorkflowType


class TestWorkflowUtils:
    """Test workflow utility functions without heavy mocking."""

    def test_get_model_id_construction(self):
        """Test model ID construction logic."""
        # Test valid case
        model_id = get_model_id("tt-transformers", "Llama-3.1-8B-Instruct", "n150")
        expected = "id_tt-transformers_Llama-3.1-8B-Instruct_n150"
        assert model_id == expected

        # Test validation - None device should raise AssertionError
        with pytest.raises(AssertionError, match="Device must be a string"):
            get_model_id("tt-transformers", "Llama-3.1-8B-Instruct", None)

        # Test validation - empty string device should raise AssertionError
        with pytest.raises(
            AssertionError, match="Device cannot be empty or whitespace-only"
        ):
            get_model_id("tt-transformers", "Llama-3.1-8B-Instruct", "")

        # Test validation - whitespace-only device should raise AssertionError
        with pytest.raises(
            AssertionError, match="Device cannot be empty or whitespace-only"
        ):
            get_model_id("tt-transformers", "Llama-3.1-8B-Instruct", "   ")

        # Test validation - None impl_name should raise AssertionError
        with pytest.raises(AssertionError, match="Impl name must be a string"):
            get_model_id(None, "Llama-3.1-8B-Instruct", "n150")

        # Test validation - empty model_name should raise AssertionError
        with pytest.raises(
            AssertionError, match="Model name cannot be empty or whitespace-only"
        ):
            get_model_id("tt-transformers", "", "n150")

    def test_ensure_readwriteable_dir_creation(self):
        """Test directory creation and permission checking."""
        with tempfile.TemporaryDirectory() as temp_dir:
            test_dir = Path(temp_dir) / "new_dir" / "nested"

            # Test directory creation
            result = ensure_readwriteable_dir(test_dir, raise_on_fail=False)
            assert result is True
            assert test_dir.exists()
            assert test_dir.is_dir()

    def test_ensure_readwriteable_dir_existing_file_error(self):
        """Test error when path exists but is not a directory."""
        with tempfile.TemporaryDirectory() as temp_dir:
            test_file = Path(temp_dir) / "existing_file"
            test_file.write_text("content")

            # Should return False when raise_on_fail=False
            result = ensure_readwriteable_dir(test_file, raise_on_fail=False)
            assert result is False

            # Should raise when raise_on_fail=True
            with pytest.raises(ValueError, match="exists but is not a directory"):
                ensure_readwriteable_dir(test_file, raise_on_fail=True)


class TestWorkflowConfigurationValidation:
    """Test workflow configuration validation logic."""

    def test_workflow_config_consistency(self):
        """Test that workflow configurations are consistent without mocking."""
        # Verify all required workflow types have configurations
        required_workflows = [
            WorkflowType.BENCHMARKS,
            WorkflowType.EVALS,
            WorkflowType.SERVER,
            WorkflowType.REPORTS,
        ]

        for workflow_type in required_workflows:
            assert workflow_type in WORKFLOW_CONFIGS
            config = WORKFLOW_CONFIGS[workflow_type]

            # Verify configuration is valid
            assert config.workflow_type == workflow_type
            assert config.run_script_path is not None
            assert isinstance(config.run_script_path, Path)
            assert config.name is not None

    def test_model_spec_data_integrity(self):
        """Test model configuration data integrity without mocking."""
        # Test that model configurations are properly structured
        for model_id, config in MODEL_SPECS.items():
            assert model_id.startswith("id_")
            assert config.model_name is not None
            assert config.impl is not None
            assert config.device_type is not None
            assert config.hf_model_repo is not None
            assert config.model_id == model_id


class TestWorkflowVenvValidation:
    """Test virtual environment configuration validation for different workflow types."""

    def test_workflows_that_require_venv(self):
        """Test that workflows requiring venv configs have them properly defined."""
        workflows_requiring_venv = [
            WorkflowType.BENCHMARKS,
            WorkflowType.EVALS,
            WorkflowType.REPORTS,
        ]

        for workflow_type in workflows_requiring_venv:
            config = WORKFLOW_CONFIGS[workflow_type]
            assert config.workflow_run_script_venv_type is not None, (
                f"{workflow_type.name} workflow must have a venv configuration"
            )

    def test_server_workflow_is_special_case(self):
        """Document that server workflow intentionally has no venv config."""
        server_config = WORKFLOW_CONFIGS[WorkflowType.SERVER]

        # Document the current behavior: server workflow has None venv type
        assert server_config.workflow_run_script_venv_type is None

        # This test documents that server workflow is a special case
        # The code should be updated to handle this gracefully


class TestWorkflowExecution:
    """Test workflow execution with minimal but strategic mocking."""

    @pytest.fixture
    def temp_workspace(self):
        """Create a temporary workspace for testing."""
        with tempfile.TemporaryDirectory() as temp_dir:
            workspace = Path(temp_dir)
            (workspace / "venvs").mkdir()
            (workspace / "logs").mkdir()
            (workspace / "persistent_volume").mkdir()
            yield workspace

    def test_release_workflow_sequence(self):
        """Test release workflow sequence logic."""
        args = Namespace(
            model="Llama-3.1-8B-Instruct",
            impl="tt-transformers",
            device="n150",
            workflow="release",
            run_id="test",
            disable_trace_capture=False,
        )
        model_spec = Namespace(
            cli_args=args,
            model_name="Llama-3.1-8B-Instruct",  # Match TEST_CONFIGS key format (no HF prefix)
        )

        # Track workflow calls in order
        workflow_calls = []

        def mock_run_single(model_spec_arg, json_fpath):
            # Capture workflow name at time of call
            workflow_calls.append(model_spec_arg.cli_args.workflow)
            return 0

        # Mock run_single_workflow to return success codes
        with patch(
            "workflows.run_workflows.run_single_workflow", side_effect=mock_run_single
        ) as mock_run_single:
            return_codes = run_workflows(model_spec, "test_json_path.json")

            # Verify all expected workflows were called
<<<<<<< HEAD
            assert len(return_codes) == 4  # evals, benchmarks, tests, reports
            assert all(code == 0 for code in return_codes)
            assert mock_run_single.call_count == 4

            # The order should be EVALS, BENCHMARKS, TESTS, REPORTS
            expected_order = ["EVALS", "BENCHMARKS", "TESTS", "REPORTS"]
=======
            assert len(return_codes) == 4  # benchmarks, evals, reports, spec_tests
            assert all(code == 0 for code in return_codes)
            assert mock_run_single.call_count == 4

            # The order should be BENCHMARKS, EVALS, REPORTS
            expected_order = ["EVALS", "BENCHMARKS", 'SPEC_TESTS', "REPORTS"]
>>>>>>> 94d7bf53
            assert workflow_calls == expected_order, (
                f"Expected {expected_order}, got {workflow_calls}"
            )

            # Check trace capture logic by examining args modifications
            # Note: The args object is modified in place, so we rely on the implementation details
            # First workflow should start without trace capture disabled
            # Subsequent workflows should have trace capture disabled


class TestHostSetupIntegration:
    """Test host setup with strategic mocking for external dependencies."""

    @pytest.fixture
    def temp_dir(self):
        """Create a temporary directory for test files."""
        with tempfile.TemporaryDirectory() as tmp_dir:
            yield Path(tmp_dir)

    @pytest.fixture
    def mock_env_vars(self, temp_dir):
        """Set up mock environment variables."""
        env_vars = {
            "HF_TOKEN": "hf_test_token_123456",
            "JWT_SECRET": "test_jwt_secret_123",
            "PERSISTENT_VOLUME_ROOT": str(temp_dir / "persistent_volume"),
            "HF_HOME": str(temp_dir / "hf_home"),
            "SERVICE_PORT": "8000",
        }
        with patch.dict(os.environ, env_vars):
            yield env_vars

    @pytest.fixture
    def mock_system_calls(self):
        """Mock system calls that interact with external services."""
        with patch("subprocess.run") as mock_subprocess, patch(
            "subprocess.check_output"
        ) as mock_check_output, patch("shutil.disk_usage") as mock_disk_usage, patch(
            "workflows.setup_host.http_request"
        ) as mock_http_request:
            # Mock successful subprocess calls
            mock_subprocess.return_value.returncode = 0
            mock_check_output.return_value = b"abc123def456\n"  # Mock git commit SHA

            # Mock sufficient disk space (100GB free)
            mock_disk_usage.return_value = (
                1000 * 1024**3,
                500 * 1024**3,
                100 * 1024**3,
            )

            # Mock HuggingFace API responses
            def mock_hf_api(url, method="GET", headers=None):
                if "whoami-v2" in url:
                    return b'{"name": "test_user"}', 200, {}
                elif "api/models" in url:
                    return (
                        json.dumps(
                            {"siblings": [{"rfilename": "config.json"}]}
                        ).encode(),
                        200,
                        {},
                    )
                elif "resolve/main" in url:
                    return b"", 200, {}
                return b"", 404, {}

            mock_http_request.side_effect = mock_hf_api

            yield {
                "subprocess": mock_subprocess,
                "check_output": mock_check_output,
                "disk_usage": mock_disk_usage,
                "http_request": mock_http_request,
            }

    @pytest.fixture
    def mock_ram_check(self):
        """Mock RAM check to return sufficient memory."""
        mock_meminfo = "MemAvailable:    52428800 kB\n"  # 50GB in KB
        with patch("builtins.open", mock_open(read_data=mock_meminfo)) as mock_file:
            yield mock_file

    def test_setup_host_huggingface_source(
        self, temp_dir, mock_env_vars, mock_system_calls, mock_ram_check
    ):
        """Test host setup with HuggingFace model source."""
        model_id = "id_tt-transformers_Llama-3.1-8B-Instruct_n150"
        model_spec = MODEL_SPECS[model_id]

        # Create setup manager
        manager = HostSetupManager(
            model_spec=model_spec,
            automatic=True,
            jwt_secret="test_jwt_secret",
            hf_token="hf_test_token_123456",
        )

        # Mock the setup flow properly
        with patch.object(manager, "check_setup", return_value=False), patch.object(
            manager, "check_model_weights_dir", return_value=True
        ), patch.object(manager, "setup_weights_huggingface") as mock_setup_weights:
            # Run setup
            manager.run_setup()

            # Verify that HF environment was set up
            assert str(manager.setup_config.host_hf_home) == str(temp_dir / "hf_home")
            assert mock_setup_weights.called

        # Verify that setup completed successfully
        assert manager.setup_config.model_source == ModelSource.HUGGINGFACE.value
        assert manager.setup_config.persistent_volume_root.exists()

    def test_error_handling_insufficient_resources(
        self, temp_dir, mock_env_vars, mock_system_calls, mock_ram_check
    ):
        """Test error handling when system resources are insufficient."""
        # Mock insufficient disk space
        mock_system_calls["disk_usage"].return_value = (
            1000 * 1024**3,
            995 * 1024**3,
            5 * 1024**3,
        )  # Only 5GB free

        model_id = "id_tt-transformers_Llama-3.1-8B-Instruct_n150"
        model_spec = MODEL_SPECS[model_id]

        manager = HostSetupManager(
            model_spec=model_spec,
            automatic=True,
            jwt_secret="test_jwt_secret",
            hf_token="hf_test_token_123456",
        )

        # Should raise assertion error due to insufficient disk space
        with pytest.raises(AssertionError, match="Insufficient disk space"):
            manager.setup_model_environment()

    def test_hf_token_validation_failure(
        self, temp_dir, mock_env_vars, mock_system_calls, mock_ram_check
    ):
        """Test handling of invalid HuggingFace token."""
        # Mock failed HF API response
        mock_system_calls["http_request"].side_effect = lambda url, **kwargs: (
            b"Unauthorized",
            401,
            {},
        )

        model_id = "id_tt-transformers_Llama-3.1-8B-Instruct_n150"
        model_spec = MODEL_SPECS[model_id]

        manager = HostSetupManager(
            model_spec=model_spec,
            automatic=True,
            jwt_secret="test_jwt_secret",
            hf_token="invalid_token",
        )

        # Should raise assertion error due to invalid token
        with pytest.raises(AssertionError, match="HF_TOKEN validation failed"):
            manager.setup_model_environment()


class TestMainWorkflowIntegration:
    """Test main run.py integration with minimal mocking."""

    @pytest.fixture
    def temp_dir(self):
        """Create a temporary directory for test files."""
        with tempfile.TemporaryDirectory() as tmp_dir:
            yield Path(tmp_dir)

    @pytest.fixture
    def mock_env_vars(self, temp_dir):
        """Set up mock environment variables."""
        env_vars = {
            "HF_TOKEN": "hf_test_token_123456",
            "JWT_SECRET": "test_jwt_secret_123",
            "PERSISTENT_VOLUME_ROOT": str(temp_dir / "persistent_volume"),
            "HF_HOME": str(temp_dir / "hf_home"),
            "SERVICE_PORT": "8000",
            "AUTOMATIC_HOST_SETUP": "1",
        }
        with patch.dict(os.environ, env_vars):
            yield env_vars

    @pytest.fixture
    def mock_version_file(self):
        """Mock VERSION file read."""
        with patch("pathlib.Path.read_text", return_value="1.0.0-test"):
            yield

    def test_main_workflow_benchmarks_no_docker(
        self, temp_dir, mock_env_vars, mock_version_file
    ):
        """Test main run.py workflow for benchmarks without docker server."""
        test_args = [
            "run.py",
            "--model",
            "Llama-3.1-8B-Instruct",
            "--device",
            "n150",
            "--workflow",
            "benchmarks",
        ]

        with patch("sys.argv", test_args), patch(
            "run.run_workflows", return_value=[0]
        ) as mock_run_workflows, patch(
            "workflows.run_workflows.run_single_workflow"
        ) as mock_run_single, patch(
            "workflows.utils.get_default_workflow_root_log_dir", return_value=temp_dir
        ), patch("workflows.log_setup.setup_run_logger"):
            mock_run_workflows.return_value = [0]
            mock_run_single.return_value = 0

            # Run main
            result = main()

            # Verify workflow ran without setup_host
            assert mock_run_workflows.called
            assert result == 0

    def test_error_handling_invalid_model(self, mock_env_vars):
        """Test error handling for invalid model configuration."""
        test_args = [
            "run.py",
            "--model",
            "InvalidModel",
            "--device",
            "n150",
            "--workflow",
            "benchmarks",
        ]

        with patch("sys.argv", test_args):
            with pytest.raises(SystemExit):  # argparse should exit on invalid choice
                main()


if __name__ == "__main__":
    pytest.main([__file__])<|MERGE_RESOLUTION|>--- conflicted
+++ resolved
@@ -14,8 +14,8 @@
 
 from run import main
 from workflows.model_spec import (
-    MODEL_SPECS, 
-    ModelSource, 
+    MODEL_SPECS,
+    ModelSource,
     get_model_id,
 )
 from workflows.run_workflows import run_workflows
@@ -195,21 +195,12 @@
             return_codes = run_workflows(model_spec, "test_json_path.json")
 
             # Verify all expected workflows were called
-<<<<<<< HEAD
-            assert len(return_codes) == 4  # evals, benchmarks, tests, reports
-            assert all(code == 0 for code in return_codes)
-            assert mock_run_single.call_count == 4
-
-            # The order should be EVALS, BENCHMARKS, TESTS, REPORTS
-            expected_order = ["EVALS", "BENCHMARKS", "TESTS", "REPORTS"]
-=======
             assert len(return_codes) == 4  # benchmarks, evals, reports, spec_tests
             assert all(code == 0 for code in return_codes)
             assert mock_run_single.call_count == 4
 
             # The order should be BENCHMARKS, EVALS, REPORTS
             expected_order = ["EVALS", "BENCHMARKS", 'SPEC_TESTS', "REPORTS"]
->>>>>>> 94d7bf53
             assert workflow_calls == expected_order, (
                 f"Expected {expected_order}, got {workflow_calls}"
             )
