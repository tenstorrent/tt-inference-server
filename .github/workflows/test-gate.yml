--- conflicted
+++ resolved
@@ -42,11 +42,7 @@
       - name: Run tt-inference-server tests
         run: |
           echo "Running tests from tests/ directory..."
-<<<<<<< HEAD
-          pytest tests/ -v --tb=short --continue-on-collection-errors > main_test_output.txt 2>&1 || echo "MAIN_PYTEST_EXIT_NONZERO=true" >> $GITHUB_ENV
-=======
           pytest tests/ --ignore=tests/server_tests -v --tb=short --continue-on-collection-errors > main_test_output.txt 2>&1 || echo "MAIN_PYTEST_EXIT_NONZERO=true" >> $GITHUB_ENV
->>>>>>> 99be4f48
 
           # try to find final pytest summary line (robust)
           SUMMARY_LINE=$(grep -E "==+ .* in [0-9]+(\.[0-9]+)?s" main_test_output.txt | tail -n 1 || true)
@@ -94,21 +90,12 @@
 
           cat main_test_output.txt
 
-<<<<<<< HEAD
-          # Track failures but don't exit yet - let other tests run
-          MAIN_TOTAL_FAILED=$(( MAIN_FAILED + MAIN_ERRORS + MAIN_COLLECTION_ERRORS ))
-          echo "MAIN_TOTAL_FAILED=$MAIN_TOTAL_FAILED" >> $GITHUB_ENV
-          if [ "$MAIN_TOTAL_FAILED" -gt 0 ] || [ "${MAIN_PYTEST_EXIT_NONZERO:-}" = "true" ]; then
-            echo "MAIN_TESTS_FAILED=true" >> $GITHUB_ENV
-            echo "⚠️ tt-inference-server tests had failures, but continuing to run other tests..."
-=======
           # Fail this step if there's at least 1 failed test OR at least 1 error (including collection errors)
           MAIN_TOTAL_FAILED=$(( MAIN_FAILED + MAIN_ERRORS + MAIN_COLLECTION_ERRORS ))
           if [ "$MAIN_TOTAL_FAILED" -gt 0 ] || [ "${MAIN_PYTEST_EXIT_NONZERO:-}" = "true" ]; then
             echo "MAIN_TESTS_FAILED=true" >> $GITHUB_ENV
             # fail the step intentionally so PR will be blocked
             exit 1
->>>>>>> 99be4f48
           fi
 
       - name: Run tt-media-server tests
