# SPDX-License-Identifier: Apache-2.0
#
# SPDX-FileCopyrightText: © 2025 Tenstorrent AI ULC

from pathlib import Path
from time import time
import time as time_module
from typing import Optional
import logging
import requests
import json
import asyncio
import time
import aiohttp
import glob

logger = logging.getLogger(__name__)

class SDXLTestStatus:
    status: bool
    elapsed: float
    num_inference_steps: Optional[int]
    inference_steps_per_second: Optional[float]
<<<<<<< HEAD
    ttft: Optional[float]

    def __init__(self, status: bool, elapsed: float, num_inference_steps: int = 0, inference_steps_per_second: float = 0, ttft: float = 0):
=======
    ttft: Optional[float] # time to first token
    tpups: Optional[float] # tokens per user per second

    def __init__(self, status: bool, elapsed: float, num_inference_steps: int = 0, inference_steps_per_second: float = 0, ttft: Optional[float] = None, tpups: Optional[float] = None):
>>>>>>> 13ab99c7
        self.status = status
        self.elapsed = elapsed
        self.num_inference_steps = num_inference_steps
        self.inference_steps_per_second = inference_steps_per_second
        self.ttft = ttft
<<<<<<< HEAD
=======
        self.tpups = tpups
>>>>>>> 13ab99c7

class ImageClient:
    def __init__(self, all_params, model_spec, device, output_path, service_port):
        self.base_url = "http://localhost:" + str(service_port)
        self.all_params = all_params
        self.model_spec = model_spec
        self.device = device
        self.output_path = output_path
        self.test_payloads_path = "utils/test_payloads"

    def get_health(self, attempt_number = 1) -> bool:
        """Check the health of the server with retries."""
        response = requests.get(f"{self.base_url}/tt-liveness")
        # server returns 200 if healthy only
        # otherwise it is 405
        if response.status_code != 200:
            if attempt_number < 20:
                logger.warning(f"Health check failed with status code: {response.status_code}. Retrying...")
                time_module.sleep(15)
                return self.get_health(attempt_number + 1)
            else:
                logger.error(f"Health check failed with status code: {response.status_code}")
                raise Exception(f"Health check failed with status code: {response.status_code}")

        return (True, response.json().get("runner_in_use", None))

    def _read_latest_benchmark_json(self) -> dict:
        """Read the latest benchmark JSON file based on timestamp."""
        # Pattern to match benchmark JSON files
        # Remove 'evals_output' from the path if present
        output_path_clean = str(Path(self.output_path)).replace("evals_output", "").rstrip("/")
        # Look in the benchmarks_output subdirectory
        pattern = str(Path(output_path_clean) / "benchmarks_output" / f"benchmark_{self.model_spec.model_id}_*.json")
        
        # Find all matching files
        json_files = glob.glob(pattern)
        
        if not json_files:
            raise FileNotFoundError(f"No benchmark JSON files found matching pattern: {pattern}")
        
        # Sort by modification time to get the latest
        latest_file = max(json_files, key=lambda x: Path(x).stat().st_mtime)
        
        with open(latest_file, 'r') as f:
            return json.load(f)

    def run_evals(self) -> None:
<<<<<<< HEAD
        import json
        status_list = []
        
        # run models for evals
        try:
            (health_status, runner_in_use) = self.get_health()
            if health_status:
                print("Health check passed.")
            else:
                print("Health check failed.")
=======
        """Run evaluations for the model."""
        status_list = []
        
        logger.info(f"Running evals for model: {self.model_spec.model_name} on device: {self.device.name}")
        try:
            (health_status, runner_in_use) = self.get_health()
            if health_status:
                logger.info("Health check passed.")
            else:
                logger.error("Health check failed.")
>>>>>>> 13ab99c7
                return
        
            # Get num_calls from benchmark parameters
            num_calls = self._get_num_calls()

            is_image_generate_model = runner_in_use.startswith("tt-sd")
            is_audio_transcription_model = "whisper" in runner_in_use
            
            if runner_in_use and is_image_generate_model:
                status_list = self._run_image_generation_benchmark(num_calls)
            elif runner_in_use and is_audio_transcription_model:
                status_list = self._run_audio_transcription_benchmark(num_calls)
            elif runner_in_use and not is_image_generate_model:
                status_list = self._run_image_analysis_benchmark(num_calls)
        except Exception as e:
<<<<<<< HEAD
            print(f"Eval execution encountered an error: {e}")
            return
        
=======
            logger.error(f"Eval execution encountered an error: {e}")
            return
        
        logger.info(f"Generating eval report...")
>>>>>>> 13ab99c7
        benchmark_data = {}
        
        # Calculate TTFT
        ttft_value = self._calculate_ttft_value(status_list)
<<<<<<< HEAD
        
        print(f"Extracted TTFT value: {ttft_value}")
=======
        logger.info(f"Extracted TTFT value: {ttft_value}")
        
        # Get streaming mode for whisper model only, default to False
        streaming_whisper = False
        if is_audio_transcription_model:
            streaming_whisper = self._get_streaming_setting_for_whisper()
>>>>>>> 13ab99c7
        
        benchmark_data["model"] = self.model_spec.model_name
        benchmark_data["device"] = self.device.name
        benchmark_data["timestamp"] = time_module.strftime("%Y-%m-%d %H:%M:%S", time_module.localtime())
        benchmark_data["task_type"] = "audio" if is_audio_transcription_model else "cnn"
        benchmark_data["task_name"] = self.all_params.tasks[0].task_name
        benchmark_data["tolerance"] = self.all_params.tasks[0].score.tolerance
        benchmark_data["published_score"] = self.all_params.tasks[0].score.published_score
        benchmark_data["score"] = ttft_value
        benchmark_data["published_score_ref"] = self.all_params.tasks[0].score.published_score_ref
        # For now hardcode accuracy_check to 2
        benchmark_data["accuracy_check"] = 2
        if streaming_whisper:
            benchmark_data["t/u/s"] = status_list[0].tpups if status_list and len(status_list) > 0 and status_list[0].tpups is not None else 0
        
        # Make benchmark_data is inside of list as an object
        benchmark_data = [benchmark_data]
        
        # Write benchmark_data to JSON file
        eval_filename = (
            Path(self.output_path)
            / f"eval_{self.model_spec.model_id}"/ self.model_spec.hf_model_repo.replace('/', '__') / f"results_{time()}.json"
        )
        # Create directory structure if it doesn't exist
        eval_filename.parent.mkdir(parents=True, exist_ok=True)
        
        with open(eval_filename, "w") as f:
            json.dump(benchmark_data, f, indent=4)
        logger.info(f"Evaluation data written to: {eval_filename}")

    def run_benchmarks(self, attempt = 0) -> list[SDXLTestStatus]:
        logger.info(f"Running benchmarks for model: {self.model_spec.model_name} on device: {self.device.name}")
        try:
            (health_status, runner_in_use) = self.get_health()
            if health_status:
                logger.info("Health check passed.")
            else:
<<<<<<< HEAD
                print("Health check failed.")
=======
                logger.error("Health check failed.")
>>>>>>> 13ab99c7
                return []

            # Get num_calls from CNN benchmark parameters
            num_calls = self._get_num_calls()

            status_list = []
            
            is_image_generate_model = runner_in_use.startswith("tt-sd")
            is_audio_transcription_model = "whisper" in runner_in_use
            
            if runner_in_use and is_image_generate_model:
                status_list = self._run_image_generation_benchmark(num_calls)
            elif runner_in_use and is_audio_transcription_model:
                status_list = self._run_audio_transcription_benchmark(num_calls)
            elif runner_in_use and not is_image_generate_model:
                status_list = self._run_image_analysis_benchmark(num_calls)

            return self._generate_report(status_list, is_image_generate_model)
        except Exception as e:
<<<<<<< HEAD
            print(f"Benchmark execution encountered an error: {e}")
=======
            logger.error(f"Benchmark execution encountered an error: {e}")
>>>>>>> 13ab99c7
            return []
        
    def _get_num_calls(self) -> int:
        """Get number of calls from benchmark parameters."""
<<<<<<< HEAD
=======
        logger.info("Extracting number of calls from benchmark parameters")

>>>>>>> 13ab99c7
        # Guard clause: Handle single config object case (evals)
        if hasattr(self.all_params, 'tasks') and not isinstance(self.all_params, (list, tuple)):
            return 2 # hard coding for evals
        
        # Handle list/iterable case (benchmarks)
        cnn_params = next((param for param in self.all_params if hasattr(param, 'num_eval_runs')), None)
        return cnn_params.num_eval_runs if cnn_params and hasattr(cnn_params, 'num_eval_runs') else 2
    
    def _calculate_ttft_value(self, status_list: list[SDXLTestStatus]) -> float:
        """Calculate TTFT value based on model type and status list."""
<<<<<<< HEAD
=======
        logger.info("Calculating TTFT value")
>>>>>>> 13ab99c7
        ttft_value = 0
        if status_list:
            # For audio models (whisper), use average TTFT; for others, use average elapsed time
            if "whisper" in self.model_spec.model_id.lower():
                # Use average TTFT for audio models across all runs
                valid_ttft_values = [status.ttft for status in status_list if status.ttft is not None]
                ttft_value = sum(valid_ttft_values) / len(valid_ttft_values) if valid_ttft_values else 0
            else:
                # For other models, use average elapsed time
                ttft_value = sum(status.elapsed for status in status_list) / len(status_list)
<<<<<<< HEAD
        return ttft_value
        
    def _run_image_generation_benchmark(self, num_calls: int) -> list[SDXLTestStatus]:
        status_list = []
        
        for i in range(1):
            print(f"Generating image {i + 1}/{num_calls}...")
            status, elapsed = self._generate_image()
            inference_steps_per_second = 20 / elapsed if elapsed > 0 else 0
            print(f"Generated image with {20} steps in {elapsed:.2f} seconds.")
=======

        return ttft_value
    
    def _get_streaming_setting_for_whisper(self) -> bool:
        """Determine if streaming is enabled for the Whisper model based on CLI args. Default to False if not set"""
        logger.info("Checking if streaming is enabled for Whisper model")
        cli_args = getattr(self.model_spec, 'cli_args', {})
        
        # Check if streaming arg exists and has a valid value
        streaming_value = cli_args.get('streaming')
        if streaming_value is None:
            return False
        
        # Convert to string and check if it's 'true'
        streaming_enabled = str(streaming_value).lower() == 'true'
        
        return streaming_enabled
        
    def _run_image_generation_benchmark(self, num_calls: int) -> list[SDXLTestStatus]:
        logger.info(f"Running image generation benchmark.")
        status_list = []
        
        for i in range(1):
            logger.info(f"Generating image {i + 1}/{num_calls}...")
            status, elapsed = self._generate_image()
            inference_steps_per_second = 20 / elapsed if elapsed > 0 else 0
            logger.info(f"Generated image with {20} steps in {elapsed:.2f} seconds.")
>>>>>>> 13ab99c7
            status_list.append(SDXLTestStatus(
                status=status,
                elapsed=elapsed,
                num_inference_steps=20,
                inference_steps_per_second=inference_steps_per_second
            ))

        return status_list
    
    def _run_audio_transcription_benchmark(self, num_calls: int) -> list[SDXLTestStatus]:
<<<<<<< HEAD
        import asyncio
        status_list = []

        for i in range(num_calls):
            print(f"Transcribing audio {i + 1}/{num_calls}...")
            status, elapsed, ttft = asyncio.run(self._transcribe_audio())
            print(f"Transcribed audio in {elapsed:.2f} seconds.")
=======
        logger.info(f"Running audio transcription benchmark.")
        status_list = []

        for i in range(num_calls):
            logger.info(f"Transcribing audio {i + 1}/{num_calls}...")
            status, elapsed, ttft, tpups = asyncio.run(self._transcribe_audio())
            logger.info(f"Transcribed audio in {elapsed:.2f} seconds.")
>>>>>>> 13ab99c7
            status_list.append(SDXLTestStatus(
                status=status,
                elapsed=elapsed,
                ttft=ttft,
<<<<<<< HEAD
=======
                tpups=tpups,
>>>>>>> 13ab99c7
            ))

        return status_list
    
    def _run_image_analysis_benchmark(self, num_calls: int) -> list[SDXLTestStatus]:
<<<<<<< HEAD
        status_list = []

        for i in range(num_calls):
            print(f"Analyzing image {i + 1}/{num_calls}...")
            status, elapsed = self._analyze_image()
            print(f"Analyzed image with {50} steps in {elapsed:.2f} seconds.")
=======
        logger.info(f"Running image analysis benchmark.")
        status_list = []

        for i in range(num_calls):
            logger.info(f"Analyzing image {i + 1}/{num_calls}...")
            status, elapsed = self._analyze_image()
            logger.info(f"Analyzed image with {50} steps in {elapsed:.2f} seconds.")
>>>>>>> 13ab99c7
            status_list.append(SDXLTestStatus(
                status=status,
                elapsed=elapsed,
            ))

        return status_list

    def _generate_report(self, status_list: list[SDXLTestStatus], is_image_generate_model: bool) -> None:
        logger.info(f"Generating benchmark report...")
        result_filename = (
            Path(self.output_path)
            / f"benchmark_{self.model_spec.model_id}_{time()}.json"
        )
        # Create directory structure if it doesn't exist
        result_filename.parent.mkdir(parents=True, exist_ok=True)
        
        # Calculate TTFT
        ttft_value = self._calculate_ttft_value(status_list)
        
        # Convert SDXLTestStatus objects to dictionaries for JSON serialization
        report_data = {
            "benchmarks": {
                    "num_requests": len(status_list),
                    "num_inference_steps": status_list[0].num_inference_steps if status_list and is_image_generate_model else 0,
                    "ttft": ttft_value,
                    "inference_steps_per_second": sum(status.inference_steps_per_second for status in status_list) / len(status_list) if status_list and is_image_generate_model else 0,
                },
            "model": self.model_spec.model_name,
            "device": self.device.name,
            "timestamp": time_module.strftime("%Y-%m-%d %H:%M:%S", time_module.localtime()),
            "task_type": "cnn" if is_image_generate_model else "audio"
        }
        with open(result_filename, "w") as f:
            json.dump(report_data, f, indent=4)
        logger.info(f"Report generated: {result_filename}")

        return True

    def _generate_image(self, num_inference_steps: int = 20) -> tuple[bool, float]:
        """Generate image using SDXL model."""
        logger.info("Generating image 🌅")
        headers = {
            "accept": "application/json",
            "Authorization": f"Bearer your-secret-key",
            "Content-Type": "application/json"
        }
        payload = {
            "prompt": "Rabbit",
            "seed": 0,
            "guidance_scale": 3.0,
            "number_of_images": 1,
            "num_inference_steps": num_inference_steps
        }
        start_time = time()
        response = requests.post(f"{self.base_url}/image/generations", json=payload, headers=headers, timeout=90)
        elapsed = time() - start_time

        return (response.status_code == 200), elapsed
    
    def _analyze_image(self) -> tuple[bool, float]:
        """Analyze image using CNN model."""
        logger.info("Analyzing image 🔍")
        with open(f"{self.test_payloads_path}/image_client_image_payload.txt", "r") as f:
            imagePayload = f.read()

        headers = {
            "accept": "application/json",
            "Authorization": f"Bearer your-secret-key",
            "Content-Type": "application/json"
        }
        payload = {
            "prompt": imagePayload
        }
        start_time = time()
        response = requests.post(f"{self.base_url}/cnn/search-image", json=payload, headers=headers, timeout=90)
        elapsed = time() - start_time

        return (response.status_code == 200), elapsed
    
<<<<<<< HEAD
    async def _transcribe_audio(self) -> tuple[bool, float, float]:
        # Get streaming setting from model spec CLI args (default to True if not set)
        cli_args = getattr(self.model_spec, 'cli_args', {})
        streaming_enabled = cli_args.get('streaming', 'false').lower() == 'true'
        if streaming_enabled:
=======
    async def _transcribe_audio(self) -> tuple[bool, float, Optional[float], Optional[float]]:
        logger.info("Streaming whisper 🔈")
        if self._get_streaming_setting_for_whisper():
>>>>>>> 13ab99c7
            return await self._transcribe_audio_streaming_on()

        return self._transcribe_audio_streaming_off()
    
<<<<<<< HEAD
    def _transcribe_audio_streaming_off(self) -> tuple[bool, float, float]:
        """Transcribe audio without streaming - direct transcription of the entire audio file"""
        import requests
        import json
        with open(f"{self.test_payloads_path}/image_client_audio_payload.txt", "r") as f:
=======
    def _transcribe_audio_streaming_off(self) -> tuple[bool, float, Optional[float], Optional[float]]:
        """Transcribe audio without streaming - direct transcription of the entire audio file"""
        logger.info("Transcribing audio without streaming")
        with open(f"{self.test_payloads_path}/image_client_audio_payload", "r") as f:
>>>>>>> 13ab99c7
            audioFile = json.load(f)

        headers = {
            "accept": "application/json",
            "Authorization": f"Bearer your-secret-key",
            "Content-Type": "application/json"
        }
        payload = {
            "file": audioFile["file"],
            "stream": False
        }
        
        start_time = time()
        response = requests.post(f"{self.base_url}/audio/transcriptions", json=payload, headers=headers, timeout=90)
        elapsed = time() - start_time
        ttft = elapsed
<<<<<<< HEAD
        
        return (response.status_code == 200), elapsed, ttft
    
    async def _transcribe_audio_streaming_on(self) -> tuple[bool, float, float]:
        """Transcribe audio with streaming enabled - receives partial results
        Measures:
            - TTFT (time to first token)
            - Total latency (end-to-end)
            - Tokens per second (throughput)
        Returns:
            (success, latency_sec, ttft_sec)
        """
        import time
        import aiohttp
        import json
        
        # Read audio file
        with open(f"{self.test_payloads_path}/image_client_audio_payload.txt", "r") as f:
=======
        tpups = None  # No streaming, so T/U/S is not applicable
        
        return (response.status_code == 200), elapsed, ttft, tpups
    
    async def _transcribe_audio_streaming_on(self) -> tuple[bool, float, Optional[float], Optional[float]]:
        """Transcribe audio with streaming enabled - receives partial results
        Measures:
            - Total latency (end-to-end)
            - TTFT (time to first token)
            - Tokens per user per second (throughput)
        Returns:
            (success, latency_sec, ttft_sec, tpups)
        """
        logger.info("Transcribing audio with streaming enabled")
        
        # Read audio file
        with open(f"{self.test_payloads_path}/image_client_audio_streaming_payload", "r") as f:
>>>>>>> 13ab99c7
            audioFile = json.load(f)

        headers = {
            "accept": "application/json",
            "Authorization": f"Bearer your-secret-key",
            "Content-Type": "application/json"
        }
        payload = {
            "file": audioFile["file"],
            "stream": True
        }
        
        url = f"{self.base_url}/audio/transcriptions"
        start_time = time.monotonic()
        ttft = None
        total_text = ""  # Accumulate full text
        chunk_texts = []  # Track individual chunks for debugging

        try:
            async with aiohttp.ClientSession() as session:
                async with session.post(url, json=payload, headers=headers, timeout=aiohttp.ClientTimeout(total=90)) as response:
                    if response.status != 200:
<<<<<<< HEAD
                        return False, 0.0, 0.0
=======
                        return False, 0.0, None, None
>>>>>>> 13ab99c7
                    
                    async for line in response.content:
                        if not line.strip():
                            continue
                            
                        try:
                            line_str = line.decode('utf-8').strip()
                            if not line_str:
                                continue
                            result = json.loads(line_str)
<<<<<<< HEAD
                        except (UnicodeDecodeError, json.JSONDecodeError) as e:
                            print(f"Failed to parse chunk: {e}")
                            continue

                        text = result.get("text", "")
                        chunk_id = result.get("chunk_id")

                        # Accumulate text from this chunk
                        if text.strip():
                            total_text += text
=======
                            logger.info(f"Received chunk: {result}")
                        except (UnicodeDecodeError, json.JSONDecodeError) as e:
                            logger.error(f"Failed to parse chunk: {e}")
                            continue

                        text = result.get("text", "")
                        chunk_id = result.get("chunk_id", "final")

                        # Accumulate text from this chunk
                        if text.strip():
                            total_text += text + " "  # Add space between chunks
>>>>>>> 13ab99c7
                            chunk_texts.append(text)

                        # Count total tokens from accumulated text
                        total_tokens = len(total_text.split()) if total_text.strip() else 0
                        chunk_tokens = len(text.split()) if text.strip() else 0

                        # first token timestamp - only set when we actually receive tokens
                        now = time.monotonic()
                        if ttft is None and chunk_tokens > 0:
                            ttft = now - start_time

                        elapsed = now - start_time
                        tokens_per_sec = total_tokens / elapsed if elapsed > 0 else 0
<<<<<<< HEAD

                        print(f"[{elapsed:.2f}s] chunk={chunk_id} chunk_tokens={chunk_tokens} "
                            f"total_tokens={total_tokens} tps={tokens_per_sec:.2f} text={text!r}")
=======
                        # Calculate tokens per user per second (assuming 1 user for single request)
                        tokens_per_user_per_sec = tokens_per_sec / 1  # Single user for this request

                        logger.info(f"[{elapsed:.2f}s] chunk={chunk_id} chunk_tokens={chunk_tokens} "
                            f"total_tokens={total_tokens} tps={tokens_per_sec:.2f} t/u/s={tokens_per_user_per_sec:.2f} text={text!r}")
>>>>>>> 13ab99c7

            end_time = time.monotonic()
            total_time = end_time - start_time
            final_tokens = len(total_text.split()) if total_text.strip() else 0
            final_tps = final_tokens / total_time if total_time > 0 else 0
<<<<<<< HEAD
            print(f"\n✅ Done in {total_time:.2f}s | TTFT={ttft:.2f}s | Total tokens={final_tokens} | TPS={final_tps:.2f}")

            return True, total_time, ttft if ttft is not None else total_time
            
        except Exception as e:
            print(f"Streaming transcription failed: {e}")
            return False, 0.0, 0.0
=======
            final_tokens_per_user_per_sec = final_tps / 1  # Single user for this request
            
            # If no tokens received, TTFT should be 0.0 (not total_time)
            final_ttft = ttft if ttft is not None else 0.0
            logger.info(f"\n✅ Done in {total_time:.2f}s | TTFT={final_ttft:.2f}s | Total tokens={final_tokens} | TPS={final_tps:.2f} | T/U/S={final_tokens_per_user_per_sec:.2f}")

            return True, total_time, final_ttft, final_tokens_per_user_per_sec
            
        except Exception as e:
            logger.error(f"Streaming transcription failed: {e}")
            return False, 0.0, None, None
>>>>>>> 13ab99c7
<|MERGE_RESOLUTION|>--- conflicted
+++ resolved
@@ -21,25 +21,16 @@
     elapsed: float
     num_inference_steps: Optional[int]
     inference_steps_per_second: Optional[float]
-<<<<<<< HEAD
-    ttft: Optional[float]
-
-    def __init__(self, status: bool, elapsed: float, num_inference_steps: int = 0, inference_steps_per_second: float = 0, ttft: float = 0):
-=======
     ttft: Optional[float] # time to first token
     tpups: Optional[float] # tokens per user per second
 
     def __init__(self, status: bool, elapsed: float, num_inference_steps: int = 0, inference_steps_per_second: float = 0, ttft: Optional[float] = None, tpups: Optional[float] = None):
->>>>>>> 13ab99c7
         self.status = status
         self.elapsed = elapsed
         self.num_inference_steps = num_inference_steps
         self.inference_steps_per_second = inference_steps_per_second
         self.ttft = ttft
-<<<<<<< HEAD
-=======
         self.tpups = tpups
->>>>>>> 13ab99c7
 
 class ImageClient:
     def __init__(self, all_params, model_spec, device, output_path, service_port):
@@ -87,21 +78,9 @@
             return json.load(f)
 
     def run_evals(self) -> None:
-<<<<<<< HEAD
-        import json
-        status_list = []
-        
-        # run models for evals
-        try:
-            (health_status, runner_in_use) = self.get_health()
-            if health_status:
-                print("Health check passed.")
-            else:
-                print("Health check failed.")
-=======
         """Run evaluations for the model."""
         status_list = []
-        
+
         logger.info(f"Running evals for model: {self.model_spec.model_name} on device: {self.device.name}")
         try:
             (health_status, runner_in_use) = self.get_health()
@@ -109,7 +88,6 @@
                 logger.info("Health check passed.")
             else:
                 logger.error("Health check failed.")
->>>>>>> 13ab99c7
                 return
         
             # Get num_calls from benchmark parameters
@@ -117,7 +95,7 @@
 
             is_image_generate_model = runner_in_use.startswith("tt-sd")
             is_audio_transcription_model = "whisper" in runner_in_use
-            
+
             if runner_in_use and is_image_generate_model:
                 status_list = self._run_image_generation_benchmark(num_calls)
             elif runner_in_use and is_audio_transcription_model:
@@ -125,32 +103,21 @@
             elif runner_in_use and not is_image_generate_model:
                 status_list = self._run_image_analysis_benchmark(num_calls)
         except Exception as e:
-<<<<<<< HEAD
-            print(f"Eval execution encountered an error: {e}")
-            return
-        
-=======
             logger.error(f"Eval execution encountered an error: {e}")
             return
         
         logger.info(f"Generating eval report...")
->>>>>>> 13ab99c7
         benchmark_data = {}
         
         # Calculate TTFT
         ttft_value = self._calculate_ttft_value(status_list)
-<<<<<<< HEAD
-        
-        print(f"Extracted TTFT value: {ttft_value}")
-=======
         logger.info(f"Extracted TTFT value: {ttft_value}")
-        
+
         # Get streaming mode for whisper model only, default to False
         streaming_whisper = False
         if is_audio_transcription_model:
             streaming_whisper = self._get_streaming_setting_for_whisper()
->>>>>>> 13ab99c7
-        
+
         benchmark_data["model"] = self.model_spec.model_name
         benchmark_data["device"] = self.device.name
         benchmark_data["timestamp"] = time_module.strftime("%Y-%m-%d %H:%M:%S", time_module.localtime())
@@ -164,7 +131,7 @@
         benchmark_data["accuracy_check"] = 2
         if streaming_whisper:
             benchmark_data["t/u/s"] = status_list[0].tpups if status_list and len(status_list) > 0 and status_list[0].tpups is not None else 0
-        
+
         # Make benchmark_data is inside of list as an object
         benchmark_data = [benchmark_data]
         
@@ -187,11 +154,7 @@
             if health_status:
                 logger.info("Health check passed.")
             else:
-<<<<<<< HEAD
-                print("Health check failed.")
-=======
                 logger.error("Health check failed.")
->>>>>>> 13ab99c7
                 return []
 
             # Get num_calls from CNN benchmark parameters
@@ -211,34 +174,24 @@
 
             return self._generate_report(status_list, is_image_generate_model)
         except Exception as e:
-<<<<<<< HEAD
-            print(f"Benchmark execution encountered an error: {e}")
-=======
             logger.error(f"Benchmark execution encountered an error: {e}")
->>>>>>> 13ab99c7
             return []
-        
+
     def _get_num_calls(self) -> int:
         """Get number of calls from benchmark parameters."""
-<<<<<<< HEAD
-=======
         logger.info("Extracting number of calls from benchmark parameters")
 
->>>>>>> 13ab99c7
         # Guard clause: Handle single config object case (evals)
         if hasattr(self.all_params, 'tasks') and not isinstance(self.all_params, (list, tuple)):
             return 2 # hard coding for evals
-        
+
         # Handle list/iterable case (benchmarks)
         cnn_params = next((param for param in self.all_params if hasattr(param, 'num_eval_runs')), None)
         return cnn_params.num_eval_runs if cnn_params and hasattr(cnn_params, 'num_eval_runs') else 2
-    
+
     def _calculate_ttft_value(self, status_list: list[SDXLTestStatus]) -> float:
         """Calculate TTFT value based on model type and status list."""
-<<<<<<< HEAD
-=======
         logger.info("Calculating TTFT value")
->>>>>>> 13ab99c7
         ttft_value = 0
         if status_list:
             # For audio models (whisper), use average TTFT; for others, use average elapsed time
@@ -249,46 +202,33 @@
             else:
                 # For other models, use average elapsed time
                 ttft_value = sum(status.elapsed for status in status_list) / len(status_list)
-<<<<<<< HEAD
+
         return ttft_value
-        
-    def _run_image_generation_benchmark(self, num_calls: int) -> list[SDXLTestStatus]:
-        status_list = []
-        
-        for i in range(1):
-            print(f"Generating image {i + 1}/{num_calls}...")
-            status, elapsed = self._generate_image()
-            inference_steps_per_second = 20 / elapsed if elapsed > 0 else 0
-            print(f"Generated image with {20} steps in {elapsed:.2f} seconds.")
-=======
-
-        return ttft_value
-    
+
     def _get_streaming_setting_for_whisper(self) -> bool:
         """Determine if streaming is enabled for the Whisper model based on CLI args. Default to False if not set"""
         logger.info("Checking if streaming is enabled for Whisper model")
         cli_args = getattr(self.model_spec, 'cli_args', {})
-        
+
         # Check if streaming arg exists and has a valid value
         streaming_value = cli_args.get('streaming')
         if streaming_value is None:
             return False
-        
+
         # Convert to string and check if it's 'true'
         streaming_enabled = str(streaming_value).lower() == 'true'
-        
+
         return streaming_enabled
-        
+
     def _run_image_generation_benchmark(self, num_calls: int) -> list[SDXLTestStatus]:
         logger.info(f"Running image generation benchmark.")
         status_list = []
-        
+
         for i in range(1):
             logger.info(f"Generating image {i + 1}/{num_calls}...")
             status, elapsed = self._generate_image()
             inference_steps_per_second = 20 / elapsed if elapsed > 0 else 0
             logger.info(f"Generated image with {20} steps in {elapsed:.2f} seconds.")
->>>>>>> 13ab99c7
             status_list.append(SDXLTestStatus(
                 status=status,
                 elapsed=elapsed,
@@ -297,17 +237,8 @@
             ))
 
         return status_list
-    
+
     def _run_audio_transcription_benchmark(self, num_calls: int) -> list[SDXLTestStatus]:
-<<<<<<< HEAD
-        import asyncio
-        status_list = []
-
-        for i in range(num_calls):
-            print(f"Transcribing audio {i + 1}/{num_calls}...")
-            status, elapsed, ttft = asyncio.run(self._transcribe_audio())
-            print(f"Transcribed audio in {elapsed:.2f} seconds.")
-=======
         logger.info(f"Running audio transcription benchmark.")
         status_list = []
 
@@ -315,28 +246,16 @@
             logger.info(f"Transcribing audio {i + 1}/{num_calls}...")
             status, elapsed, ttft, tpups = asyncio.run(self._transcribe_audio())
             logger.info(f"Transcribed audio in {elapsed:.2f} seconds.")
->>>>>>> 13ab99c7
             status_list.append(SDXLTestStatus(
                 status=status,
                 elapsed=elapsed,
                 ttft=ttft,
-<<<<<<< HEAD
-=======
                 tpups=tpups,
->>>>>>> 13ab99c7
             ))
 
         return status_list
-    
+
     def _run_image_analysis_benchmark(self, num_calls: int) -> list[SDXLTestStatus]:
-<<<<<<< HEAD
-        status_list = []
-
-        for i in range(num_calls):
-            print(f"Analyzing image {i + 1}/{num_calls}...")
-            status, elapsed = self._analyze_image()
-            print(f"Analyzed image with {50} steps in {elapsed:.2f} seconds.")
-=======
         logger.info(f"Running image analysis benchmark.")
         status_list = []
 
@@ -344,7 +263,6 @@
             logger.info(f"Analyzing image {i + 1}/{num_calls}...")
             status, elapsed = self._analyze_image()
             logger.info(f"Analyzed image with {50} steps in {elapsed:.2f} seconds.")
->>>>>>> 13ab99c7
             status_list.append(SDXLTestStatus(
                 status=status,
                 elapsed=elapsed,
@@ -363,7 +281,7 @@
         
         # Calculate TTFT
         ttft_value = self._calculate_ttft_value(status_list)
-        
+
         # Convert SDXLTestStatus objects to dictionaries for JSON serialization
         report_data = {
             "benchmarks": {
@@ -424,33 +342,17 @@
 
         return (response.status_code == 200), elapsed
     
-<<<<<<< HEAD
-    async def _transcribe_audio(self) -> tuple[bool, float, float]:
-        # Get streaming setting from model spec CLI args (default to True if not set)
-        cli_args = getattr(self.model_spec, 'cli_args', {})
-        streaming_enabled = cli_args.get('streaming', 'false').lower() == 'true'
-        if streaming_enabled:
-=======
     async def _transcribe_audio(self) -> tuple[bool, float, Optional[float], Optional[float]]:
         logger.info("Streaming whisper 🔈")
         if self._get_streaming_setting_for_whisper():
->>>>>>> 13ab99c7
             return await self._transcribe_audio_streaming_on()
 
         return self._transcribe_audio_streaming_off()
-    
-<<<<<<< HEAD
-    def _transcribe_audio_streaming_off(self) -> tuple[bool, float, float]:
-        """Transcribe audio without streaming - direct transcription of the entire audio file"""
-        import requests
-        import json
-        with open(f"{self.test_payloads_path}/image_client_audio_payload.txt", "r") as f:
-=======
+
     def _transcribe_audio_streaming_off(self) -> tuple[bool, float, Optional[float], Optional[float]]:
         """Transcribe audio without streaming - direct transcription of the entire audio file"""
         logger.info("Transcribing audio without streaming")
         with open(f"{self.test_payloads_path}/image_client_audio_payload", "r") as f:
->>>>>>> 13ab99c7
             audioFile = json.load(f)
 
         headers = {
@@ -462,35 +364,15 @@
             "file": audioFile["file"],
             "stream": False
         }
-        
+
         start_time = time()
         response = requests.post(f"{self.base_url}/audio/transcriptions", json=payload, headers=headers, timeout=90)
         elapsed = time() - start_time
         ttft = elapsed
-<<<<<<< HEAD
-        
-        return (response.status_code == 200), elapsed, ttft
-    
-    async def _transcribe_audio_streaming_on(self) -> tuple[bool, float, float]:
-        """Transcribe audio with streaming enabled - receives partial results
-        Measures:
-            - TTFT (time to first token)
-            - Total latency (end-to-end)
-            - Tokens per second (throughput)
-        Returns:
-            (success, latency_sec, ttft_sec)
-        """
-        import time
-        import aiohttp
-        import json
-        
-        # Read audio file
-        with open(f"{self.test_payloads_path}/image_client_audio_payload.txt", "r") as f:
-=======
         tpups = None  # No streaming, so T/U/S is not applicable
-        
+
         return (response.status_code == 200), elapsed, ttft, tpups
-    
+
     async def _transcribe_audio_streaming_on(self) -> tuple[bool, float, Optional[float], Optional[float]]:
         """Transcribe audio with streaming enabled - receives partial results
         Measures:
@@ -501,10 +383,9 @@
             (success, latency_sec, ttft_sec, tpups)
         """
         logger.info("Transcribing audio with streaming enabled")
-        
+
         # Read audio file
         with open(f"{self.test_payloads_path}/image_client_audio_streaming_payload", "r") as f:
->>>>>>> 13ab99c7
             audioFile = json.load(f)
 
         headers = {
@@ -516,7 +397,7 @@
             "file": audioFile["file"],
             "stream": True
         }
-        
+
         url = f"{self.base_url}/audio/transcriptions"
         start_time = time.monotonic()
         ttft = None
@@ -527,33 +408,17 @@
             async with aiohttp.ClientSession() as session:
                 async with session.post(url, json=payload, headers=headers, timeout=aiohttp.ClientTimeout(total=90)) as response:
                     if response.status != 200:
-<<<<<<< HEAD
-                        return False, 0.0, 0.0
-=======
                         return False, 0.0, None, None
->>>>>>> 13ab99c7
-                    
+
                     async for line in response.content:
                         if not line.strip():
                             continue
-                            
+
                         try:
                             line_str = line.decode('utf-8').strip()
                             if not line_str:
                                 continue
                             result = json.loads(line_str)
-<<<<<<< HEAD
-                        except (UnicodeDecodeError, json.JSONDecodeError) as e:
-                            print(f"Failed to parse chunk: {e}")
-                            continue
-
-                        text = result.get("text", "")
-                        chunk_id = result.get("chunk_id")
-
-                        # Accumulate text from this chunk
-                        if text.strip():
-                            total_text += text
-=======
                             logger.info(f"Received chunk: {result}")
                         except (UnicodeDecodeError, json.JSONDecodeError) as e:
                             logger.error(f"Failed to parse chunk: {e}")
@@ -565,7 +430,6 @@
                         # Accumulate text from this chunk
                         if text.strip():
                             total_text += text + " "  # Add space between chunks
->>>>>>> 13ab99c7
                             chunk_texts.append(text)
 
                         # Count total tokens from accumulated text
@@ -579,40 +443,24 @@
 
                         elapsed = now - start_time
                         tokens_per_sec = total_tokens / elapsed if elapsed > 0 else 0
-<<<<<<< HEAD
-
-                        print(f"[{elapsed:.2f}s] chunk={chunk_id} chunk_tokens={chunk_tokens} "
-                            f"total_tokens={total_tokens} tps={tokens_per_sec:.2f} text={text!r}")
-=======
                         # Calculate tokens per user per second (assuming 1 user for single request)
                         tokens_per_user_per_sec = tokens_per_sec / 1  # Single user for this request
 
                         logger.info(f"[{elapsed:.2f}s] chunk={chunk_id} chunk_tokens={chunk_tokens} "
                             f"total_tokens={total_tokens} tps={tokens_per_sec:.2f} t/u/s={tokens_per_user_per_sec:.2f} text={text!r}")
->>>>>>> 13ab99c7
 
             end_time = time.monotonic()
             total_time = end_time - start_time
             final_tokens = len(total_text.split()) if total_text.strip() else 0
             final_tps = final_tokens / total_time if total_time > 0 else 0
-<<<<<<< HEAD
-            print(f"\n✅ Done in {total_time:.2f}s | TTFT={ttft:.2f}s | Total tokens={final_tokens} | TPS={final_tps:.2f}")
-
-            return True, total_time, ttft if ttft is not None else total_time
-            
-        except Exception as e:
-            print(f"Streaming transcription failed: {e}")
-            return False, 0.0, 0.0
-=======
             final_tokens_per_user_per_sec = final_tps / 1  # Single user for this request
-            
+
             # If no tokens received, TTFT should be 0.0 (not total_time)
             final_ttft = ttft if ttft is not None else 0.0
             logger.info(f"\n✅ Done in {total_time:.2f}s | TTFT={final_ttft:.2f}s | Total tokens={final_tokens} | TPS={final_tps:.2f} | T/U/S={final_tokens_per_user_per_sec:.2f}")
 
             return True, total_time, final_ttft, final_tokens_per_user_per_sec
-            
+
         except Exception as e:
             logger.error(f"Streaming transcription failed: {e}")
-            return False, 0.0, None, None
->>>>>>> 13ab99c7
+            return False, 0.0, None, None