--- conflicted
+++ resolved
@@ -98,7 +98,7 @@
 
             is_image_generate_model = runner_in_use.startswith("tt-sd")
             is_audio_transcription_model = "whisper" in runner_in_use
-
+            
             if runner_in_use and is_image_generate_model:
                 status_list = self._run_image_generation_benchmark(num_calls)
             elif runner_in_use and is_audio_transcription_model:
@@ -115,17 +115,12 @@
         # Calculate TTFT
         ttft_value = self._calculate_ttft_value(status_list)
         logger.info(f"Extracted TTFT value: {ttft_value}")
-
+        
         # Get streaming mode for whisper model only, default to False
         streaming_whisper = False
         if is_audio_transcription_model:
-<<<<<<< HEAD
-            streaming_whisper = self._get_streaming_setting_for_whisper()
-
-=======
             streaming_whisper = get_streaming_setting_for_whisper(self)
         
->>>>>>> 86deaabc
         benchmark_data["model"] = self.model_spec.model_name
         benchmark_data["device"] = self.device.name
         benchmark_data["timestamp"] = time.strftime("%Y-%m-%d %H:%M:%S", time.localtime())
@@ -139,7 +134,7 @@
         benchmark_data["accuracy_check"] = 2
         if streaming_whisper:
             benchmark_data["t/u/s"] = status_list[0].tpups if status_list and len(status_list) > 0 and status_list[0].tpups is not None else 0
-
+        
         # Make benchmark_data is inside of list as an object
         benchmark_data = [benchmark_data]
         
@@ -184,7 +179,7 @@
         except Exception as e:
             logger.error(f"Benchmark execution encountered an error: {e}")
             return []
-
+        
     def _get_num_calls(self) -> int:
         """Get number of calls from benchmark parameters."""
         logger.info("Extracting number of calls from benchmark parameters")
@@ -192,11 +187,11 @@
         # Guard clause: Handle single config object case (evals)
         if hasattr(self.all_params, 'tasks') and not isinstance(self.all_params, (list, tuple)):
             return 2 # hard coding for evals
-
+        
         # Handle list/iterable case (benchmarks)
         cnn_params = next((param for param in self.all_params if hasattr(param, 'num_eval_runs')), None)
         return cnn_params.num_eval_runs if cnn_params and hasattr(cnn_params, 'num_eval_runs') else 2
-
+    
     def _calculate_ttft_value(self, status_list: list[SDXLTestStatus]) -> float:
         """Calculate TTFT value based on model type and status list."""
         logger.info("Calculating TTFT value")
@@ -213,29 +208,11 @@
 
         return ttft_value
 
-<<<<<<< HEAD
-    def _get_streaming_setting_for_whisper(self) -> bool:
-        """Determine if streaming is enabled for the Whisper model based on CLI args. Default to False if not set"""
-        logger.info("Checking if streaming is enabled for Whisper model")
-        cli_args = getattr(self.model_spec, 'cli_args', {})
-
-        # Check if streaming arg exists and has a valid value
-        streaming_value = cli_args.get('streaming')
-        if streaming_value is None:
-            return False
-
-        # Convert to string and check if it's 'true'
-        streaming_enabled = str(streaming_value).lower() == 'true'
-
-        return streaming_enabled
-
-=======
-        
->>>>>>> 86deaabc
+        
     def _run_image_generation_benchmark(self, num_calls: int) -> list[SDXLTestStatus]:
         logger.info(f"Running image generation benchmark.")
         status_list = []
-
+        
         for i in range(1):
             logger.info(f"Generating image {i + 1}/{num_calls}...")
             status, elapsed = self._generate_image()
@@ -249,7 +226,7 @@
             ))
 
         return status_list
-
+    
     def _run_audio_transcription_benchmark(self, num_calls: int) -> list[SDXLTestStatus]:
         logger.info(f"Running audio transcription benchmark.")
         status_list = []
@@ -266,7 +243,7 @@
             ))
 
         return status_list
-
+    
     def _run_image_analysis_benchmark(self, num_calls: int) -> list[SDXLTestStatus]:
         logger.info(f"Running image analysis benchmark.")
         status_list = []
@@ -358,19 +335,13 @@
         logger.info("🔈 Calling whisper")
         is_preprocessing_enabled = is_preprocessing_enabled_for_whisper(self)
         logging.info(f"Preprocessing enabled: {is_preprocessing_enabled}")
-        
+
         if get_streaming_setting_for_whisper(self):
             return await self._transcribe_audio_streaming_on(is_preprocessing_enabled)
 
-<<<<<<< HEAD
-        return self._transcribe_audio_streaming_off()
-
-    def _transcribe_audio_streaming_off(self) -> tuple[bool, float, Optional[float], Optional[float]]:
-=======
         return self._transcribe_audio_streaming_off(is_preprocessing_enabled)
 
     def _transcribe_audio_streaming_off(self, is_preprocessing_enabled: bool) -> tuple[bool, float, Optional[float], Optional[float]]:
->>>>>>> 86deaabc
         """Transcribe audio without streaming - direct transcription of the entire audio file"""
         logger.info("Transcribing audio without streaming")
         with open(f"{self.test_payloads_path}/image_client_audio_payload", "r") as f:
@@ -386,25 +357,16 @@
             "stream": False,
             "is_preprocessing_enabled": is_preprocessing_enabled
         }
-<<<<<<< HEAD
-
-        start_time = time()
-=======
         
         start_time = time.time()
->>>>>>> 86deaabc
         response = requests.post(f"{self.base_url}/audio/transcriptions", json=payload, headers=headers, timeout=90)
         elapsed = time.time() - start_time
         ttft = elapsed
         tpups = None  # No streaming, so T/U/S is not applicable
-
+        
         return (response.status_code == 200), elapsed, ttft, tpups
 
-<<<<<<< HEAD
-    async def _transcribe_audio_streaming_on(self) -> tuple[bool, float, Optional[float], Optional[float]]:
-=======
     async def _transcribe_audio_streaming_on(self, is_preprocessing_enabled: bool) -> tuple[bool, float, Optional[float], Optional[float]]:
->>>>>>> 86deaabc
         """Transcribe audio with streaming enabled - receives partial results
         Measures:
             - Total latency (end-to-end)
@@ -414,7 +376,7 @@
             (success, latency_sec, ttft_sec, tpups)
         """
         logger.info("Transcribing audio with streaming enabled")
-
+        
         # Read audio file
         with open(f"{self.test_payloads_path}/image_client_audio_streaming_payload", "r") as f:
             audioFile = json.load(f)
@@ -429,7 +391,7 @@
             "stream": True,
             "is_preprocessing_enabled": is_preprocessing_enabled
         }
-
+        
         url = f"{self.base_url}/audio/transcriptions"
         start_time = time.monotonic()
         ttft = None
@@ -441,11 +403,11 @@
                 async with session.post(url, json=payload, headers=headers, timeout=aiohttp.ClientTimeout(total=90)) as response:
                     if response.status != 200:
                         return False, 0.0, None, None
-
+                    
                     async for line in response.content:
                         if not line.strip():
                             continue
-
+                            
                         try:
                             line_str = line.decode('utf-8').strip()
                             if not line_str:
@@ -490,23 +452,13 @@
             final_tokens = len(total_text.split()) if total_text.strip() else 0
             final_tps = final_tokens / content_streaming_time if content_streaming_time > 0 else 0
             final_tokens_per_user_per_sec = final_tps / 1  # Single user for this request
-<<<<<<< HEAD
-
-            # If no tokens received, TTFT should be 0.0 (not total_time)
-=======
             
             # If no tokens received, TTFT should be 0.0 (not total_duration)
->>>>>>> 86deaabc
             final_ttft = ttft if ttft is not None else 0.0
             logger.info(f"\n✅ Done in {total_duration:.2f}s | TTFT={final_ttft:.2f}s | Total tokens={final_tokens} | TPS={final_tps:.2f} | T/U/S={final_tokens_per_user_per_sec:.2f}")
 
-<<<<<<< HEAD
-            return True, total_time, final_ttft, final_tokens_per_user_per_sec
-
-=======
             return True, total_duration, final_ttft, final_tokens_per_user_per_sec
             
->>>>>>> 86deaabc
         except Exception as e:
             logger.error(f"Streaming transcription failed: {e}")
             return False, 0.0, None, None