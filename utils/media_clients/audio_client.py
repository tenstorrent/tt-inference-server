--- conflicted
+++ resolved
@@ -155,49 +155,6 @@
             logger.error(f"Benchmark execution encountered an error: {e}")
             return []
 
-<<<<<<< HEAD
-    def get_health(self, attempt_number=1) -> bool:
-        """Check the health of the server with retries."""
-        # wait for server to start
-        logger.info("Checking server health...")        
-        try:
-            response = requests.get(f"{self.base_url}/tt-liveness")
-        except Exception as e:
-            warmup_time = 60
-            if attempt_number < 5:
-                logger.warning(
-                    f"Health check connection failed: {e}. Retrying in {warmup_time} seconds... \
-                    Server may still be warming up and loading models."
-                )
-                time.sleep(warmup_time)
-                return self.get_health(attempt_number + 1)
-            else:
-                logger.error(
-                    f"Health check connection error: {e}"
-                )
-                raise
-
-        # server returns 200 if healthy only
-        # otherwise it is 405
-        if response.status_code != 200:
-            if attempt_number < 20:
-                logger.warning(
-                    f"Health check failed with status code: {response.status_code}. Retrying..."
-                )
-                time.sleep(15)
-                return self.get_health(attempt_number + 1)
-            else:
-                logger.error(
-                    f"Health check failed with status code: {response.status_code}"
-                )
-                raise Exception(
-                    f"Health check failed with status code: {response.status_code}"
-                )
-
-        return (True, response.json().get("runner_in_use", None))
-
-=======
->>>>>>> 205ef8a2
     def _generate_report(self, status_list: list[AudioTestStatus]) -> None:
         logger.info("Generating benchmark report...")
         result_filename = (
