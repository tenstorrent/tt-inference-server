--- conflicted
+++ resolved
@@ -112,23 +112,7 @@
         "--name", container_name,
         "--env-file", str(default_dotenv_path),
         "--cap-add", "ALL",
-<<<<<<< HEAD
         "--device", "/dev/tenstorrent/1:/dev/tenstorrent/1",
-        "--volume", "/dev/hugepages-1G:/dev/hugepages-1G:rw",
-        "--volume", f"{model_volume}:{cache_root}:rw",
-        "--shm-size", "32G",
-        "--publish", f"{service_port}:{service_port}",  # map host port 8000 to container port 8000
-    ]
-
-    # override existing env vars when running on Blackhole
-    if DeviceTypes.is_blackhole(device):
-        docker_command += [
-            "-e", "ARCH_NAME=blackhole",
-            "-e", "WH_ARCH_YAML=",
-        ]
-
-=======
-        "--device", "/dev/tenstorrent:/dev/tenstorrent",
         "--mount", "type=bind,src=/dev/hugepages-1G,dst=/dev/hugepages-1G",
         # note: order of mounts matters, model_volume_root must be mounted before nested mounts
         "--mount", f"type=bind,src={setup_config.host_model_volume_root},dst={setup_config.cache_root}",
@@ -138,8 +122,17 @@
     ]
     if args.interactive:
         docker_command.append("--interactive")
->>>>>>> 89020084
     # fmt: on
+
+    # override existing env vars when running on Blackhole
+    if DeviceTypes.is_blackhole(device):
+        docker_command += [
+            "-e",
+            "ARCH_NAME=blackhole",
+            "-e",
+            "WH_ARCH_YAML=",
+        ]
+
     for key, value in docker_env_vars.items():
         if value:
             docker_command.extend(["-e", f"{key}={str(value)}"])
@@ -160,12 +153,8 @@
 
     # add docker image at end
     docker_command.append(docker_image)
-<<<<<<< HEAD
-    docker_command.append("/bin/bash")
-=======
     if args.interactive:
         docker_command.extend(["bash", "-c", "sleep infinity"])
->>>>>>> 89020084
     logger.info(f"Docker run command:\n{shlex.join(docker_command)}\n")
 
     docker_log_file = open(docker_log_file_path, "w", buffering=1)
