# SPDX-License-Identifier: Apache-2.0
#
# SPDX-FileCopyrightText: © 2025 Tenstorrent AI ULC

import subprocess
import shlex
import atexit
import time
import logging
import uuid
from datetime import datetime
import json

from workflows.utils import (
    get_repo_root_path,
)
from workflows.model_spec import MODEL_SPECS
from workflows.utils import (
    get_default_workflow_root_log_dir,
    ensure_readwriteable_dir,
    run_command,
    default_dotenv_path,
)
from workflows.log_setup import clean_log_file
from workflows.workflow_types import WorkflowType, DeviceTypes

logger = logging.getLogger("run_log")


def short_uuid():
    return str(uuid.uuid4())[:8]


def ensure_docker_image(image_name):
    logger.info(f"running: docker pull {image_name}")
    logger.info("this may take several minutes ...")
    cmd = ["docker", "pull", image_name]
    pull_return_code = run_command(cmd, logger=logger)
    if pull_return_code != 0:
        logger.error(
            f"⛔ Docker image pull from ghcr.io failed with return code: {pull_return_code}"
        )
        logger.info("Attempting to run image from local images ...")
    else:
        logger.info("✅ Docker Image pulled successfully.")
    return_code = run_command(
        [
            "docker",
            "inspect",
            "--format='ID: {{.Id}}, Created: {{.Created}}'",
            image_name,
        ],
        logger=logger,
    )
    if return_code != 0:
        err_str = "⛔ Docker image does not exist locally."
        if "-release-" in image_name:
            err_str += " You are running in release mode, use '--dev-mode' CLI argto run the dev image."
        logger.error(err_str)
        return False
    logger.info("✅ Docker Image available locally. See SHA and built timestamp above.")
    return True


def run_docker_server(model_spec, setup_config, json_fpath):
    args = model_spec.cli_args
    repo_root_path = get_repo_root_path()
    timestamp = datetime.now().strftime("%Y-%m-%d_%H-%M-%S")
    docker_log_file_dir = get_default_workflow_root_log_dir() / "docker_server"
    ensure_readwriteable_dir(docker_log_file_dir)
    docker_log_file_path = (
        docker_log_file_dir
        / f"vllm_{timestamp}_{args.model}_{args.device}_{args.workflow}.log"
    )
    device = DeviceTypes.from_string(args.device)
    mesh_device_str = device.to_mesh_device_str()
    container_name = f"tt-inference-server-{short_uuid()}"

    # TODO: remove this once https://github.com/tenstorrent/tt-metal/issues/23785 has been closed
    device_cache_dir = (
        DeviceTypes.to_mesh_device_str(model_spec.subdevice_type)
        if model_spec.subdevice_type
        else mesh_device_str
    )

    # create device mapping string to pass to docker run
    device_path = "/dev/tenstorrent"
    if not getattr(args, "device_id", None):
        device_map_strs = ["--device", f"{device_path}:{device_path}"]
    else:
        device_map_strs = []
        for d in args.device_id:
            device_map_strs.extend(["--device", f"{device_path}/{d}:{device_path}/{d}"])

    # ensure docker image is available
    assert ensure_docker_image(
        model_spec.docker_image
    ), f"Docker image: {model_spec.docker_image} not found on GHCR or locally."

    docker_json_fpath = setup_config.container_model_spec_dir / json_fpath.name
    # CACHE_ROOT needed for the docker container entrypoint
    # TT_CACHE_PATH has host path
    # TT_MODEL_SPEC_JSON_PATH has dynamic path
    # MODEL_WEIGHTS_PATH has dynamic path
    # TT_LLAMA_TEXT_VER must be set BEFORE import time of run_vllm_api_server.py for vLLM registry
    docker_env_vars = {
<<<<<<< HEAD
        "ARCH_NAME": DeviceTypes.arch_name(device),
        "WH_ARCH_YAML": DeviceTypes.wh_arch_yaml(device),
        "SERVICE_PORT": service_port,
        "MESH_DEVICE": mesh_device_str,
        "MODEL_IMPL": model_config.impl.impl_name,
=======
>>>>>>> 8a4658f7
        "CACHE_ROOT": setup_config.cache_root,
        "TT_CACHE_PATH": setup_config.container_tt_metal_cache_dir / device_cache_dir,
        "MODEL_WEIGHTS_PATH": setup_config.container_model_weights_path,
        "TT_LLAMA_TEXT_VER": model_spec.impl.impl_id,
        "TT_MODEL_SPEC_JSON_PATH": docker_json_fpath,
    }
    
    # Add whisper-specific environment variable if applicable
    if model_config.whisper_model_repo:
        docker_env_vars["WHISPER_MODEL_REPO"] = model_config.whisper_model_repo

    # fmt: off
    # note: --env-file is just used for secrets, avoids persistent state on host
    docker_command = [
        "docker",
        "run",
        "--rm",
        "--name", container_name,
        "--env-file", str(default_dotenv_path),
        "--cap-add", "ALL",
        *device_map_strs,
        "--mount", "type=bind,src=/dev/hugepages-1G,dst=/dev/hugepages-1G",
        # note: order of mounts matters, model_volume_root must be mounted before nested mounts
        "--mount", f"type=bind,src={setup_config.host_model_volume_root},dst={setup_config.cache_root}",
        "--mount", f"type=bind,src={setup_config.host_model_weights_mount_dir},dst={setup_config.container_model_weights_mount_dir},readonly",
        "--mount", f"type=bind,src={json_fpath},dst={docker_json_fpath},readonly",
        "--shm-size", "32G",
        "--publish", f"{model_spec.cli_args.service_port}:{model_spec.cli_args.service_port}",  # map host port 8000 to container port 8000
    ]
    if args.interactive:
        docker_command.append("-it")
    # fmt: on

    for key, value in docker_env_vars.items():
        if value:
            docker_command.extend(["-e", f"{key}={str(value)}"])
        else:
            logger.info(f"Skipping {key} in docker run command, value={value}")

    if args.dev_mode:
        # development mounts
        # Define the environment file path for the container.
        user_home_path = "/home/container_app_user"
        # fmt: off
        docker_command += [
            "--mount", f"type=bind,src={repo_root_path}/vllm-tt-metal-llama3/src,dst={user_home_path}/app/src",
            "--mount", f"type=bind,src={repo_root_path}/benchmarking,dst={user_home_path}/app/benchmarking",
            "--mount", f"type=bind,src={repo_root_path}/evals,dst={user_home_path}/app/evals",
            "--mount", f"type=bind,src={repo_root_path}/locust,dst={user_home_path}/app/locust",
            "--mount", f"type=bind,src={repo_root_path}/utils,dst={user_home_path}/app/utils",
            "--mount", f"type=bind,src={repo_root_path}/tests,dst={user_home_path}/app/tests",
        ]
        # fmt: on

    # add docker image at end
    docker_command.append(model_spec.docker_image)
    if args.interactive:
        docker_command.extend(["bash", "-c", "sleep infinity"])
    logger.info(f"Docker run command:\n{shlex.join(docker_command)}\n")

    docker_log_file = open(docker_log_file_path, "w", buffering=1)
    logger.info(f"Running docker container with log file: {docker_log_file_path}")
    # note: running without -d (detached mode) because logs from tt-metal cannot
    # be accessed otherwise, e.g. via docker logs <container_id>
    # this has added benefit of providing a docker run command users can run
    # for debugging more easily
    _ = subprocess.Popen(
        docker_command, stdout=docker_log_file, stderr=docker_log_file, text=True
    )

    # poll for container to start
    TIMEOUT = 30  # seconds
    POLL_INTERVAL = 0.5  # seconds
    start_time = time.time()
    container_id = ""

    while (time.time() - start_time) < TIMEOUT:
        container_id = subprocess.check_output(
            ["docker", "ps", "-f", f"name={container_name}", "--format", "{{.ID}}"],
            text=True,
        ).strip()
        if container_id:
            break
        time.sleep(POLL_INTERVAL)

    if not container_id:
        logger.error(
            f"TIMEOUT={TIMEOUT} seconds has passed. (docker pull has already run)"
        )
        logger.error(f"Docker container {container_name} failed to start.")
        logger.error(f"Docker image: {model_spec.docker_image}")
        logger.error("Check logs for more information.")
        logger.error(f"Docker logs are streamed to: {docker_log_file_path}")
        raise RuntimeError("Docker container failed to start.")

    skip_workflows = {WorkflowType.SERVER, WorkflowType.REPORTS}
    if WorkflowType.from_string(args.workflow) not in skip_workflows:

        def teardown_docker():
            logger.info("atexit: Stopping inference server Docker container ...")
            subprocess.run(["docker", "stop", container_name])
            docker_log_file.close()
            # remove asci escape formating from log file
            clean_log_file(docker_log_file_path)
            logger.info("run_docker cleanup finished.")

        atexit.register(teardown_docker)
    else:

        def exit_log_messages():
            # note: closing the file in this process does not stop the container from
            # streaming output to the log file
            docker_log_file.close()
            logger.info(f"Created Docker container ID: {container_id}")
            logger.info(f"Access container logs via: docker logs -f {container_id}")
            logger.info(
                f"Docker logs are also streamed to log file: {docker_log_file_path}"
            )
            logger.info(
                f"To stop the running container run: docker stop {container_id}"
            )

        atexit.register(exit_log_messages)

    return<|MERGE_RESOLUTION|>--- conflicted
+++ resolved
@@ -104,14 +104,8 @@
     # MODEL_WEIGHTS_PATH has dynamic path
     # TT_LLAMA_TEXT_VER must be set BEFORE import time of run_vllm_api_server.py for vLLM registry
     docker_env_vars = {
-<<<<<<< HEAD
         "ARCH_NAME": DeviceTypes.arch_name(device),
         "WH_ARCH_YAML": DeviceTypes.wh_arch_yaml(device),
-        "SERVICE_PORT": service_port,
-        "MESH_DEVICE": mesh_device_str,
-        "MODEL_IMPL": model_config.impl.impl_name,
-=======
->>>>>>> 8a4658f7
         "CACHE_ROOT": setup_config.cache_root,
         "TT_CACHE_PATH": setup_config.container_tt_metal_cache_dir / device_cache_dir,
         "MODEL_WEIGHTS_PATH": setup_config.container_model_weights_path,
@@ -120,8 +114,8 @@
     }
     
     # Add whisper-specific environment variable if applicable
-    if model_config.whisper_model_repo:
-        docker_env_vars["WHISPER_MODEL_REPO"] = model_config.whisper_model_repo
+    if hasattr(model_spec, 'whisper_model_repo') and model_spec.whisper_model_repo:
+        docker_env_vars["WHISPER_MODEL_REPO"] = model_spec.whisper_model_repo
 
     # fmt: off
     # note: --env-file is just used for secrets, avoids persistent state on host
