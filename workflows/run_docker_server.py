# SPDX-License-Identifier: Apache-2.0
#
# SPDX-FileCopyrightText: © 2025 Tenstorrent AI ULC

import os
import subprocess
import shlex
import atexit
import time
import logging
import uuid
from datetime import datetime

from workflows.utils import (
    get_repo_root_path,
)
from workflows.model_config import MODEL_CONFIGS
from workflows.utils import (
    get_default_workflow_root_log_dir,
    ensure_readwriteable_dir,
    run_command,
)
from workflows.log_setup import clean_log_file
from workflows.workflow_types import WorkflowType, DeviceTypes

logger = logging.getLogger("run_log")


def short_uuid():
    return str(uuid.uuid4())[:8]


<<<<<<< HEAD
=======
def handle_docker_secrets(env_file):
    # Ensure values in env_file matches the current environment value.
    with open(env_file, "r") as f:
        lines = f.readlines()

    def replace_env_var(lines, var_name):
        value = os.getenv(var_name)
        assert value, f"{var_name} not defined in call to run_docker_server.py"
        updated = False
        new_lines = []
        for line in lines:
            if line.strip().startswith(f"{var_name}="):
                new_lines.append(f"{var_name}={value}\n")
                updated = True
            else:
                new_lines.append(line)
        if not updated:
            # add at end of env_file if not previously defined
            new_lines.append(f"\n# added by run.py process\n{var_name}={value}\n")
        return new_lines

    # NOTE: HF_TOKEN not added here because we assume correct HF_TOKEN was
    # supplied at model setup time, if different HF_TOKEN is needed for another model
    # the .env version may be incorrect. Add HF_TOKEN to env_vars_to_replace if needed.
    env_vars_to_replace = ["JWT_SECRET"]
    for var_name in env_vars_to_replace:
        lines = replace_env_var(lines, var_name)

    with open(env_file, "w") as f:
        f.writelines(lines)


def pull_image_with_progress(image_name):
    logger.info(f"running: docker pull {image_name}")
    logger.info("this may take several minutes ...")
    cmd = ["docker", "pull", image_name]
    run_command(cmd, logger=logger)

    logger.info("Docker Image pulled successfully.")


>>>>>>> 2702c051
def run_docker_server(args, setup_config):
    model_name = args.model
    repo_root_path = get_repo_root_path()
    model_config = MODEL_CONFIGS[model_name]
    model_volume = setup_config.model_volume_root
    cache_root = setup_config.cache_root
    env_file = setup_config.env_file
    handle_docker_secrets(env_file)
    service_port = args.service_port
    timestamp = datetime.now().strftime("%Y-%m-%d_%H-%M-%S")
    docker_log_file_dir = get_default_workflow_root_log_dir() / "docker_server"
    ensure_readwriteable_dir(docker_log_file_dir)
    docker_log_file_path = (
        docker_log_file_dir
        / f"vllm_{timestamp}_{args.model}_{args.device}_{args.workflow}.log"
    )
    docker_image = model_config.docker_image
    device = DeviceTypes.from_string(args.device)
    mesh_device_str = DeviceTypes.to_mesh_device_str(device)
    container_name = f"tt-inference-server-{short_uuid()}"
<<<<<<< HEAD
=======

    # ensure docker image is pulled
    pull_image_with_progress(docker_image)

>>>>>>> 2702c051
    # fmt: off
    # TODO: replace --volume with --mount commands
    docker_command = [
        "docker",
        "run",
        "--rm",
        "--name", container_name,
        "-e", f"SERVICE_PORT={service_port}",
        "-e", f"MESH_DEVICE={mesh_device_str}",
        "--env-file", str(env_file),
        "--cap-add", "ALL",
        "--device", "/dev/tenstorrent:/dev/tenstorrent",
        "--volume", "/dev/hugepages-1G:/dev/hugepages-1G:rw",
        "--volume", f"{model_volume}:{cache_root}:rw",
        "--shm-size", "32G",
        "--publish", f"{service_port}:{service_port}",  # map host port 8000 to container port 8000
    ]
    # fmt: on
    if args.dev_mode:
        # use dev image
        docker_image = docker_image.replace("-release-", "-dev-")
        # development mounts
        # Define the environment file path for the container.
        user_home_path = "/home/container_app_user"
        # fmt: off
        docker_command += [
            "--volume", f"{repo_root_path}/vllm-tt-metal-llama3/src:{user_home_path}/app/src",
            "--volume", f"{repo_root_path}/benchmarking:{user_home_path}/app/benchmarking",
            "--volume", f"{repo_root_path}/evals:{user_home_path}/app/evals",
            "--volume", f"{repo_root_path}/locust:{user_home_path}/app/locust",
            "--volume", f"{repo_root_path}/utils:{user_home_path}/app/utils",
            "--volume", f"{repo_root_path}/tests:{user_home_path}/app/tests",
        ]
        # fmt: on

    # add docker image at end
    docker_command.append(docker_image)
    logger.info(f"Docker run command:\n{shlex.join(docker_command)}\n")

    docker_log_file = open(docker_log_file_path, "w", buffering=1)
    logger.info(f"Running docker container with log file: {docker_log_file_path}")
    # note: running without -d (detached mode) because logs from tt-metal cannot
    # be accessed otherwise, e.g. via docker logs <container_id>
    # this has added benefit of providing a docker run command users can run
    # for debugging more easily
    _ = subprocess.Popen(
        docker_command, stdout=docker_log_file, stderr=docker_log_file, text=True
    )

    # poll for container to start
<<<<<<< HEAD
    TIMEOUT = 60*60 # 1h timout
    POLL_INTERVAL = 5  # seconds
=======
    TIMEOUT = 20  # seconds
    POLL_INTERVAL = 0.5  # seconds
>>>>>>> 2702c051
    start_time = time.time()
    container_id = ""

    while (time.time() - start_time) < TIMEOUT:
        container_id = subprocess.check_output(
            ["docker", "ps", "-f", f"name={container_name}", "--format", "{{.ID}}"],
            text=True,
        ).strip()
        if container_id:
            break
        time.sleep(POLL_INTERVAL)

    if not container_id:
<<<<<<< HEAD
=======
        logger.error(
            f"TIMEOUT={TIMEOUT} seconds has passed. (docker pull has already run)"
        )
>>>>>>> 2702c051
        logger.error(f"Docker container {container_name} failed to start.")
        logger.error(f"Docker image: {docker_image}")
        logger.error("Check logs for more information.")
        logger.error(f"Docker logs are streamed to: {docker_log_file_path}")
        raise RuntimeError("Docker container failed to start.")

    skip_workflows = {WorkflowType.SERVER, WorkflowType.REPORTS}
    if WorkflowType.from_string(args.workflow) not in skip_workflows:

        def teardown_docker():
            logger.info("atexit: Stopping inference server Docker container ...")
            subprocess.run(["docker", "stop", container_name])
            docker_log_file.close()
            # remove asci escape formating from log file
            clean_log_file(docker_log_file_path)
            logger.info("run_docker cleanup finished.")

        atexit.register(teardown_docker)
    else:

        def exit_log_messages():
            # note: closing the file in this process does not stop the container from
            # streaming output to the log file
            docker_log_file.close()
            logger.info(f"Created Docker container ID: {container_id}")
            logger.info(f"Access container logs via: docker logs -f {container_id}")
            logger.info(
                f"Docker logs are also streamed to log file: {docker_log_file_path}"
            )
            logger.info(f"Stop running container via: docker stop {container_id}")

        atexit.register(exit_log_messages)

    return<|MERGE_RESOLUTION|>--- conflicted
+++ resolved
@@ -30,8 +30,6 @@
     return str(uuid.uuid4())[:8]
 
 
-<<<<<<< HEAD
-=======
 def handle_docker_secrets(env_file):
     # Ensure values in env_file matches the current environment value.
     with open(env_file, "r") as f:
@@ -73,7 +71,6 @@
     logger.info("Docker Image pulled successfully.")
 
 
->>>>>>> 2702c051
 def run_docker_server(args, setup_config):
     model_name = args.model
     repo_root_path = get_repo_root_path()
@@ -94,13 +91,10 @@
     device = DeviceTypes.from_string(args.device)
     mesh_device_str = DeviceTypes.to_mesh_device_str(device)
     container_name = f"tt-inference-server-{short_uuid()}"
-<<<<<<< HEAD
-=======
 
     # ensure docker image is pulled
     pull_image_with_progress(docker_image)
 
->>>>>>> 2702c051
     # fmt: off
     # TODO: replace --volume with --mount commands
     docker_command = [
@@ -151,13 +145,8 @@
     )
 
     # poll for container to start
-<<<<<<< HEAD
     TIMEOUT = 60*60 # 1h timout
     POLL_INTERVAL = 5  # seconds
-=======
-    TIMEOUT = 20  # seconds
-    POLL_INTERVAL = 0.5  # seconds
->>>>>>> 2702c051
     start_time = time.time()
     container_id = ""
 
@@ -171,12 +160,9 @@
         time.sleep(POLL_INTERVAL)
 
     if not container_id:
-<<<<<<< HEAD
-=======
         logger.error(
             f"TIMEOUT={TIMEOUT} seconds has passed. (docker pull has already run)"
         )
->>>>>>> 2702c051
         logger.error(f"Docker container {container_name} failed to start.")
         logger.error(f"Docker image: {docker_image}")
         logger.error("Check logs for more information.")
