# SPDX-License-Identifier: Apache-2.0
#
# SPDX-FileCopyrightText: © 2025 Tenstorrent AI ULC

from dataclasses import dataclass
from pathlib import Path
from typing import Optional

from workflows.utils import (
    get_default_workflow_root_log_dir,
    get_repo_root_path,
    map_configs_by_attr,
)
from workflows.workflow_types import WorkflowType, WorkflowVenvType


@dataclass(frozen=True)
class WorkflowConfig:
    """
    All static configuration and metadata required to execute a workflow.
    """

    workflow_type: WorkflowType
    workflow_run_script_venv_type: WorkflowVenvType
    run_script_path: Path
    name: Optional[str] = None
    workflow_log_dir: Optional[Path] = None
    # TODO: remove workflow_path if unused
    workflow_path: Optional[Path] = None

    def __post_init__(self):
        self.validate_data()
        self._infer_data()

    def validate_data(self):
        if not self.run_script_path:
            raise ValueError("run_script_path must be provided for WorkflowConfig.")
        if not self.workflow_type:
            raise ValueError("workflow_type must be provided for WorkflowConfig.")
        assert isinstance(self.run_script_path, Path)

    def _infer_data(self):
        if self.name is None:
            object.__setattr__(self, "name", self.workflow_type.name.lower())

        if self.workflow_path is None:
            object.__setattr__(self, "workflow_path", self.run_script_path.parent)

        if self.workflow_log_dir is None:
            object.__setattr__(
                self,
                "workflow_log_dir",
                get_default_workflow_root_log_dir() / f"{self.name}_logs",
            )


WORKFLOW_BENCHMARKS_CONFIG = WorkflowConfig(
    workflow_type=WorkflowType.BENCHMARKS,
    run_script_path=get_repo_root_path() / "benchmarking" / "run_benchmarks.py",
    workflow_run_script_venv_type=WorkflowVenvType.BENCHMARKS_RUN_SCRIPT,
)
WORKFLOW_EVALS_CONFIG = WorkflowConfig(
    workflow_type=WorkflowType.EVALS,
    run_script_path=get_repo_root_path() / "evals" / "run_evals.py",
    workflow_run_script_venv_type=WorkflowVenvType.EVALS_RUN_SCRIPT,
)
<<<<<<< HEAD
WORKFLOW_STRESS_TESTS_CONFIG = WorkflowConfig(
    workflow_type=WorkflowType.STRESS_TESTS,
    run_script_path=get_repo_root_path() / "stress_tests" / "run_stress_tests.py",
    workflow_run_script_venv_type=WorkflowVenvType.STRESS_TESTS_RUN_SCRIPT,
=======
WORKFLOW_TESTS_CONFIG = WorkflowConfig(
    workflow_type=WorkflowType.TESTS,
    run_script_path=get_repo_root_path() / "tests" / "run_tests.py",
    workflow_run_script_venv_type=WorkflowVenvType.TESTS_RUN_SCRIPT,
>>>>>>> af194ba7
)
WORKFLOW_SERVER_CONFIG = WorkflowConfig(
    workflow_type=WorkflowType.SERVER,
    run_script_path=get_repo_root_path()
    / "vllm-tt-metal-llama3"
    / "src"
    / "run_vllm_api_server.py",
    workflow_run_script_venv_type=None,
)

WORKFLOW_REPORT_CONFIG = WorkflowConfig(
    workflow_type=WorkflowType.REPORTS,
    run_script_path=get_repo_root_path() / "workflows" / "run_reports.py",
    workflow_run_script_venv_type=WorkflowVenvType.REPORTS_RUN_SCRIPT,
)

# Define WorkflowConfig instances in a list
workflow_config_list = [
    WORKFLOW_BENCHMARKS_CONFIG,
    WORKFLOW_EVALS_CONFIG,
<<<<<<< HEAD
    WORKFLOW_STRESS_TESTS_CONFIG,
=======
    WORKFLOW_TESTS_CONFIG,
>>>>>>> af194ba7
    WORKFLOW_SERVER_CONFIG,
    WORKFLOW_REPORT_CONFIG,
]

# Generate a dictionary keyed by the workflow name for each WorkflowConfig instance
WORKFLOW_CONFIGS = map_configs_by_attr(
    config_list=workflow_config_list, attr="workflow_type"
)<|MERGE_RESOLUTION|>--- conflicted
+++ resolved
@@ -64,17 +64,15 @@
     run_script_path=get_repo_root_path() / "evals" / "run_evals.py",
     workflow_run_script_venv_type=WorkflowVenvType.EVALS_RUN_SCRIPT,
 )
-<<<<<<< HEAD
 WORKFLOW_STRESS_TESTS_CONFIG = WorkflowConfig(
     workflow_type=WorkflowType.STRESS_TESTS,
     run_script_path=get_repo_root_path() / "stress_tests" / "run_stress_tests.py",
     workflow_run_script_venv_type=WorkflowVenvType.STRESS_TESTS_RUN_SCRIPT,
-=======
+)
 WORKFLOW_TESTS_CONFIG = WorkflowConfig(
     workflow_type=WorkflowType.TESTS,
     run_script_path=get_repo_root_path() / "tests" / "run_tests.py",
     workflow_run_script_venv_type=WorkflowVenvType.TESTS_RUN_SCRIPT,
->>>>>>> af194ba7
 )
 WORKFLOW_SERVER_CONFIG = WorkflowConfig(
     workflow_type=WorkflowType.SERVER,
@@ -95,11 +93,8 @@
 workflow_config_list = [
     WORKFLOW_BENCHMARKS_CONFIG,
     WORKFLOW_EVALS_CONFIG,
-<<<<<<< HEAD
     WORKFLOW_STRESS_TESTS_CONFIG,
-=======
     WORKFLOW_TESTS_CONFIG,
->>>>>>> af194ba7
     WORKFLOW_SERVER_CONFIG,
     WORKFLOW_REPORT_CONFIG,
 ]
