--- conflicted
+++ resolved
@@ -193,15 +193,10 @@
 
         if not self.docker_image:
             # Note: default to release image, use --dev-mode at runtime to use dev images
-<<<<<<< HEAD
             # TODO: Use ubuntu version to interpolate this string
             _default_docker_repo = "ghcr.io/tenstorrent/tt-inference-server/vllm-tt-metal-src-release-ubuntu-22.04-amd64"
             _max_tag_len = 12
             _default_docker_tag = f"{VERSION}-{self.tt_metal_commit[:_max_tag_len]}-{self.vllm_commit[:_max_tag_len]}"
-=======
-            _default_docker_repo = "ghcr.io/tenstorrent/tt-inference-server/vllm-tt-metal-src-release-ubuntu-22.04-amd64"
-            _default_docker_tag = f"{VERSION}-{self.tt_metal_commit}-{self.vllm_commit}"
->>>>>>> 89020084
             object.__setattr__(
                 self, "docker_image", f"{_default_docker_repo}:{_default_docker_tag}"
             )
@@ -436,39 +431,29 @@
             DeviceTypes.N300: True,
             DeviceTypes.T3K: True,
         },
-<<<<<<< HEAD
-    ),
-    # ModelConfig(
-    #     device_configurations={DeviceTypes.N150, DeviceTypes.N300, DeviceTypes.T3K},
-    #     hf_model_repo="meta-llama/Llama-3.1-8B-Instruct",
-    #     tt_metal_commit="v0.56.0-rc47",
-    #     vllm_commit="e2e0002ac7dc",
-    #     status="ready",
-    #     code_link="https://github.com/tenstorrent/tt-metal/tree/v0.56.0-rc47/models/demos/llama3",
-    #     max_context_map={
-    #         DeviceTypes.N150: 64 * 1024,
-    #         DeviceTypes.N300: 128 * 1024,
-    #         DeviceTypes.T3K: 128 * 1024,
-    #         DeviceTypes.GPU: 128 * 1024,
-    #     },
-    # ),
-    # TODO: add level of indirection to allow mapping between device_configuration and commits
-    # the problem is that the N150, N300, and T3K configurations require different commits
-    ModelConfig(
+        device_configurations={DeviceTypes.N150, DeviceTypes.N300, DeviceTypes.T3K},
+        weights=["meta-llama/Llama-3.1-8B", "meta-llama/Llama-3.1-8B-Instruct"],
+        tt_metal_commit="v0.57.0-rc71",
+        vllm_commit="2a8debd",
+        status="ready",
+        max_context_map={
+            DeviceTypes.N150: 64 * 1024,
+            DeviceTypes.N300: 128 * 1024,
+            DeviceTypes.T3K: 128 * 1024,
+            DeviceTypes.GPU: 128 * 1024,
+        },
+    ),
+    ModelConfig(
+        impl=tt_transformers_impl,
+        default_impl_map={
+            DeviceTypes.P100: True,
+            DeviceTypes.P150: True,
+        },
         device_configurations={DeviceTypes.P100, DeviceTypes.P150},
-        # device_configurations={DeviceTypes.N150},
-        hf_model_repo="meta-llama/Llama-3.1-8B-Instruct",
+        weights=["meta-llama/Llama-3.1-8B", "meta-llama/Llama-3.1-8B-Instruct"],
         tt_metal_commit="34a23359bb573ff09d6e2e9360b86fe7f024fb27",
         vllm_commit="b44aea9924cabfb55254d23ffabd9a2dbf1a7e6e",
         status="ready",
-        code_link="https://github.com/tenstorrent/tt-metal/tree/26655054ad5ce63d369950247e4d95878e9b16fe/models/tt_transformers",
-=======
-        device_configurations={DeviceTypes.N150, DeviceTypes.N300, DeviceTypes.T3K},
-        weights=["meta-llama/Llama-3.1-8B", "meta-llama/Llama-3.1-8B-Instruct"],
-        tt_metal_commit="v0.57.0-rc71",
-        vllm_commit="2a8debd",
-        status="ready",
->>>>>>> 89020084
         max_context_map={
             DeviceTypes.N150: 64 * 1024,
             DeviceTypes.N300: 128 * 1024,
