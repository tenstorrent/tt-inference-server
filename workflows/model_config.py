# SPDX-License-Identifier: Apache-2.0
#
# SPDX-FileCopyrightText: © 2025 Tenstorrent AI ULC

import os
import re
import json
from pathlib import Path
from dataclasses import dataclass, field, replace
from typing import Set, Dict, List

from workflows.utils import (
    get_version,
    BenchmarkTaskParams,
    PerformanceTarget,
    get_model_id,
    get_repo_root_path,
)
from workflows.workflow_types import DeviceTypes

VERSION = get_version()


def read_performance_reference_json() -> Dict[DeviceTypes, List[BenchmarkTaskParams]]:
    default_filepath = (
        get_repo_root_path()
        / "benchmarking"
        / "benchmark_targets"
        / "model_performance_reference.json"
    )
    filepath = Path(os.getenv("OVERRIDE_BENCHMARK_TARGETS", default_filepath))
    assert filepath.exists(), f"Override benchmark file not found: {filepath}"
    with open(filepath, "r") as f:
        data = json.load(f)
    return data


model_performance_reference = read_performance_reference_json()


def get_perf_reference_map(
    model_name: str, perf_targets_map: Dict[str, float]
) -> Dict[DeviceTypes, List[BenchmarkTaskParams]]:
    perf_reference_map: Dict[DeviceTypes, List[BenchmarkTaskParams]] = {}
    model_data = model_performance_reference.get(model_name, {})

    for device_str, benchmarks in model_data.items():
        device_type = DeviceTypes.from_string(device_str)

        params_list: List[BenchmarkTaskParams] = []

        for bench in benchmarks:
            # Parse performance targets under the "reference" key.
            target_dict = {}
            targets = bench.get("targets", {})
            for target_name, target_data in targets.items():
                # Create the PerformanceTarget instance.
                if target_name == "theoretical":
                    # add customer definitions: functional, complete, sellable
                    for target_key, percentage in perf_targets_map.items():
                        target_dict[target_key] = PerformanceTarget(
                            ttft_ms=target_data.get("ttft_ms") / percentage
                            if target_data.get("ttft_ms")
                            else None,
                            tput_user=target_data.get("tput_user") * percentage
                            if target_data.get("tput_user")
                            else None,
                            tput=target_data.get("tput") * percentage
                            if target_data.get("tput")
                            else None,
                        )

            # Create the BenchmarkTaskParams instance.
            benchmark_task = BenchmarkTaskParams(
                isl=bench.get("isl"),
                osl=bench.get("osl"),
                max_concurrency=bench.get("max_concurrency"),
                num_prompts=bench.get("num_prompts"),
                targets=target_dict,
            )
            params_list.append(benchmark_task)

        perf_reference_map[device_type] = params_list
    return perf_reference_map


@dataclass(frozen=True)
class ImplConfig:
    impl_id: str
    impl_name: str
    repo_url: str
    code_path: str


tt_transformers_impl = ImplConfig(
    impl_id="tt-transformers",
    impl_name="tt-transformers",
    repo_url="https://github.com/tenstorrent/tt-metal",
    code_path="models/tt_transformers",
)
llama3_impl = ImplConfig(
    impl_id="llama3",
    impl_name="llama3",
    repo_url="https://github.com/tenstorrent/tt-metal",
    code_path="models/demos/llama3",
)
t3000_llama2_70b_impl = ImplConfig(
    impl_id="t3000-llama2-70b",
    impl_name="t3000-llama2-70b",
    repo_url="https://github.com/tenstorrent/tt-metal",
    code_path="models/demos/t3000/llama2_70b",
)
llama3_subdevices_impl = ImplConfig(
    impl_id="subdevices",
    impl_name="subdevices",
    repo_url="https://github.com/tenstorrent/tt-metal",
    code_path="models/demos/llama3_subdevices",
)


@dataclass(frozen=True)
class ModelConfig:
    """
    All static configuration and metadata required to execute workflows for a given model.
    Note: model_name is unique from hf_model_repo so that we can have multiple
    implementations of the same model, for example from tt-metal and tt-forge.

    For details on tt-metal/TTNN implementation context limits see: https://github.com/tenstorrent/tt-metal/tree/main/models/tt_transformers#implementation-notes
    """

    device_configurations: Set[DeviceTypes]
    impl: ImplConfig
    tt_metal_commit: str
<<<<<<< HEAD
    vllm_commit: str = None
=======
    vllm_commit: str
    default_impl_map: Dict[DeviceTypes, bool] = field(default_factory=dict)
>>>>>>> 3b29c5b8
    hf_model_repo: str = None
    model_id: str = None
    model_name: str = None  # uses defaults based on hf_model_repo
    param_count: int = None
    min_disk_gb: int = None
    min_ram_gb: int = None
    repacked: int = 0
    version: str = "0.0.1"
    perf_targets_map: Dict[str, float] = field(default_factory=dict)
    weights: List[str] = field(default_factory=list)
    docker_image: str = None
    max_concurrency_map: Dict[DeviceTypes, int] = field(default_factory=dict)
    max_context_map: Dict[DeviceTypes, int] = field(default_factory=dict)
    status: str = "preview"  # default status for all models
    code_link: str = None
    perf_reference_map: Dict[DeviceTypes, List[BenchmarkTaskParams]] = field(
        default_factory=dict
    )

    def __post_init__(self):
        self.validate_data()
        self._infer_data()

    def _infer_data(self):
        # Note: ONLY run this in __post_init__
        # need to use __setattr__ because instance is frozen
        if not self.hf_model_repo:
            # use first weight as default hf_model_repo
            object.__setattr__(self, "hf_model_repo", self.weights[0])

        if not self.model_name:
            # use basename of HF model ID to use same format as tt-transformers
            object.__setattr__(self, "model_name", Path(self.hf_model_repo).name)
        if not self.model_id:
            # do not set a device because model config can have many device configurations
            object.__setattr__(
                self,
                "model_id",
                get_model_id(self.impl.impl_name, self.model_name, None),
            )

        # use param count to detemine conservative disk and ram minimums
        # these are only checked during initial model setup
        if not self.param_count:
            object.__setattr__(
                self, "param_count", ModelConfig.infer_param_count(self.hf_model_repo)
            )
        if not self.min_disk_gb:
            if self.repacked:
                # 2x for raw fp16 weights hf cache (may already be present)
                # 1x for repacked quantized copy
                # 1x for tt-metal cache
                # 1x for overhead
                object.__setattr__(self, "min_disk_gb", self.param_count * 5)
            else:
                # 2x for raw fp16 weights hf cache (may already be present
                # 2x for copy
                object.__setattr__(self, "min_disk_gb", self.param_count * 4)
        if not self.min_ram_gb:
            object.__setattr__(self, "min_ram_gb", self.param_count * 5)

        if not self.docker_image:
            # Note: default to release image, use --dev-mode at runtime to use dev images
            # TODO: Use ubuntu version to interpolate this string
            _default_docker_repo = "ghcr.io/tenstorrent/tt-inference-server/vllm-tt-metal-src-release-ubuntu-22.04-amd64"
            _max_tag_len = 12
            _default_docker_tag = f"{VERSION}-{self.tt_metal_commit[:_max_tag_len]}-{self.vllm_commit[:_max_tag_len]}"
            object.__setattr__(
                self, "docker_image", f"{_default_docker_repo}:{_default_docker_tag}"
            )

        # add GPU device for reference testing
        _device_set = self.device_configurations.copy()
        _device_set.add(DeviceTypes.GPU)
        object.__setattr__(self, "device_configurations", _device_set)

        # Fill default_impl_map for all device types if not provided
        if not self.default_impl_map:
            _default_impl_map = {}
            for device in self.device_configurations:
                _default_impl_map[device] = False
            object.__setattr__(self, "default_impl_map", _default_impl_map)

        if not self.max_concurrency_map:
            _default_max_concurrent = 32
            object.__setattr__(
                self,
                "max_concurrency_map",
                {
                    device: _default_max_concurrent
                    for device in self.device_configurations
                },
            )

        if not self.max_context_map:
            _default_max_context = 128 * 1024
            object.__setattr__(
                self,
                "max_context_map",
                {device: _default_max_context for device in self.device_configurations},
            )

        if not self.perf_targets_map:
            # performance targets expressed as percentage of theoretical performance
            default_perf_targets_map = {
                "functional": 0.10,
                "complete": 0.50,
                "target": 0.80,
            }
            object.__setattr__(self, "perf_targets_map", default_perf_targets_map)

        if not self.perf_reference_map:
            object.__setattr__(
                self,
                "perf_reference_map",
                get_perf_reference_map(self.model_name, self.perf_targets_map),
            )

        if not self.code_link:
            object.__setattr__(
                self,
                "code_link",
                f"{self.impl.repo_url}/tree/{self.tt_metal_commit}/{self.impl.code_path}",
            )

    def validate_data(self):
        assert (
            self.hf_model_repo or self.model_name or self.weights
        ), "either hf_model_repo or model_name must be set."

    @staticmethod
    def infer_param_count(hf_model_repo: str) -> int:
        """
        Infers the parameter count (in billions) from the hf_model_repo string.

        Examples:
            "deepseek-ai/DeepSeek-R1-Distill-Llama-70B" -> 70
            "Qwen/Qwen2.5-72B" -> 72
            "meta-llama/Llama-3.1-8B" -> 8

        Returns:
            The inferred parameter count as an int, or None if no pattern is found.
        """
        matches = re.findall(r"(\d+(?:\.\d+)?)B", hf_model_repo)
        if matches:
            # Take the last match which is typically the parameter count
            count_str = matches[-1]
            try:
                # Convert to float first (to handle potential decimals) and then to int.
                count_float = float(count_str)
                return int(count_float)
            except ValueError:
                return None
        return None


config_list = [
    ModelConfig(
        impl=tt_transformers_impl,
        default_impl_map={
            DeviceTypes.T3K: True,
        },
        device_configurations={DeviceTypes.T3K},
        weights=["Qwen/QwQ-32B"],
        tt_metal_commit="v0.57.0-rc71",
        vllm_commit="2a8debd",
        status="testing",
    ),
    ModelConfig(
        impl=llama3_impl,
        default_impl_map={
            DeviceTypes.T3K: True,
        },
        device_configurations={DeviceTypes.T3K},
        weights=["Qwen/Qwen2.5-72B", "Qwen/Qwen2.5-72B-Instruct"],
        tt_metal_commit="v0.56.0-rc33",
        vllm_commit="e2e0002ac7dc",
        status="testing",
    ),
    ModelConfig(
        impl=llama3_impl,
        default_impl_map={
            DeviceTypes.N300: True,
            DeviceTypes.T3K: True,
        },
        device_configurations={DeviceTypes.N300, DeviceTypes.T3K},
        weights=["Qwen/Qwen2.5-7B", "Qwen/Qwen2.5-7B-Instruct"],
        tt_metal_commit="v0.56.0-rc33",
        vllm_commit="e2e0002ac7dc",
        status="testing",
    ),
    ModelConfig(
        impl=llama3_subdevices_impl,
        default_impl_map={
            DeviceTypes.GALAXY: True,
        },
        device_configurations={DeviceTypes.GALAXY},
        weights=[
            "meta-llama/Llama-3.3-70B",
            "meta-llama/Llama-3.3-70B-Instruct",
            "meta-llama/Llama-3.1-70B",
            "meta-llama/Llama-3.1-70B-Instruct",
            "deepseek-ai/DeepSeek-R1-Distill-Llama-70B",
        ],
        tt_metal_commit="60e367fcc471",
        vllm_commit="8a43c881e",
        status="testing",
        max_context_map={
            DeviceTypes.GALAXY: 128 * 1024,
        },
    ),
    ModelConfig(
        impl=tt_transformers_impl,
        default_impl_map={
            DeviceTypes.T3K: True,
        },
        device_configurations={DeviceTypes.T3K},
        weights=[
            "meta-llama/Llama-3.3-70B",
            "meta-llama/Llama-3.3-70B-Instruct",
            "meta-llama/Llama-3.1-70B",
            "meta-llama/Llama-3.1-70B-Instruct",
            "deepseek-ai/DeepSeek-R1-Distill-Llama-70B",
        ],
        tt_metal_commit="v0.57.0-rc71",
        vllm_commit="2a8debd",
        status="testing",
    ),
    ModelConfig(
        impl=t3000_llama2_70b_impl,
        default_impl_map={
            DeviceTypes.T3K: True,
        },
        device_configurations={DeviceTypes.T3K},
        repacked=1,
        weights=[
            "meta-llama/Llama-3.3-70B",
            "meta-llama/Llama-3.3-70B-Instruct",
            "meta-llama/Llama-3.1-70B",
            "meta-llama/Llama-3.1-70B-Instruct",
        ],
        tt_metal_commit="v0.57.0-rc71",
        vllm_commit="2a8debd",
        status="ready",
    ),
    ModelConfig(
        impl=tt_transformers_impl,
        default_impl_map={
            DeviceTypes.N300: True,
            DeviceTypes.T3K: True,
        },
        device_configurations={DeviceTypes.N300, DeviceTypes.T3K},
        weights=[
            "meta-llama/Llama-3.2-11B-Vision",
            "meta-llama/Llama-3.2-11B-Vision-Instruct",
        ],
        tt_metal_commit="v0.57.0-rc71",
        vllm_commit="2a8debd",
        status="testing",
        max_concurrency_map={
            DeviceTypes.N300: 16,
            DeviceTypes.T3K: 16,
        },
        max_context_map={
            DeviceTypes.N300: 128 * 1024,
            DeviceTypes.T3K: 128 * 1024,
        },
    ),
    ModelConfig(
        impl=tt_transformers_impl,
        default_impl_map={
            DeviceTypes.N150: True,
            DeviceTypes.N300: True,
            DeviceTypes.T3K: True,
        },
        device_configurations={DeviceTypes.N150, DeviceTypes.N300, DeviceTypes.T3K},
        weights=["meta-llama/Llama-3.2-1B", "meta-llama/Llama-3.2-1B-Instruct"],
        tt_metal_commit="v0.57.0-rc71",
        vllm_commit="2a8debd",
        status="ready",
    ),
    ModelConfig(
        impl=tt_transformers_impl,
        default_impl_map={
            DeviceTypes.N150: True,
            DeviceTypes.N300: True,
            DeviceTypes.T3K: True,
        },
        device_configurations={DeviceTypes.N150, DeviceTypes.N300, DeviceTypes.T3K},
        weights=["meta-llama/Llama-3.2-3B", "meta-llama/Llama-3.2-3B-Instruct"],
        tt_metal_commit="v0.57.0-rc71",
        vllm_commit="2a8debd",
        status="ready",
    ),
    ModelConfig(
        impl=tt_transformers_impl,
        default_impl_map={
            DeviceTypes.N150: True,
            DeviceTypes.N300: True,
            DeviceTypes.T3K: True,
        },
        device_configurations={DeviceTypes.N150, DeviceTypes.N300, DeviceTypes.T3K},
        weights=["meta-llama/Llama-3.1-8B", "meta-llama/Llama-3.1-8B-Instruct"],
        tt_metal_commit="v0.57.0-rc71",
        vllm_commit="2a8debd",
        status="ready",
        max_context_map={
            DeviceTypes.N150: 64 * 1024,
            DeviceTypes.N300: 128 * 1024,
            DeviceTypes.T3K: 128 * 1024,
            DeviceTypes.GPU: 128 * 1024,
        },
    ),
    ModelConfig(
        impl=tt_transformers_impl,
        default_impl_map={
            DeviceTypes.P100: True,
            DeviceTypes.P150: True,
        },
        device_configurations={DeviceTypes.P100, DeviceTypes.P150},
        weights=["meta-llama/Llama-3.1-8B", "meta-llama/Llama-3.1-8B-Instruct"],
        tt_metal_commit="v0.59.0-rc3",
        vllm_commit="8a43c88",
        status="preview",
        max_context_map={
            DeviceTypes.P100: 64 * 1024,
            DeviceTypes.P150: 64 * 1024,
        },
    ),
    ModelConfig(
        device_configurations={DeviceTypes.N150, DeviceTypes.N300},
        hf_model_repo="distil-whisper/distil-large-v3",
        tt_metal_commit="07567d1618a81bcde0421582995c0412665b6ffc",
        docker_image="ghcr.io/tenstorrent/tt-inference-server/tt-metal-whisper-distil-large-v3-dev:v0.0.1-tt-metal-07567d1618a8",
        param_count=1,
        status="preview",
        code_link="https://github.com/tenstorrent/tt-metal/tree/07567d1618a81bcde0421582995c0412665b6ffc/models/demos/whisper",
    ),
]


# Generate a dictionary keyed by the model_name for each ModelConfig instance
def get_model_config_map(config_list: List[ModelConfig]) -> Dict[str, ModelConfig]:
    model_config_map = {}
    for config in config_list:
        for w in config.weights:
            for device_type in config.device_configurations:
                # make an instance for each finetune weights that can be further modified
                _model_name = Path(w).name
                _model_id = get_model_id(
                    config.impl.impl_id, _model_name, device_type.name.lower()
                )
                _model_config = replace(
                    config, model_name=_model_name, hf_model_repo=w, model_id=_model_id
                )
                model_config_map[_model_id] = _model_config
    return model_config_map


MODEL_CONFIGS = get_model_config_map(config_list)<|MERGE_RESOLUTION|>--- conflicted
+++ resolved
@@ -131,12 +131,8 @@
     device_configurations: Set[DeviceTypes]
     impl: ImplConfig
     tt_metal_commit: str
-<<<<<<< HEAD
     vllm_commit: str = None
-=======
-    vllm_commit: str
     default_impl_map: Dict[DeviceTypes, bool] = field(default_factory=dict)
->>>>>>> 3b29c5b8
     hf_model_repo: str = None
     model_id: str = None
     model_name: str = None  # uses defaults based on hf_model_repo
