# SPDX-License-Identifier: Apache-2.0
#
# SPDX-FileCopyrightText: © 2025 Tenstorrent AI ULC

import os
import re
import json
from pathlib import Path
from dataclasses import dataclass, field
<<<<<<< HEAD
from typing import Dict, List, Tuple, Optional
=======
from typing import Dict, List, Optional
>>>>>>> 768e5a96

from workflows.utils import (
    get_version,
    BenchmarkTaskParams,
    PerformanceTarget,
    get_model_id,
    get_repo_root_path,
)
from workflows.workflow_types import DeviceTypes

VERSION = get_version()


def read_performance_reference_json() -> Dict[DeviceTypes, List[BenchmarkTaskParams]]:
    default_filepath = (
        get_repo_root_path()
        / "benchmarking"
        / "benchmark_targets"
        / "model_performance_reference.json"
    )
    filepath = Path(os.getenv("OVERRIDE_BENCHMARK_TARGETS", default_filepath))
    assert filepath.exists(), f"Override benchmark file not found: {filepath}"
    with open(filepath, "r") as f:
        data = json.load(f)
    return data


model_performance_reference = read_performance_reference_json()


def get_perf_reference_map(
    model_name: str, perf_targets_map: Dict[str, float]
) -> Dict[DeviceTypes, List[BenchmarkTaskParams]]:
    perf_reference_map: Dict[DeviceTypes, List[BenchmarkTaskParams]] = {}
    model_data = model_performance_reference.get(model_name, {})

    for device_str, benchmarks in model_data.items():
        device_type = DeviceTypes.from_string(device_str)

        params_list: List[BenchmarkTaskParams] = []

        for bench in benchmarks:
            # Parse performance targets under the "reference" key.
            target_dict = {}
            targets = bench.get("targets", {})
            for target_name, target_data in targets.items():
                # Create the PerformanceTarget instance.
                if target_name == "theoretical":
                    # add customer definitions: functional, complete, sellable
                    for target_key, percentage in perf_targets_map.items():
                        target_dict[target_key] = PerformanceTarget(
                            ttft_ms=target_data.get("ttft_ms") / percentage
                            if target_data.get("ttft_ms")
                            else None,
                            tput_user=target_data.get("tput_user") * percentage
                            if target_data.get("tput_user")
                            else None,
                            tput=target_data.get("tput") * percentage
                            if target_data.get("tput")
                            else None,
                        )

            # Create the BenchmarkTaskParams instance.
            benchmark_task = BenchmarkTaskParams(
                isl=bench.get("isl"),
                osl=bench.get("osl"),
                max_concurrency=bench.get("max_concurrency"),
                num_prompts=bench.get("num_prompts"),
                task_type=bench.get("task_type", "text"),
                image_height=bench.get("image_height", None),
                image_width=bench.get("image_width", None),
                images_per_prompt=bench.get("images_per_prompt", None),
                targets=target_dict,
            )
            params_list.append(benchmark_task)

        perf_reference_map[device_type] = params_list
    return perf_reference_map


@dataclass(frozen=True)
class ImplConfig:
    impl_id: str
    impl_name: str
    repo_url: str
    code_path: str


tt_transformers_impl = ImplConfig(
    impl_id="tt-transformers",
    impl_name="tt-transformers",
    repo_url="https://github.com/tenstorrent/tt-metal",
    code_path="models/tt_transformers",
)
llama3_impl = ImplConfig(
    impl_id="llama3",
    impl_name="llama3",
    repo_url="https://github.com/tenstorrent/tt-metal",
    code_path="models/demos/llama3",
)
t3000_llama2_70b_impl = ImplConfig(
    impl_id="t3000-llama2-70b",
    impl_name="t3000-llama2-70b",
    repo_url="https://github.com/tenstorrent/tt-metal",
    code_path="models/demos/t3000/llama2_70b",
)
llama3_subdevices_impl = ImplConfig(
    impl_id="subdevices",
    impl_name="subdevices",
    repo_url="https://github.com/tenstorrent/tt-metal",
    code_path="models/demos/llama3_subdevices",
)


@dataclass(frozen=True)
class DeviceModelSpec:
    """
    Model-specific configuration for a specific device.
    """

    max_concurrency: int
    max_context: int
    perf_targets_map: Dict[str, float] = field(default_factory=dict)
    default_impl: bool = False
    perf_reference: List[BenchmarkTaskParams] = field(default_factory=list)
    override_tt_config: Dict[str, str] = field(default_factory=dict)

    def __post_init__(self):
        self.validate_data()
        self._infer_data()

    def validate_data(self):
        """Validate that required configuration is present."""
        pass

    def _infer_data(self):
        """Infer missing data fields from other configuration values."""
        # Note: ONLY run this in __post_init__
        # need to use __setattr__ because instance is frozen
        # Set default concurrency and context if not provided
        if not self.max_concurrency:
            _default_max_concurrent = 32
            object.__setattr__(self, "max_concurrency", _default_max_concurrent)

        if not self.max_context:
            _default_max_context = 128 * 1024
            object.__setattr__(self, "max_context", _default_max_context)


@dataclass(frozen=True)
class ModelConfig:
    """
    Fully instantiated configuration for a specific model on a specific device.
    This is what gets used throughout the system after template expansion.
    """

    # Core identity - required fields
    model_id: str
    impl: ImplConfig
    hf_model_repo: str
    model_name: str
    device_type: DeviceTypes  # Single device, not a set

    # Version control
    tt_metal_commit: str
    vllm_commit: str

    # Device-specific configuration
    device_model_spec: DeviceModelSpec

    # Optional configuration fields
    param_count: Optional[int] = None
    min_disk_gb: Optional[int] = None
    min_ram_gb: Optional[int] = None
    repacked: int = 0
    version: str = "0.0.1"
    docker_image: Optional[str] = None
    status: str = "preview"
    code_link: Optional[str] = None
    override_tt_config: Dict[str, str] = field(default_factory=dict)
<<<<<<< HEAD
    supported_modalities: List[str] = field(default_factory=lambda: ["text"])
=======
>>>>>>> 768e5a96

    def __post_init__(self):
        self.validate_data()
        self._infer_data()

    def _infer_data(self):
        """Infer missing data fields from other configuration values."""
        # Note: ONLY run this in __post_init__
        # need to use __setattr__ because instance is frozen

        # Infer param count from model repo name
        if not self.param_count:
            object.__setattr__(
                self, "param_count", ModelConfig.infer_param_count(self.hf_model_repo)
            )

        # Calculate conservative disk and ram minimums based on param count
        if not self.min_disk_gb and self.param_count:
            if self.repacked:
                # 2x for raw fp16 weights hf cache (may already be present)
                # 1x for repacked quantized copy
                # 1x for tt-metal cache
                # 1x for overhead
                object.__setattr__(self, "min_disk_gb", self.param_count * 5)
            else:
                # 2x for raw fp16 weights hf cache (may already be present)
                # 2x for copy
                object.__setattr__(self, "min_disk_gb", self.param_count * 4)

        if not self.min_ram_gb and self.param_count:
            object.__setattr__(self, "min_ram_gb", self.param_count * 5)

        # Generate default docker image if not provided
        if not self.docker_image:
            # Note: default to release image, use --dev-mode at runtime to use dev images
            # TODO: Use ubuntu version to interpolate this string
            _default_docker_repo = "ghcr.io/tenstorrent/tt-inference-server/vllm-tt-metal-src-release-ubuntu-22.04-amd64"
            _max_tag_len = 12
            _default_docker_tag = f"{VERSION}-{self.tt_metal_commit[:_max_tag_len]}-{self.vllm_commit[:_max_tag_len]}"
            object.__setattr__(
                self, "docker_image", f"{_default_docker_repo}:{_default_docker_tag}"
            )

        # Generate code link
        if not self.code_link:
            object.__setattr__(
                self,
                "code_link",
                f"{self.impl.repo_url}/tree/{self.tt_metal_commit}/{self.impl.code_path}",
            )

    def validate_data(self):
        """Validate that required configuration is present."""
        assert self.hf_model_repo, "hf_model_repo must be set"
        assert self.model_name, "model_name must be set"
        assert self.model_id, "model_id must be set"

    @staticmethod
    def infer_param_count(hf_model_repo: str) -> Optional[int]:
        """
        Infers the parameter count (in billions) from the hf_model_repo string.

        Examples:
            "deepseek-ai/DeepSeek-R1-Distill-Llama-70B" -> 70
            "Qwen/Qwen2.5-72B" -> 72
            "meta-llama/Llama-3.1-8B" -> 8

        Returns:
            The inferred parameter count as an int, or None if no pattern is found.
        """
        matches = re.findall(r"(\d+(?:\.\d+)?)B", hf_model_repo)
        if matches:
            # Take the last match which is typically the parameter count
            count_str = matches[-1]
            try:
                # Convert to float first (to handle potential decimals) and then to int.
                count_float = float(count_str)
                return int(count_float)
            except ValueError:
                return None
        return None


@dataclass(frozen=True)
class ModelConfigTemplate:
    """
    Template configuration that gets expanded into individual ModelConfig instances
    for each weight variant and device combination. This represents the shared configuration
    across multiple models and devices.
    """

    # Required fields
    impl: ImplConfig
    tt_metal_commit: str
    vllm_commit: str
    device_model_spec_map: Dict[DeviceTypes, DeviceModelSpec]
    weights: List[str]  # List of HF model repos to create configs for

    # Optional template fields
    repacked: int = 0
    version: str = "0.0.1"
    perf_targets_map: Dict[str, float] = field(default_factory=dict)
    docker_image: Optional[str] = None
    status: str = "preview"
<<<<<<< HEAD
    supported_modalities: List[str] = field(default_factory=lambda: ["text"])
=======
>>>>>>> 768e5a96

    def __post_init__(self):
        self.validate_data()
        self._infer_data()

    def validate_data(self):
        """Validate that required configuration is present."""
        assert self.device_model_spec_map, "device_model_spec_map must be provided"
        assert self.weights, "weights must be provided"

    def _infer_data(self):
        """Infer missing data fields from other configuration values."""
        # Note: ONLY run this in __post_init__
        # need to use __setattr__ because instance is frozen
        # Set default performance targets if not provided
        if not self.perf_targets_map:
            # performance targets expressed as percentage of theoretical performance
            default_perf_targets_map = {
                "functional": 0.10,
                "complete": 0.50,
                "target": 1.0,
            }
            object.__setattr__(self, "perf_targets_map", default_perf_targets_map)

    def expand_to_configs(self) -> List["ModelConfig"]:
        """Expand this template into individual ModelConfig instances."""
        configs = []

        # Generate performance reference map
        main_model_name = Path(self.weights[0]).name
        perf_reference_map = get_perf_reference_map(
            main_model_name, self.perf_targets_map
        )

        for weight in self.weights:
            for device_type, device_model_spec in self.device_model_spec_map.items():
                model_name = Path(weight).name
                model_id = get_model_id(
                    self.impl.impl_id, model_name, device_type.name.lower()
                )

                # Create a new device_model_spec with performance reference data
                device_model_spec_with_perf = DeviceModelSpec(
                    max_concurrency=device_model_spec.max_concurrency,
                    max_context=device_model_spec.max_context,
                    perf_targets_map=device_model_spec.perf_targets_map,
                    default_impl=device_model_spec.default_impl,
                    perf_reference=perf_reference_map.get(device_type, []),
                    override_tt_config=device_model_spec.override_tt_config,
                )

                config = ModelConfig(
                    # Core identity
                    device_type=device_type,
                    impl=self.impl,
                    hf_model_repo=weight,
                    model_id=model_id,
                    model_name=model_name,
                    device_model_spec=device_model_spec_with_perf,
                    # Version control
                    tt_metal_commit=self.tt_metal_commit,
                    vllm_commit=self.vllm_commit,
                    # Template fields
                    repacked=self.repacked,
                    version=self.version,
                    docker_image=self.docker_image,
                    status=self.status,
                    override_tt_config=device_model_spec.override_tt_config,
<<<<<<< HEAD
                    supported_modalities=self.supported_modalities,
=======
>>>>>>> 768e5a96
                )
                configs.append(config)
        return configs


# Model configuration templates - these get expanded into individual configs
config_templates = [
    ModelConfigTemplate(
        impl=tt_transformers_impl,
        weights=["mistralai/Mistral-7B-Instruct-v0.3"],
        device_model_spec_map={
            DeviceTypes.N150: DeviceModelSpec(
                max_concurrency=32,
                max_context=32 * 1024,
                default_impl=True,
            ),
            DeviceTypes.N300: DeviceModelSpec(
                max_concurrency=32,
                max_context=32 * 1024,
                default_impl=True,
            ),
            DeviceTypes.T3K: DeviceModelSpec(
                max_concurrency=32,
                max_context=32 * 1024,
                default_impl=True,
            ),
        },
        tt_metal_commit="v0.59.0-rc16",
        vllm_commit="dff84a3",
        status="testing",
    ),
    ModelConfigTemplate(
        impl=tt_transformers_impl,
        device_model_spec_map={
            DeviceTypes.T3K: DeviceModelSpec(
                max_concurrency=32,
                max_context=128 * 1024,
                default_impl=True,
            ),
        },
        weights=["Qwen/QwQ-32B"],
        tt_metal_commit="v0.57.0-rc71",
        vllm_commit="2a8debd",
        status="testing",
    ),
    ModelConfigTemplate(
        impl=llama3_impl,
        device_model_spec_map={
            DeviceTypes.T3K: DeviceModelSpec(
                max_concurrency=32,
                max_context=128 * 1024,
                default_impl=True,
            ),
        },
        weights=["Qwen/Qwen2.5-72B", "Qwen/Qwen2.5-72B-Instruct"],
        tt_metal_commit="v0.56.0-rc33",
        vllm_commit="e2e0002ac7dc",
        status="testing",
    ),
    ModelConfigTemplate(
        impl=llama3_impl,
        device_model_spec_map={
            DeviceTypes.N300: DeviceModelSpec(
                max_concurrency=32,
                max_context=128 * 1024,
                default_impl=True,
            ),
            DeviceTypes.T3K: DeviceModelSpec(
                max_concurrency=32,
                max_context=128 * 1024,
                default_impl=True,
            ),
        },
        weights=["Qwen/Qwen2.5-7B", "Qwen/Qwen2.5-7B-Instruct"],
        tt_metal_commit="v0.56.0-rc33",
        vllm_commit="e2e0002ac7dc",
        status="testing",
    ),
    ModelConfigTemplate(
        impl=llama3_subdevices_impl,
        device_model_spec_map={
            DeviceTypes.GALAXY: DeviceModelSpec(
                max_concurrency=32,
                max_context=128 * 1024,
                default_impl=True,
                override_tt_config={
                    "dispatch_core_axis": "col",
                    "sample_on_device_mode": "all",
                    "fabric_config": "FABRIC_1D",
                    "worker_l1_size": 1344544,
                    "trace_region_size": 95693824,
                },
            ),
        },
        weights=[
            "meta-llama/Llama-3.3-70B",
            "meta-llama/Llama-3.3-70B-Instruct",
            "meta-llama/Llama-3.1-70B",
            "meta-llama/Llama-3.1-70B-Instruct",
            "deepseek-ai/DeepSeek-R1-Distill-Llama-70B",
        ],
        tt_metal_commit="60e367fcc471",
        vllm_commit="8a43c881e",
        status="testing",
    ),
    ModelConfigTemplate(
        impl=tt_transformers_impl,
        device_model_spec_map={
            DeviceTypes.T3K: DeviceModelSpec(
                max_concurrency=32,
                max_context=128 * 1024,
                default_impl=True,
            ),
        },
        weights=[
            "meta-llama/Llama-3.3-70B",
            "meta-llama/Llama-3.3-70B-Instruct",
            "meta-llama/Llama-3.1-70B",
            "meta-llama/Llama-3.1-70B-Instruct",
            "deepseek-ai/DeepSeek-R1-Distill-Llama-70B",
        ],
        tt_metal_commit="v0.59.0-rc14",
        vllm_commit="a869e5d",
        status="testing",
    ),
    ModelConfigTemplate(
        impl=t3000_llama2_70b_impl,
        device_model_spec_map={
            DeviceTypes.T3K: DeviceModelSpec(
                max_concurrency=32,
                max_context=128 * 1024,
                default_impl=False,
            ),
        },
        repacked=1,
        weights=[
            "meta-llama/Llama-3.3-70B",
            "meta-llama/Llama-3.3-70B-Instruct",
            "meta-llama/Llama-3.1-70B",
            "meta-llama/Llama-3.1-70B-Instruct",
        ],
        tt_metal_commit="v0.57.0-rc71",
        vllm_commit="2a8debd",
        status="ready",
    ),
    ModelConfigTemplate(
        impl=tt_transformers_impl,
        device_model_spec_map={
            DeviceTypes.N300: DeviceModelSpec(
                max_concurrency=16,
                max_context=128 * 1024,
                default_impl=True,
            ),
            DeviceTypes.T3K: DeviceModelSpec(
                max_concurrency=16,
                max_context=128 * 1024,
                default_impl=True,
            ),
        },
        weights=[
            "meta-llama/Llama-3.2-11B-Vision",
            "meta-llama/Llama-3.2-11B-Vision-Instruct",
        ],
        tt_metal_commit="v0.57.0-rc71",
        vllm_commit="2a8debd",
        status="testing",
<<<<<<< HEAD
        supported_modalities=["text", "image"],
=======
>>>>>>> 768e5a96
    ),
    ModelConfigTemplate(
        impl=tt_transformers_impl,
        device_model_spec_map={
            DeviceTypes.N150: DeviceModelSpec(
                max_concurrency=32,
                max_context=128 * 1024,
                default_impl=True,
            ),
            DeviceTypes.N300: DeviceModelSpec(
                max_concurrency=32,
                max_context=128 * 1024,
                default_impl=True,
            ),
            DeviceTypes.T3K: DeviceModelSpec(
                max_concurrency=32,
                max_context=128 * 1024,
                default_impl=True,
            ),
        },
        weights=["meta-llama/Llama-3.2-1B", "meta-llama/Llama-3.2-1B-Instruct"],
        tt_metal_commit="v0.57.0-rc71",
        vllm_commit="2a8debd",
        status="ready",
    ),
    ModelConfigTemplate(
        impl=tt_transformers_impl,
        device_model_spec_map={
            DeviceTypes.N150: DeviceModelSpec(
                max_concurrency=32,
                max_context=128 * 1024,
                default_impl=True,
            ),
            DeviceTypes.N300: DeviceModelSpec(
                max_concurrency=32,
                max_context=128 * 1024,
                default_impl=True,
            ),
            DeviceTypes.T3K: DeviceModelSpec(
                max_concurrency=32,
                max_context=128 * 1024,
                default_impl=True,
            ),
        },
        weights=["meta-llama/Llama-3.2-3B", "meta-llama/Llama-3.2-3B-Instruct"],
        tt_metal_commit="v0.57.0-rc71",
        vllm_commit="2a8debd",
        status="ready",
    ),
    ModelConfigTemplate(
        impl=tt_transformers_impl,
        device_model_spec_map={
            DeviceTypes.N150: DeviceModelSpec(
                max_concurrency=32,
                max_context=64 * 1024,
                default_impl=True,
            ),
            DeviceTypes.N300: DeviceModelSpec(
                max_concurrency=32,
                max_context=128 * 1024,
                default_impl=True,
            ),
            DeviceTypes.T3K: DeviceModelSpec(
                max_concurrency=32,
                max_context=128 * 1024,
                default_impl=True,
            ),
            DeviceTypes.GPU: DeviceModelSpec(
                max_concurrency=32,
                max_context=128 * 1024,
                default_impl=False,
            ),
        },
        weights=["meta-llama/Llama-3.1-8B", "meta-llama/Llama-3.1-8B-Instruct"],
        tt_metal_commit="v0.57.0-rc71",
        vllm_commit="2a8debd",
        status="ready",
    ),
    ModelConfigTemplate(
        impl=tt_transformers_impl,
        device_model_spec_map={
            DeviceTypes.P100: DeviceModelSpec(
                max_concurrency=32,
                max_context=64 * 1024,
                default_impl=True,
            ),
            DeviceTypes.P150: DeviceModelSpec(
                max_concurrency=32,
                max_context=64 * 1024,
                default_impl=True,
            ),
        },
        weights=["meta-llama/Llama-3.1-8B", "meta-llama/Llama-3.1-8B-Instruct"],
        tt_metal_commit="v0.59.0-rc3",
        vllm_commit="8a43c88",
        status="preview",
    ),
    ModelConfigTemplate(
        impl=tt_transformers_impl,
        device_model_spec_map={
            DeviceTypes.GALAXY: DeviceModelSpec(
                max_concurrency=32,
                max_context=64 * 1024,
                default_impl=True,
                override_tt_config={
                    "data_parallel": 32,
                },
            ),
        },
        weights=["meta-llama/Llama-3.1-8B", "meta-llama/Llama-3.1-8B-Instruct"],
        tt_metal_commit="v0.59.0-rc26",
        vllm_commit="a869e5d",
        status="preview",
    ),
]


def get_model_config_map(
    templates: List[ModelConfigTemplate],
) -> Dict[str, ModelConfig]:
    """
    Generate final model configurations from templates.

    Args:
        templates: List of ModelConfigTemplate instances to expand

    Returns:
        Dictionary mapping model_id to ModelConfig instances
    """
    model_config_map = {}
    for template in templates:
        for config in template.expand_to_configs():
            model_config_map[config.model_id] = config
    return model_config_map


# Final model configurations generated from templates
MODEL_CONFIGS = get_model_config_map(config_templates)<|MERGE_RESOLUTION|>--- conflicted
+++ resolved
@@ -7,11 +7,7 @@
 import json
 from pathlib import Path
 from dataclasses import dataclass, field
-<<<<<<< HEAD
 from typing import Dict, List, Tuple, Optional
-=======
-from typing import Dict, List, Optional
->>>>>>> 768e5a96
 
 from workflows.utils import (
     get_version,
@@ -192,10 +188,7 @@
     status: str = "preview"
     code_link: Optional[str] = None
     override_tt_config: Dict[str, str] = field(default_factory=dict)
-<<<<<<< HEAD
     supported_modalities: List[str] = field(default_factory=lambda: ["text"])
-=======
->>>>>>> 768e5a96
 
     def __post_init__(self):
         self.validate_data()
@@ -300,10 +293,6 @@
     perf_targets_map: Dict[str, float] = field(default_factory=dict)
     docker_image: Optional[str] = None
     status: str = "preview"
-<<<<<<< HEAD
-    supported_modalities: List[str] = field(default_factory=lambda: ["text"])
-=======
->>>>>>> 768e5a96
 
     def __post_init__(self):
         self.validate_data()
@@ -372,10 +361,6 @@
                     docker_image=self.docker_image,
                     status=self.status,
                     override_tt_config=device_model_spec.override_tt_config,
-<<<<<<< HEAD
-                    supported_modalities=self.supported_modalities,
-=======
->>>>>>> 768e5a96
                 )
                 configs.append(config)
         return configs
@@ -542,10 +527,7 @@
         tt_metal_commit="v0.57.0-rc71",
         vllm_commit="2a8debd",
         status="testing",
-<<<<<<< HEAD
         supported_modalities=["text", "image"],
-=======
->>>>>>> 768e5a96
     ),
     ModelConfigTemplate(
         impl=tt_transformers_impl,
