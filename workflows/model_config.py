# SPDX-License-Identifier: Apache-2.0
#
# SPDX-FileCopyrightText: © 2025 Tenstorrent AI ULC

import re
import json
from pathlib import Path
from dataclasses import dataclass, field, replace
from typing import Set, Dict, List

from workflows.utils import get_version, BenchmarkTaskParams, PerformanceTarget
from workflows.workflow_types import DeviceTypes

VERSION = get_version()


def read_performance_reference_json() -> Dict[DeviceTypes, List[BenchmarkTaskParams]]:
    filepath = Path(__file__).resolve().parent / "model_performance_reference.json"
    with open(filepath, "r") as f:
        data = json.load(f)
    return data


model_performance_reference = read_performance_reference_json()


def get_perf_reference_map(
    model_name: str, perf_targets_map: Dict[str, float]
) -> Dict[DeviceTypes, List[BenchmarkTaskParams]]:
    perf_reference_map: Dict[DeviceTypes, List[BenchmarkTaskParams]] = {}
    model_data = model_performance_reference.get(model_name, {})

    for device_str, benchmarks in model_data.items():
        device_type = DeviceTypes.from_string(device_str)

        params_list: List[BenchmarkTaskParams] = []

        for bench in benchmarks:
            # Parse performance targets under the "reference" key.
            target_dict = {}
            targets = bench.get("targets", {})
            for target_name, target_data in targets.items():
                # Create the PerformanceTarget instance.
                if target_name == "theoretical":
                    # add customer definitions: functional, complete, sellable
                    for target_key, percentage in perf_targets_map.items():
                        target_dict[target_key] = PerformanceTarget(
                            ttft_ms=target_data.get("ttft_ms") / percentage
                            if target_data.get("ttft_ms")
                            else None,
                            tput_user=target_data.get("tput_user") * percentage
                            if target_data.get("tput_user")
                            else None,
                            tput=target_data.get("tput") * percentage
                            if target_data.get("tput")
                            else None,
                        )

            # Create the BenchmarkTaskParams instance.
            benchmark_task = BenchmarkTaskParams(
                isl=bench.get("isl"),
                osl=bench.get("osl"),
                max_concurrency=bench.get("max_concurrency"),
                num_prompts=bench.get("num_prompts"),
                targets=target_dict,
            )
            params_list.append(benchmark_task)

        perf_reference_map[device_type] = params_list
    return perf_reference_map


@dataclass(frozen=True)
class ModelConfig:
    """
    All static configuration and metadata required to execute workflows for a given model.
    Note: model_name is unique from hf_model_repo so that we can have multiple
    implementations of the same model, for example from tt-metal and tt-forge.

    For details on tt-metal/TTNN implementation context limits see: https://github.com/tenstorrent/tt-metal/tree/main/models/tt_transformers#implementation-notes
    """

    device_configurations: Set[DeviceTypes]
    tt_metal_commit: str
    vllm_commit: str
    hf_model_repo: str = None
    model_name: str = None  # uses defaults based on hf_model_repo
    model_id: str = None  # uses defaults based on hf_model_repo
    impl_id: str = "tt-metal"  # implementation ID
    version: str = "0.0.1"
    param_count: int = None
    min_disk_gb: int = None
    min_ram_gb: int = None
    repacked: int = 0
    perf_targets_map: Dict[str, float] = field(default_factory=dict)
    weights: List[str] = field(default_factory=list)
    docker_image: str = None
    max_concurrency_map: Dict[DeviceTypes, int] = field(default_factory=dict)
    max_context_map: Dict[DeviceTypes, int] = field(default_factory=dict)
    status: str = "preview"  # default status for all models
    code_link: str = None
    perf_reference_map: Dict[DeviceTypes, List[BenchmarkTaskParams]] = field(
        default_factory=dict
    )

    def __post_init__(self):
        self.validate_data()
        self._infer_data()

    def _infer_data(self):
        # Note: ONLY run this in __post_init__
        # need to use __setattr__ because instance is frozen
        if not self.hf_model_repo:
            # use first weight as default hf_model_repo
            object.__setattr__(self, "hf_model_repo", self.weights[0])

        if not self.model_name:
            # use basename of HF model ID to use same format as tt-transformers
            object.__setattr__(self, "model_name", Path(self.hf_model_repo).name)
        if not self.model_id:
            object.__setattr__(self, "model_id", self.get_default_model_id())

        # use param count to detemine conservative disk and ram minimums
        # these are only checked during initial model setup
        if not self.param_count:
            object.__setattr__(
                self, "param_count", ModelConfig.infer_param_count(self.hf_model_repo)
            )
        if not self.min_disk_gb:
            if self.repacked:
                # 2x for raw fp16 weights hf cache (may already be present)
                # 1x for repacked quantized copy
                # 1x for tt-metal cache
                # 1x for overhead
                object.__setattr__(self, "min_disk_gb", self.param_count * 5)
            else:
                # 2x for raw fp16 weights hf cache (may already be present
                # 2x for copy
                object.__setattr__(self, "min_disk_gb", self.param_count * 4)
        if not self.min_ram_gb:
            object.__setattr__(self, "min_ram_gb", self.param_count * 5)

        if not self.docker_image:
            # Note: default to release image, use --dev-mode at runtime to use dev images
            _default_docker_repo = "ghcr.io/tenstorrent/tt-inference-server/vllm-tt-metal-src-release-ubuntu-22.04-amd64"
            _default_docker_tag = f"{VERSION}-{self.tt_metal_commit}-{self.vllm_commit}"
            object.__setattr__(
                self, "docker_image", f"{_default_docker_repo}:{_default_docker_tag}"
            )

        # add GPU device for reference testing
        _device_set = self.device_configurations.copy()
        _device_set.add(DeviceTypes.GPU)
        object.__setattr__(self, "device_configurations", _device_set)

        if not self.max_concurrency_map:
            _default_max_concurrent = 32
            object.__setattr__(
                self,
                "max_concurrency_map",
                {
                    device: _default_max_concurrent
                    for device in self.device_configurations
                },
            )

        if not self.max_context_map:
            _default_max_context = 128 * 1024
            object.__setattr__(
                self,
                "max_context_map",
                {device: _default_max_context for device in self.device_configurations},
            )

        if not self.code_link:
            # default to the commit hash of the tt-metal repo
            object.__setattr__(self, "code_link", self.tt_metal_commit)

        if not self.perf_targets_map:
            # performance targets expressed as percentage of theoretical performance
            default_perf_targets_map = {
                "functional": 0.10,
                "complete": 0.50,
                "target": 0.80,
            }
            object.__setattr__(self, "perf_targets_map", default_perf_targets_map)

        if not self.perf_reference_map:
            object.__setattr__(
                self,
                "perf_reference_map",
                get_perf_reference_map(self.model_name, self.perf_targets_map),
            )

    def validate_data(self):
        assert (
            self.hf_model_repo or self.model_name or self.weights
        ), "either hf_model_repo or model_name must be set."

    def get_default_model_id(self):
        return f"id_{self.impl_id}-{self.model_name}-v{self.version}"

    @staticmethod
    def infer_param_count(hf_model_repo: str) -> int:
        """
        Infers the parameter count (in billions) from the hf_model_repo string.

        Examples:
            "deepseek-ai/DeepSeek-R1-Distill-Llama-70B" -> 70
            "Qwen/Qwen2.5-72B" -> 72
            "meta-llama/Llama-3.1-8B" -> 8

        Returns:
            The inferred parameter count as an int, or None if no pattern is found.
        """
        matches = re.findall(r"(\d+(?:\.\d+)?)B", hf_model_repo)
        if matches:
            # Take the last match which is typically the parameter count
            count_str = matches[-1]
            try:
                # Convert to float first (to handle potential decimals) and then to int.
                count_float = float(count_str)
                return int(count_float)
            except ValueError:
                return None
        return None


config_list = [
    ModelConfig(
        device_configurations={DeviceTypes.T3K},
        weights=["Qwen/QwQ-32B"],
        tt_metal_commit="v0.56.0-rc51",
        vllm_commit="e2e0002ac7dc",
        code_link="https://github.com/tenstorrent/tt-metal/tree/v0.56.0-rc51/models/demos/llama3",
    ),
    ModelConfig(
        # TODO: post tt-transformers add to Llama 3.3 weights
        device_configurations={DeviceTypes.T3K},
        weights=["deepseek-ai/DeepSeek-R1-Distill-Llama-70B"],
        tt_metal_commit="v0.56.0-rc47",
        vllm_commit="e2e0002ac7dc",
        code_link="https://github.com/tenstorrent/tt-metal/tree/v0.56.0-rc47/models/demos/llama3",
    ),
    ModelConfig(
        device_configurations={DeviceTypes.T3K},
        weights=["Qwen/Qwen2.5-72B", "Qwen/Qwen2.5-72B-Instuct"],
        tt_metal_commit="v0.56.0-rc33",
        vllm_commit="e2e0002ac7dc",
        status="testing",
        code_link="https://github.com/tenstorrent/tt-metal/tree/v0.56.0-rc33/models/demos/llama3",
    ),
    ModelConfig(
        device_configurations={DeviceTypes.N300, DeviceTypes.T3K},
        weights=["Qwen/Qwen2.5-7B", "Qwen/Qwen2.5-7B-Instruct"],
        tt_metal_commit="v0.56.0-rc33",
        vllm_commit="e2e0002ac7dc",
        status="testing",
        code_link="https://github.com/tenstorrent/tt-metal/tree/v0.56.0-rc33/models/demos/llama3",
    ),
    ModelConfig(
<<<<<<< HEAD
        device_configurations={DeviceTypes.T3K, DeviceTypes.GALAXY},
        hf_model_repo="meta-llama/Llama-3.3-70B-Instruct",
=======
        device_configurations={DeviceTypes.T3K},
>>>>>>> 01d7b285
        repacked=1,
        weights=[
            "meta-llama/Llama-3.3-70B",
            "meta-llama/Llama-3.3-70B-Instruct",
            "meta-llama/Llama-3.1-70B",
            "meta-llama/Llama-3.1-70B-Instruct",
        ],
        tt_metal_commit="v0.57.0-rc56",
        vllm_commit="e2e0002ac7dc",
        status="ready",
        code_link="https://github.com/tenstorrent/tt-metal/tree/v0.57.0-rc56/models/tt-transformers",
    ),
    ModelConfig(
        model_name="Llama-3.1-70B-Instruct-TG",
        device_configurations={DeviceTypes.GALAXY},
        repacked=1,
        weights=[
            "meta-llama/Llama-3.1-70B-Instruct",
        ],
        tt_metal_commit="v0.58.0-rc4",
        vllm_commit="2a8debdeee85",
        status="testing",
        code_link="https://github.com/tenstorrent/tt-metal/tree/v0.58.0-rc4/models/demos/llama3_subdevices",
        max_context_map={
            DeviceTypes.GALAXY: 128 * 1024,
        },
    ),
    ModelConfig(
        device_configurations={DeviceTypes.N300, DeviceTypes.T3K},
        weights=[
            "meta-llama/Llama-3.2-11B-Vision",
            "meta-llama/Llama-3.2-11B-Vision-Instruct",
        ],
        tt_metal_commit="v0.56.0-rc47",
        vllm_commit="e2e0002ac7dc",
        status="testing",
        code_link="https://github.com/tenstorrent/tt-metal/tree/v0.56.0-rc47/models/demos/llama3",
        max_concurrency_map={
            DeviceTypes.N300: 16,
            DeviceTypes.T3K: 16,
        },
        max_context_map={
            DeviceTypes.N300: 128 * 1024,
            DeviceTypes.T3K: 128 * 1024,
        },
    ),
    ModelConfig(
<<<<<<< HEAD
        device_configurations={DeviceTypes.N150, DeviceTypes.N300, DeviceTypes.T3K, DeviceTypes.GALAXY},
        hf_model_repo="meta-llama/Llama-3.2-1B",
        tt_metal_commit="v0.56.0-rc47",
        vllm_commit="e2e0002ac7dc",
        status="ready",
        code_link="https://github.com/tenstorrent/tt-metal/tree/v0.56.0-rc47/models/demos/llama3",
    ),
    ModelConfig(
        device_configurations={DeviceTypes.N150, DeviceTypes.N300, DeviceTypes.T3K, DeviceTypes.GALAXY},
        hf_model_repo="meta-llama/Llama-3.2-1B-Instruct",
        tt_metal_commit="v0.56.0-rc47",
        vllm_commit="e2e0002ac7dc",
        status="ready",
        code_link="https://github.com/tenstorrent/tt-metal/tree/v0.56.0-rc47/models/demos/llama3",
    ),
    ModelConfig(
        device_configurations={DeviceTypes.N150, DeviceTypes.N300, DeviceTypes.T3K, DeviceTypes.GALAXY},
        hf_model_repo="meta-llama/Llama-3.2-3B",
        tt_metal_commit="v0.56.0-rc47",
        vllm_commit="e2e0002ac7dc",
        status="ready",
        code_link="https://github.com/tenstorrent/tt-metal/tree/v0.56.0-rc47/models/demos/llama3",
    ),
    ModelConfig(
        device_configurations={DeviceTypes.N150, DeviceTypes.N300, DeviceTypes.T3K, DeviceTypes.GALAXY},
        hf_model_repo="meta-llama/Llama-3.2-3B-Instruct",
        tt_metal_commit="v0.56.0-rc47",
        vllm_commit="e2e0002ac7dc",
        status="ready",
        code_link="https://github.com/tenstorrent/tt-metal/tree/v0.56.0-rc47/models/demos/llama3",
    ),
    ModelConfig(
        device_configurations={DeviceTypes.T3K, DeviceTypes.GALAXY},
        hf_model_repo="meta-llama/Llama-3.1-70B",
        repacked=1,
        tt_metal_commit="v0.56.0-rc47",
        vllm_commit="e2e0002ac7dc",
        status="ready",
        code_link="https://github.com/tenstorrent/tt-metal/tree/v0.56.0-rc47/models/demos/llama3",
        max_context_map={            
            DeviceTypes.T3K: 32 * 1024,
            DeviceTypes.GALAXY: 128 * 1024,
        },
    ),
    ModelConfig(
        device_configurations={DeviceTypes.T3K, DeviceTypes.GALAXY},
        hf_model_repo="meta-llama/Llama-3.1-70B-Instruct",
        repacked=1,
=======
        device_configurations={DeviceTypes.N150, DeviceTypes.N300, DeviceTypes.T3K},
        weights=["meta-llama/Llama-3.2-1B", "meta-llama/Llama-3.2-1B-Instruct"],
>>>>>>> 01d7b285
        tt_metal_commit="v0.56.0-rc47",
        vllm_commit="e2e0002ac7dc",
        status="ready",
        code_link="https://github.com/tenstorrent/tt-metal/tree/v0.56.0-rc47/models/demos/llama3",
        max_context_map={            
            DeviceTypes.T3K: 32 * 1024,
            DeviceTypes.GALAXY: 128 * 1024,
        },
    ),
    ModelConfig(
<<<<<<< HEAD
        device_configurations={DeviceTypes.N150, DeviceTypes.N300, DeviceTypes.T3K, DeviceTypes.GALAXY},
        hf_model_repo="meta-llama/Llama-3.1-8B",
=======
        device_configurations={DeviceTypes.N150, DeviceTypes.N300, DeviceTypes.T3K},
        weights=["meta-llama/Llama-3.2-3B", "meta-llama/Llama-3.2-3B-Instruct"],
>>>>>>> 01d7b285
        tt_metal_commit="v0.56.0-rc47",
        vllm_commit="e2e0002ac7dc",
        status="ready",
        code_link="https://github.com/tenstorrent/tt-metal/tree/v0.56.0-rc47/models/demos/llama3",
<<<<<<< HEAD
        max_context_map={
            DeviceTypes.N150: 64 * 1024,
            DeviceTypes.N300: 128 * 1024,
            DeviceTypes.T3K: 128 * 1024,
            DeviceTypes.GALAXY: 128 * 1024,
            DeviceTypes.GPU: 128 * 1024,
        },
    ),
    ModelConfig(
        device_configurations={DeviceTypes.N150, DeviceTypes.N300, DeviceTypes.T3K, DeviceTypes.GALAXY},
        hf_model_repo="meta-llama/Llama-3.1-8B-Instruct",
=======
    ),
    ModelConfig(
        device_configurations={DeviceTypes.N150, DeviceTypes.N300, DeviceTypes.T3K},
        weights=["meta-llama/Llama-3.1-8B", "meta-llama/Llama-3.1-8B-Instruct"],
>>>>>>> 01d7b285
        tt_metal_commit="v0.56.0-rc47",
        vllm_commit="e2e0002ac7dc",
        status="ready",
        code_link="https://github.com/tenstorrent/tt-metal/tree/v0.56.0-rc47/models/demos/llama3",
        max_context_map={
            DeviceTypes.N150: 64 * 1024,
            DeviceTypes.N300: 128 * 1024,
            DeviceTypes.T3K: 128 * 1024,
            DeviceTypes.GALAXY: 128 * 1024,
            DeviceTypes.GPU: 128 * 1024,
        },
    ),
]


# Generate a dictionary keyed by the model_name for each ModelConfig instance
def get_model_config_map(config_list: List[ModelConfig]) -> Dict[str, ModelConfig]:
    model_config_map = {}
    for config in config_list:
        model_config_map[config.model_name] = config
        for w in config.weights:
            # make an instance for each finetune weights that can be further modified
            _model_name = Path(w).name
            model_config_map[_model_name] = replace(
                config, model_name=_model_name, hf_model_repo=w
            )
    return model_config_map


MODEL_CONFIGS = get_model_config_map(config_list)<|MERGE_RESOLUTION|>--- conflicted
+++ resolved
@@ -259,12 +259,7 @@
         code_link="https://github.com/tenstorrent/tt-metal/tree/v0.56.0-rc33/models/demos/llama3",
     ),
     ModelConfig(
-<<<<<<< HEAD
-        device_configurations={DeviceTypes.T3K, DeviceTypes.GALAXY},
-        hf_model_repo="meta-llama/Llama-3.3-70B-Instruct",
-=======
         device_configurations={DeviceTypes.T3K},
->>>>>>> 01d7b285
         repacked=1,
         weights=[
             "meta-llama/Llama-3.3-70B",
@@ -312,98 +307,24 @@
         },
     ),
     ModelConfig(
-<<<<<<< HEAD
-        device_configurations={DeviceTypes.N150, DeviceTypes.N300, DeviceTypes.T3K, DeviceTypes.GALAXY},
-        hf_model_repo="meta-llama/Llama-3.2-1B",
-        tt_metal_commit="v0.56.0-rc47",
-        vllm_commit="e2e0002ac7dc",
-        status="ready",
-        code_link="https://github.com/tenstorrent/tt-metal/tree/v0.56.0-rc47/models/demos/llama3",
-    ),
-    ModelConfig(
-        device_configurations={DeviceTypes.N150, DeviceTypes.N300, DeviceTypes.T3K, DeviceTypes.GALAXY},
-        hf_model_repo="meta-llama/Llama-3.2-1B-Instruct",
-        tt_metal_commit="v0.56.0-rc47",
-        vllm_commit="e2e0002ac7dc",
-        status="ready",
-        code_link="https://github.com/tenstorrent/tt-metal/tree/v0.56.0-rc47/models/demos/llama3",
-    ),
-    ModelConfig(
-        device_configurations={DeviceTypes.N150, DeviceTypes.N300, DeviceTypes.T3K, DeviceTypes.GALAXY},
-        hf_model_repo="meta-llama/Llama-3.2-3B",
-        tt_metal_commit="v0.56.0-rc47",
-        vllm_commit="e2e0002ac7dc",
-        status="ready",
-        code_link="https://github.com/tenstorrent/tt-metal/tree/v0.56.0-rc47/models/demos/llama3",
-    ),
-    ModelConfig(
-        device_configurations={DeviceTypes.N150, DeviceTypes.N300, DeviceTypes.T3K, DeviceTypes.GALAXY},
-        hf_model_repo="meta-llama/Llama-3.2-3B-Instruct",
-        tt_metal_commit="v0.56.0-rc47",
-        vllm_commit="e2e0002ac7dc",
-        status="ready",
-        code_link="https://github.com/tenstorrent/tt-metal/tree/v0.56.0-rc47/models/demos/llama3",
-    ),
-    ModelConfig(
-        device_configurations={DeviceTypes.T3K, DeviceTypes.GALAXY},
-        hf_model_repo="meta-llama/Llama-3.1-70B",
-        repacked=1,
-        tt_metal_commit="v0.56.0-rc47",
-        vllm_commit="e2e0002ac7dc",
-        status="ready",
-        code_link="https://github.com/tenstorrent/tt-metal/tree/v0.56.0-rc47/models/demos/llama3",
-        max_context_map={            
-            DeviceTypes.T3K: 32 * 1024,
-            DeviceTypes.GALAXY: 128 * 1024,
-        },
-    ),
-    ModelConfig(
-        device_configurations={DeviceTypes.T3K, DeviceTypes.GALAXY},
-        hf_model_repo="meta-llama/Llama-3.1-70B-Instruct",
-        repacked=1,
-=======
         device_configurations={DeviceTypes.N150, DeviceTypes.N300, DeviceTypes.T3K},
         weights=["meta-llama/Llama-3.2-1B", "meta-llama/Llama-3.2-1B-Instruct"],
->>>>>>> 01d7b285
         tt_metal_commit="v0.56.0-rc47",
         vllm_commit="e2e0002ac7dc",
         status="ready",
         code_link="https://github.com/tenstorrent/tt-metal/tree/v0.56.0-rc47/models/demos/llama3",
-        max_context_map={            
-            DeviceTypes.T3K: 32 * 1024,
-            DeviceTypes.GALAXY: 128 * 1024,
-        },
-    ),
-    ModelConfig(
-<<<<<<< HEAD
-        device_configurations={DeviceTypes.N150, DeviceTypes.N300, DeviceTypes.T3K, DeviceTypes.GALAXY},
-        hf_model_repo="meta-llama/Llama-3.1-8B",
-=======
+    ),
+    ModelConfig(
         device_configurations={DeviceTypes.N150, DeviceTypes.N300, DeviceTypes.T3K},
         weights=["meta-llama/Llama-3.2-3B", "meta-llama/Llama-3.2-3B-Instruct"],
->>>>>>> 01d7b285
         tt_metal_commit="v0.56.0-rc47",
         vllm_commit="e2e0002ac7dc",
         status="ready",
         code_link="https://github.com/tenstorrent/tt-metal/tree/v0.56.0-rc47/models/demos/llama3",
-<<<<<<< HEAD
-        max_context_map={
-            DeviceTypes.N150: 64 * 1024,
-            DeviceTypes.N300: 128 * 1024,
-            DeviceTypes.T3K: 128 * 1024,
-            DeviceTypes.GALAXY: 128 * 1024,
-            DeviceTypes.GPU: 128 * 1024,
-        },
-    ),
-    ModelConfig(
-        device_configurations={DeviceTypes.N150, DeviceTypes.N300, DeviceTypes.T3K, DeviceTypes.GALAXY},
-        hf_model_repo="meta-llama/Llama-3.1-8B-Instruct",
-=======
     ),
     ModelConfig(
         device_configurations={DeviceTypes.N150, DeviceTypes.N300, DeviceTypes.T3K},
         weights=["meta-llama/Llama-3.1-8B", "meta-llama/Llama-3.1-8B-Instruct"],
->>>>>>> 01d7b285
         tt_metal_commit="v0.56.0-rc47",
         vllm_commit="e2e0002ac7dc",
         status="ready",
