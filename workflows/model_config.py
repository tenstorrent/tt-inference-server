--- conflicted
+++ resolved
@@ -372,7 +372,6 @@
 config_templates = [
     ModelConfigTemplate(
         impl=tt_transformers_impl,
-<<<<<<< HEAD
         weights=["Qwen/Qwen2.5-VL-72B-Instruct"],
         device_model_spec_map={
             DeviceTypes.T3K: DeviceModelSpec(
@@ -384,7 +383,9 @@
         tt_metal_commit="6c119a9c0a58f47ab2bbb0e03d15ca24fad294b6",
         vllm_commit="86de5b0",
         status="preview",
-=======
+    ),
+    ModelConfigTemplate(
+        impl=tt_transformers_impl,
         weights=["Qwen/Qwen3-32B"],
         device_model_spec_map={
             DeviceTypes.T3K: DeviceModelSpec(
@@ -396,7 +397,6 @@
         tt_metal_commit="v0.59.0-rc39",
         vllm_commit="3accc8d",
         status="testing",
->>>>>>> 283d00f8
     ),
     ModelConfigTemplate(
         impl=tt_transformers_impl,
