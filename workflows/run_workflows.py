--- conflicted
+++ resolved
@@ -125,11 +125,9 @@
             pass
         elif self.workflow_config.workflow_type == WorkflowType.TESTS:
             pass
-<<<<<<< HEAD
+        elif self.workflow_config.workflow_type == WorkflowType.SPEC_TESTS:
+            pass
         elif self.workflow_config.workflow_type == WorkflowType.STRESS_TESTS:
-=======
-        elif self.workflow_config.workflow_type == WorkflowType.SPEC_TESTS:
->>>>>>> 94d7bf53
             pass
 
     def get_output_path(self):
