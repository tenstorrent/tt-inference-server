# SPDX-License-Identifier: Apache-2.0
#
# SPDX-FileCopyrightText: © 2025 Tenstorrent AI ULC

import logging
import sys

from benchmarking.benchmark_config import BENCHMARK_CONFIGS
from evals.eval_config import EVAL_CONFIGS
from tests.test_config import TEST_CONFIGS
from workflows.utils import ensure_readwriteable_dir, run_command
from workflows.workflow_config import (
    WORKFLOW_CONFIGS,
    WorkflowType,
    get_default_workflow_root_log_dir,
)
from workflows.workflow_venvs import VENV_CONFIGS, default_venv_path

logger = logging.getLogger("run_log")


class WorkflowSetup:
    workflow_setup_venv = default_venv_path / ".venv_setup_workflow"

    def __init__(self, model_spec, json_fpath):
        self.model_spec = model_spec
        self.model_spec_json_path = json_fpath
        _workflow_type = WorkflowType.from_string(self.model_spec.cli_args.workflow)
        self.workflow_config = WORKFLOW_CONFIGS[_workflow_type]

        # only the server workflow does not require a venv
        assert self.workflow_config.workflow_run_script_venv_type is not None

        self.workflow_venv_config = VENV_CONFIGS[
            self.workflow_config.workflow_run_script_venv_type
        ]

        self.config = None
        _config = {
            WorkflowType.EVALS: EVAL_CONFIGS.get(self.model_spec.model_name, {}),
            WorkflowType.BENCHMARKS: BENCHMARK_CONFIGS.get(
                self.model_spec.model_id, {}
            ),
<<<<<<< HEAD
            WorkflowType.STRESS_TESTS: {},
=======
            WorkflowType.TESTS: TEST_CONFIGS.get(
                self.model_spec.model_name, {}
            ),
>>>>>>> af194ba7
        }.get(_workflow_type)
        if _config:
            self.config = _config

    @classmethod
    def bootstrap_uv(cls):
        # Step 1: Check Python version
        python_version = sys.version_info
        if python_version < (3, 6):
            raise ValueError("Python 3.6 or higher is required.")

        logger.info(
            "Python version: %d.%d.%d",
            python_version.major,
            python_version.minor,
            python_version.micro,
        )

        # Step 2: Create a virtual environment
        uv_exec = cls.workflow_setup_venv / "bin" / "uv"
        if not cls.workflow_setup_venv.exists():
            logger.info(
                "Creating virtual environment in '%s'...", cls.workflow_setup_venv
            )
            run_command(
                f"{sys.executable} -m venv {cls.workflow_setup_venv}", logger=logger
            )
            # Step 3: Install 'uv' using pip
            # Note: Activating the virtual environment in a script doesn't affect the current shell,
            # so we directly use the pip executable from the venv.
            pip_exec = cls.workflow_setup_venv / "bin" / "pip"

            logger.info("Installing 'uv' using pip...")
            run_command(f"{pip_exec} install uv", logger=logger)

            logger.info("uv bootsrap installation complete.")
            # check version
            run_command(f"{str(uv_exec)} --version", logger=logger)

        cls.uv_exec = uv_exec

    def create_required_venvs(self):
        required_venv_types = set([self.workflow_config.workflow_run_script_venv_type])
        if self.config:
            required_venv_types.update(
                set([task.workflow_venv_type for task in self.config.tasks])
            )
        for venv_type in required_venv_types:
            if venv_type is None:
                continue
            venv_config = VENV_CONFIGS[venv_type]
            # setup venv using uv if not exists
            if not venv_config.venv_path.exists():
                python_version = venv_config.python_version
                # uv venv: https://docs.astral.sh/uv/reference/cli/#uv-venv
                # --python: set the python interpreter version in venv
                # --allow-existing: if venv exists, check if it has correct package versions
                # --seed: Install seed packages (one or more of: pip, setuptools, and wheel)
                # --managed-python: explicitly use uv managed python versions
                run_command(
                    f"{str(self.uv_exec)} venv --managed-python --python={python_version} {venv_config.venv_path} --allow-existing",
                    logger=logger,
                )
            # venv setup
            # NOTE: because uv venv does not create a separate uv binary we need to
            # pass the uv_exec binary to the venv setup functions
            setup_completed = venv_config.setup(
                model_spec=self.model_spec, uv_exec=self.uv_exec
            )
            assert setup_completed, f"Failed to setup venv: {venv_type.name}"

    def setup_workflow(self):
        self.create_required_venvs()
        # stub for workflow specific setup
        if self.workflow_config.workflow_type == WorkflowType.BENCHMARKS:
            pass
        elif self.workflow_config.workflow_type == WorkflowType.EVALS:
            pass
        elif self.workflow_config.workflow_type == WorkflowType.STRESS_TESTS:
            pass

    def get_output_path(self):
        root_log_dir = get_default_workflow_root_log_dir()
        output_path = root_log_dir / f"{self.workflow_config.name}_output"
        ensure_readwriteable_dir(output_path)
        return output_path

    def run_workflow_script(self):
        logger.info(f"Starting workflow: {self.workflow_config.name}")
        # fmt: off
        cmd = [
            str(self.workflow_venv_config.venv_python),
            str(self.workflow_config.run_script_path),
            "--model-spec-json", str(self.model_spec_json_path),
            "--output-path", str(self.get_output_path()),
        ]
        # fmt: on

        return_code = run_command(cmd, logger=logger)
        if return_code != 0:
            logger.error(
                f"⛔ workflow: {self.workflow_config.name}, failed with return code: {return_code}"
            )
        else:
            logger.info(f"✅ Completed workflow: {self.workflow_config.name}")
        return return_code


def run_single_workflow(model_spec, json_fpath):
    manager = WorkflowSetup(model_spec, json_fpath)
    manager.setup_workflow()
    return_code = manager.run_workflow_script()
    return return_code


def run_workflows(model_spec, json_fpath):
    return_codes = []
    args = model_spec.cli_args
    if WorkflowType.from_string(args.workflow) == WorkflowType.RELEASE:
        logger.info("Running release workflow ...")
        done_trace_capture = False
        workflows_to_run = [
            WorkflowType.EVALS,
            WorkflowType.BENCHMARKS,
<<<<<<< HEAD
            # TODO: add tests when implemented
            # WorkflowType.TESTS,
            WorkflowType.STRESS_TESTS,
            WorkflowType.REPORTS,
=======
>>>>>>> af194ba7
        ]
        # only run tests workflow if defined
        if model_spec.model_name in TEST_CONFIGS:
            workflows_to_run.append(WorkflowType.TESTS)
        workflows_to_run.append(WorkflowType.REPORTS)
        for wf in workflows_to_run:
            if done_trace_capture:
                # after first run BENCHMARKS traces are captured
                args.disable_trace_capture = True
            logger.info(f"Next workflow in release: {wf}")
            args.workflow = wf.name
            return_code = run_single_workflow(model_spec, json_fpath)
            return_codes.append(return_code)
            done_trace_capture = True
        return return_codes
    else:
        return_codes.append(run_single_workflow(model_spec, json_fpath))
        if WorkflowType.from_string(args.workflow) != WorkflowType.REPORTS:
            args.workflow = WorkflowType.REPORTS.name
            return_codes.append(run_single_workflow(model_spec, json_fpath))

    return return_codes<|MERGE_RESOLUTION|>--- conflicted
+++ resolved
@@ -41,13 +41,10 @@
             WorkflowType.BENCHMARKS: BENCHMARK_CONFIGS.get(
                 self.model_spec.model_id, {}
             ),
-<<<<<<< HEAD
-            WorkflowType.STRESS_TESTS: {},
-=======
             WorkflowType.TESTS: TEST_CONFIGS.get(
                 self.model_spec.model_name, {}
             ),
->>>>>>> af194ba7
+            WorkflowType.STRESS_TESTS: {},
         }.get(_workflow_type)
         if _config:
             self.config = _config
@@ -126,6 +123,8 @@
             pass
         elif self.workflow_config.workflow_type == WorkflowType.EVALS:
             pass
+        elif self.workflow_config.workflow_type == WorkflowType.TESTS:
+            pass
         elif self.workflow_config.workflow_type == WorkflowType.STRESS_TESTS:
             pass
 
@@ -172,13 +171,7 @@
         workflows_to_run = [
             WorkflowType.EVALS,
             WorkflowType.BENCHMARKS,
-<<<<<<< HEAD
-            # TODO: add tests when implemented
-            # WorkflowType.TESTS,
             WorkflowType.STRESS_TESTS,
-            WorkflowType.REPORTS,
-=======
->>>>>>> af194ba7
         ]
         # only run tests workflow if defined
         if model_spec.model_name in TEST_CONFIGS:
