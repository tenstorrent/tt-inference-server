--- conflicted
+++ resolved
@@ -32,16 +32,11 @@
         self.model_config = MODEL_CONFIGS[self.model_id]
         self.config = None
         _config = {
-<<<<<<< HEAD
             WorkflowType.DOCKER_EVALS: EVAL_CONFIGS,
-            WorkflowType.EVALS: EVAL_CONFIGS,
-            WorkflowType.BENCHMARKS: BENCHMARK_CONFIGS,
-=======
             WorkflowType.EVALS: EVAL_CONFIGS.get(self.model_config.model_name, {}),
             WorkflowType.BENCHMARKS: BENCHMARK_CONFIGS.get(
                 self.model_config.model_id, {}
             ),
->>>>>>> 3b29c5b8
             WorkflowType.TESTS: {},
         }.get(_workflow_type)
         if _config:
@@ -161,9 +156,11 @@
                 cmd += ["--disable-trace-capture"]
 
             # Only pass override-docker-image to server workflow
-            if (hasattr(self.args, "override_docker_image") 
-                and self.args.override_docker_image 
-                and self.workflow_config.workflow_type == WorkflowType.SERVER):
+            if (
+                hasattr(self.args, "override_docker_image")
+                and self.args.override_docker_image
+                and self.workflow_config.workflow_type == WorkflowType.SERVER
+            ):
                 cmd += ["--override-docker-image", self.args.override_docker_image]
 
         return_code = run_command(cmd, logger=logger)
