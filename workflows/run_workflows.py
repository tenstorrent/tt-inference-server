# SPDX-License-Identifier: Apache-2.0
#
# SPDX-FileCopyrightText: © 2025 Tenstorrent AI ULC

import sys
import logging

from workflows.workflow_config import (
    WORKFLOW_CONFIGS,
    WorkflowType,
    get_default_workflow_root_log_dir,
)
from workflows.utils import ensure_readwriteable_dir, run_command
from evals.eval_config import EVAL_CONFIGS
from benchmarking.benchmark_config import BENCHMARK_CONFIGS
from workflows.workflow_venvs import VENV_CONFIGS, default_venv_path

logger = logging.getLogger("run_log")


class WorkflowSetup:
    def __init__(self, model_spec, json_fpath):
        self.model_spec = model_spec
        self.model_spec_json_path = json_fpath
        _workflow_type = WorkflowType.from_string(self.model_spec.cli_args.workflow)
        self.workflow_config = WORKFLOW_CONFIGS[_workflow_type]
<<<<<<< HEAD
        self.workflow_venv_config = VENV_CONFIGS.get(
            self.workflow_config.workflow_run_script_venv_type
        )
=======

        # only the server workflow does not require a venv
        assert self.workflow_config.workflow_run_script_venv_type is not None

        self.workflow_venv_config = VENV_CONFIGS[
            self.workflow_config.workflow_run_script_venv_type
        ]

>>>>>>> 8a4658f7
        self.workflow_setup_venv = default_venv_path / ".venv_setup_workflow"

        self.config = None
        _config = {
<<<<<<< HEAD
            WorkflowType.DOCKER_EVALS: EVAL_CONFIGS.get(
                self.model_config.model_name, {}
            ),
            WorkflowType.EVALS: EVAL_CONFIGS.get(self.model_config.model_name, {}),
=======
            WorkflowType.EVALS: EVAL_CONFIGS.get(self.model_spec.model_name, {}),
>>>>>>> 8a4658f7
            WorkflowType.BENCHMARKS: BENCHMARK_CONFIGS.get(
                self.model_spec.model_id, {}
            ),
            WorkflowType.TESTS: {},
        }.get(_workflow_type)
        if _config:
            self.config = _config

    def boostrap_uv(self):
        # Step 1: Check Python version
        python_version = sys.version_info
        if python_version < (3, 6):
            raise ValueError("Python 3.6 or higher is required.")

        logger.info(
            "Python version: %d.%d.%d",
            python_version.major,
            python_version.minor,
            python_version.micro,
        )

        # Step 2: Create a virtual environment
        uv_exec = self.workflow_setup_venv / "bin" / "uv"
        if not self.workflow_setup_venv.exists():
            logger.info(
                "Creating virtual environment in '%s'...", self.workflow_setup_venv
            )
            run_command(
                f"{sys.executable} -m venv {self.workflow_setup_venv}", logger=logger
            )
            # Step 3: Install 'uv' using pip
            # Note: Activating the virtual environment in a script doesn't affect the current shell,
            # so we directly use the pip executable from the venv.
            pip_exec = self.workflow_setup_venv / "bin" / "pip"

            logger.info("Installing 'uv' using pip...")
            run_command(f"{pip_exec} install uv", logger=logger)

            logger.info("uv bootsrap installation complete.")
            # check version
            run_command(f"{str(uv_exec)} --version", logger=logger)

        self.uv_exec = uv_exec

    def create_required_venvs(self, args):
        required_venv_types = set([self.workflow_config.workflow_run_script_venv_type])
        if self.config:
            required_venv_types.update(
                set([task.workflow_venv_type for task in self.config.tasks])
            )
        for venv_type in required_venv_types:
            if venv_type is None: continue
            venv_config = VENV_CONFIGS[venv_type]
            # setup venv using uv if not exists
            if not venv_config.venv_path.exists():
                python_version = venv_config.python_version
                # uv venv: https://docs.astral.sh/uv/reference/cli/#uv-venv
                # --python: set the python interpreter version in venv
                # --allow-existing: if venv exists, check if it has correct package versions
                # --seed: Install seed packages (one or more of: pip, setuptools, and wheel)
                # --managed-python: explicitly use uv managed python versions
                run_command(
                    f"{str(self.uv_exec)} venv --python={python_version} {venv_config.venv_path} --allow-existing --seed  --managed-python",
                    logger=logger,
                )
                # NOTE: uv venv does not create a separate uv binary, similar to pip
                # it will need to detect if a venv is active to. Passing the --python flag
                # here allows us to specify the python installation and venv to use directly.
                run_command(
                    f"{self.uv_exec} pip install --python {venv_config.venv_python} --upgrade pip",
                    logger=logger,
                )
            # venv setup
            # NOTE: because uv venv does not create a separate uv binary we need to
            # pass the uv_exec binary to the venv setup functions
            setup_completed = venv_config.setup(
<<<<<<< HEAD
                model_config=self.model_config,
                uv_exec=self.uv_exec,
                workflow_args=args,
=======
                model_spec=self.model_spec, uv_exec=self.uv_exec
>>>>>>> 8a4658f7
            )
            assert setup_completed, f"Failed to setup venv: {venv_type.name}"

    def setup_workflow(self, args):
        self.create_required_venvs(args)
        # stub for workflow specific setup
        if self.workflow_config.workflow_type == WorkflowType.BENCHMARKS:
            pass
        elif self.workflow_config.workflow_type == WorkflowType.EVALS:
            pass
        elif self.workflow_config.workflow_type == WorkflowType.TESTS:
            pass

    def get_output_path(self):
        root_log_dir = get_default_workflow_root_log_dir()
        output_path = root_log_dir / f"{self.workflow_config.name}_output"
        ensure_readwriteable_dir(output_path)
        return output_path

    def run_workflow_script(self):
        logger.info(f"Starting workflow: {self.workflow_config.name}")

        # fmt: off
        cmd = [
            str(self.workflow_venv_config.venv_python),
            str(self.workflow_config.run_script_path),
            "--model-spec-json", str(self.model_spec_json_path),
            "--output-path", str(self.get_output_path()),
        ]
        # fmt: on
<<<<<<< HEAD
        # Optional arguments
        if self.workflow_config.workflow_type == WorkflowType.REPORTS:
            if args.docker_server:
                cmd += ["--docker-server"]
            # Pass audio-eval-dataset flag to reports workflow
            if hasattr(self.args, "audio_eval_dataset") and self.args.audio_eval_dataset:
                cmd += ["--audio-eval-dataset", self.args.audio_eval_dataset]
        else:
            if hasattr(self.args, "service_port") and self.args.service_port:
                cmd += ["--service-port", str(self.args.service_port)]
            if (
                hasattr(self.args, "disable_trace_capture")
                and self.args.disable_trace_capture
            ):
                cmd += ["--disable-trace-capture"]

            # Only pass override-docker-image to server workflow
            if (
                hasattr(self.args, "override_docker_image")
                and self.args.override_docker_image
                and self.workflow_config.workflow_type == WorkflowType.SERVER
            ):
                cmd += ["--override-docker-image", self.args.override_docker_image]
=======
>>>>>>> 8a4658f7

            # Pass dev-mode to docker-evals workflow
            if hasattr(self.args, "dev_mode") and self.args.dev_mode:
                cmd += ["--dev-mode"]

            # Pass audio-eval-dataset to docker-evals workflow
            if (
                hasattr(self.args, "audio_eval_dataset")
                and self.args.audio_eval_dataset
                and self.workflow_config.workflow_type == WorkflowType.DOCKER_EVALS
            ):
                cmd += ["--audio-eval-dataset", self.args.audio_eval_dataset]

        return_code = run_command(cmd, logger=logger)
        if return_code != 0:
            logger.error(
                f"⛔ workflow: {self.workflow_config.name}, failed with return code: {return_code}"
            )
        else:
            logger.info(f"✅ Completed workflow: {self.workflow_config.name}")
        return return_code


def run_single_workflow(model_spec, json_fpath):
    manager = WorkflowSetup(model_spec, json_fpath)
    manager.boostrap_uv()
<<<<<<< HEAD
    manager.setup_workflow(args)
    return_code = manager.run_workflow_script(args)
=======
    manager.setup_workflow()
    return_code = manager.run_workflow_script()
>>>>>>> 8a4658f7
    return return_code


def run_workflows(model_spec, json_fpath):
    return_codes = []
    args = model_spec.cli_args
    if WorkflowType.from_string(args.workflow) == WorkflowType.RELEASE:
        logger.info("Running release workflow ...")
        done_trace_capture = False
        workflows_to_run = [
            WorkflowType.BENCHMARKS,
            WorkflowType.EVALS,
            # TODO: add tests when implemented
            # WorkflowType.TESTS,
            WorkflowType.REPORTS,
        ]
        for wf in workflows_to_run:
            if done_trace_capture:
                # after first run BENCHMARKS traces are captured
                args.disable_trace_capture = True
            logger.info(f"Next workflow in release: {wf}")
            args.workflow = wf.name
            return_code = run_single_workflow(model_spec, json_fpath)
            return_codes.append(return_code)
            done_trace_capture = True
        return return_codes
    else:
        return_codes.append(run_single_workflow(model_spec, json_fpath))
        if WorkflowType.from_string(args.workflow) != WorkflowType.REPORTS:
            args.workflow = WorkflowType.REPORTS.name
            return_codes.append(run_single_workflow(model_spec, json_fpath))

    return return_codes<|MERGE_RESOLUTION|>--- conflicted
+++ resolved
@@ -24,32 +24,22 @@
         self.model_spec_json_path = json_fpath
         _workflow_type = WorkflowType.from_string(self.model_spec.cli_args.workflow)
         self.workflow_config = WORKFLOW_CONFIGS[_workflow_type]
-<<<<<<< HEAD
+
+        # only the server workflow does not require a venv
+        assert self.workflow_config.workflow_run_script_venv_type is not None
+
         self.workflow_venv_config = VENV_CONFIGS.get(
             self.workflow_config.workflow_run_script_venv_type
         )
-=======
-
-        # only the server workflow does not require a venv
-        assert self.workflow_config.workflow_run_script_venv_type is not None
-
-        self.workflow_venv_config = VENV_CONFIGS[
-            self.workflow_config.workflow_run_script_venv_type
-        ]
-
->>>>>>> 8a4658f7
+
         self.workflow_setup_venv = default_venv_path / ".venv_setup_workflow"
 
         self.config = None
         _config = {
-<<<<<<< HEAD
             WorkflowType.DOCKER_EVALS: EVAL_CONFIGS.get(
-                self.model_config.model_name, {}
+                self.model_spec.model_name, {}
             ),
-            WorkflowType.EVALS: EVAL_CONFIGS.get(self.model_config.model_name, {}),
-=======
             WorkflowType.EVALS: EVAL_CONFIGS.get(self.model_spec.model_name, {}),
->>>>>>> 8a4658f7
             WorkflowType.BENCHMARKS: BENCHMARK_CONFIGS.get(
                 self.model_spec.model_id, {}
             ),
@@ -94,7 +84,8 @@
 
         self.uv_exec = uv_exec
 
-    def create_required_venvs(self, args):
+    def create_required_venvs(self):
+        args = self.model_spec.cli_args
         required_venv_types = set([self.workflow_config.workflow_run_script_venv_type])
         if self.config:
             required_venv_types.update(
@@ -126,18 +117,14 @@
             # NOTE: because uv venv does not create a separate uv binary we need to
             # pass the uv_exec binary to the venv setup functions
             setup_completed = venv_config.setup(
-<<<<<<< HEAD
-                model_config=self.model_config,
+                model_spec=self.model_spec,
                 uv_exec=self.uv_exec,
                 workflow_args=args,
-=======
-                model_spec=self.model_spec, uv_exec=self.uv_exec
->>>>>>> 8a4658f7
             )
             assert setup_completed, f"Failed to setup venv: {venv_type.name}"
 
-    def setup_workflow(self, args):
-        self.create_required_venvs(args)
+    def setup_workflow(self):
+        self.create_required_venvs()
         # stub for workflow specific setup
         if self.workflow_config.workflow_type == WorkflowType.BENCHMARKS:
             pass
@@ -154,6 +141,7 @@
 
     def run_workflow_script(self):
         logger.info(f"Starting workflow: {self.workflow_config.name}")
+        args = self.model_spec.cli_args
 
         # fmt: off
         cmd = [
@@ -163,44 +151,41 @@
             "--output-path", str(self.get_output_path()),
         ]
         # fmt: on
-<<<<<<< HEAD
         # Optional arguments
         if self.workflow_config.workflow_type == WorkflowType.REPORTS:
             if args.docker_server:
                 cmd += ["--docker-server"]
             # Pass audio-eval-dataset flag to reports workflow
-            if hasattr(self.args, "audio_eval_dataset") and self.args.audio_eval_dataset:
-                cmd += ["--audio-eval-dataset", self.args.audio_eval_dataset]
+            if hasattr(args, "audio_eval_dataset") and args.audio_eval_dataset:
+                cmd += ["--audio-eval-dataset", args.audio_eval_dataset]
         else:
-            if hasattr(self.args, "service_port") and self.args.service_port:
-                cmd += ["--service-port", str(self.args.service_port)]
+            if hasattr(args, "service_port") and args.service_port:
+                cmd += ["--service-port", str(args.service_port)]
             if (
-                hasattr(self.args, "disable_trace_capture")
-                and self.args.disable_trace_capture
+                hasattr(args, "disable_trace_capture")
+                and args.disable_trace_capture
             ):
                 cmd += ["--disable-trace-capture"]
 
             # Only pass override-docker-image to server workflow
             if (
-                hasattr(self.args, "override_docker_image")
-                and self.args.override_docker_image
+                hasattr(args, "override_docker_image")
+                and args.override_docker_image
                 and self.workflow_config.workflow_type == WorkflowType.SERVER
             ):
-                cmd += ["--override-docker-image", self.args.override_docker_image]
-=======
->>>>>>> 8a4658f7
+                cmd += ["--override-docker-image", args.override_docker_image]
 
             # Pass dev-mode to docker-evals workflow
-            if hasattr(self.args, "dev_mode") and self.args.dev_mode:
+            if hasattr(args, "dev_mode") and args.dev_mode:
                 cmd += ["--dev-mode"]
 
             # Pass audio-eval-dataset to docker-evals workflow
             if (
-                hasattr(self.args, "audio_eval_dataset")
-                and self.args.audio_eval_dataset
+                hasattr(args, "audio_eval_dataset")
+                and args.audio_eval_dataset
                 and self.workflow_config.workflow_type == WorkflowType.DOCKER_EVALS
             ):
-                cmd += ["--audio-eval-dataset", self.args.audio_eval_dataset]
+                cmd += ["--audio-eval-dataset", args.audio_eval_dataset]
 
         return_code = run_command(cmd, logger=logger)
         if return_code != 0:
@@ -215,13 +200,8 @@
 def run_single_workflow(model_spec, json_fpath):
     manager = WorkflowSetup(model_spec, json_fpath)
     manager.boostrap_uv()
-<<<<<<< HEAD
-    manager.setup_workflow(args)
-    return_code = manager.run_workflow_script(args)
-=======
     manager.setup_workflow()
     return_code = manager.run_workflow_script()
->>>>>>> 8a4658f7
     return return_code
 
 
