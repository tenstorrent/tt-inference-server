# SPDX-License-Identifier: Apache-2.0
#
# SPDX-FileCopyrightText: © 2025 Tenstorrent AI ULC
from __future__ import annotations

import docker
import io
import os
import shutil
import tarfile
import yaml
import logging
from pathlib import Path
from dataclasses import dataclass
from typing import Optional, Callable

from evals.eval_config import EVAL_CONFIGS
from workflows.utils import (
    get_repo_root_path,
    ensure_readwriteable_dir,
    map_configs_by_attr,
    run_command,
)
from workflows.workflow_types import WorkflowVenvType

logger = logging.getLogger("run_log")
client = docker.from_env()


<<<<<<< HEAD
def default_setup(
    venv_config: "VenvConfig",
    model_config: "ModelConfig",  # noqa: F821
    uv_exec: Path,
) -> bool:
=======
def default_setup(venv_config: "VenvConfig", model_spec: "ModelSpec") -> bool:  # noqa: F821
>>>>>>> 8a4658f7
    return True


default_venv_path = get_repo_root_path() / ".workflow_venvs"
ensure_readwriteable_dir(default_venv_path)


@dataclass(frozen=True)
class VenvConfig:
    venv_type: WorkflowVenvType
    setup_function: Callable[["VenvConfig"], None] = default_setup  # noqa: F821
    name: Optional[str] = None
    python_version: Optional[str] = "3.10"
    venv_path: Optional[Path] = None
    venv_python: Optional[Path] = None
    venv_pip: Optional[Path] = None

    def __post_init__(self):
        self.validate_data()
        self._infer_data()

    def validate_data(self):
        pass

    def _infer_data(self):
        if self.name is None:
            object.__setattr__(self, "name", self.venv_type.name.lower())

        if self.venv_path is None:
            object.__setattr__(
                self, "venv_path", default_venv_path / f".venv_{self.name}"
            )

        if self.venv_python is None:
            object.__setattr__(self, "venv_python", self.venv_path / "bin" / "python")

        if self.venv_pip is None:
            object.__setattr__(self, "venv_pip", self.venv_path / "bin" / "pip")

<<<<<<< HEAD
    def setup(self, model_config: "ModelConfig", uv_exec: Path, workflow_args) -> None:  # noqa: F821
        """Run the setup using the instance’s provided setup_function."""
        # NOTE: the uv_exec is not seeded
        if self.venv_type == WorkflowVenvType.DOCKER_EVALS_LMMS_EVAL:
            return self.setup_function(
                self,
                model_config=model_config,
                uv_exec=uv_exec,
                workflow_args=workflow_args,
            )
        else:
            return self.setup_function(self, model_config=model_config, uv_exec=uv_exec)
=======
    def setup(self, model_spec: "ModelSpec", uv_exec: Path) -> None:  # noqa: F821
        """Run the setup using the instance's provided setup_function."""
        # NOTE: the uv_exec is not seeded
        return self.setup_function(self, model_spec=model_spec, uv_exec=uv_exec)
>>>>>>> 8a4658f7


def setup_evals(
    venv_config: VenvConfig,
    model_spec: "ModelSpec",  # noqa: F821
    uv_exec: Path,
) -> bool:
    logger.warning("this might take 5 to 15+ minutes to install on first run ...")
    run_command(
        f"{uv_exec} pip install --python {venv_config.venv_python} git+https://github.com/tstescoTT/lm-evaluation-harness.git#egg=lm-eval[api,ifeval,math,sentencepiece,r1_evals] protobuf pyjwt==2.7.0 pillow==11.1",
        logger=logger,
    )
    return True


<<<<<<< HEAD
def setup_evals_reason(
=======
def setup_evals_code(
>>>>>>> 8a4658f7
    venv_config: VenvConfig,
    model_spec: "ModelSpec",  # noqa: F821
    uv_exec: Path,
) -> bool:
    logger.warning("this might take 5 to 15+ minutes to install on first run ...")
    run_command(
        f"{uv_exec} pip install --python {venv_config.venv_python} git+https://github.com/EleutherAI/lm-evaluation-harness.git#egg=lm-eval[api,ifeval,math,sentencepiece,r1_evals] protobuf pyjwt==2.7.0 pillow==11.0.0 datasets==3.1.0",
        logger=logger,
    )
    return True


def setup_evals_meta(
    venv_config: VenvConfig,
    model_spec: "ModelSpec",  # noqa: F821
    uv_exec: Path,
) -> bool:
    cookbook_dir = venv_config.venv_path / "llama-cookbook"
    original_dir = os.getcwd()
    if cookbook_dir.is_dir():
        logger.info(f"The directory {cookbook_dir} exists.")
    else:
        logger.info(f"The directory {cookbook_dir} does not exist. Setting up ...")
        # Clone the repository
        clone_cmd = (
            f"git clone https://github.com/meta-llama/llama-cookbook.git {cookbook_dir}"
        )
        run_command(clone_cmd, logger=logger)
        # Upgrade pip and setuptools
        run_command(
            f"{uv_exec} pip install --python {venv_config.venv_python} -U pip setuptools",
            logger=logger,
        )
        # Install the package in editable mode
        os.chdir(cookbook_dir)
        run_command(
            f"{uv_exec} pip install --python {venv_config.venv_python} -e .",
            logger=logger,
        )
        # Install specific dependencies
        run_command(
            f"{uv_exec} pip install --python {venv_config.venv_python} -U antlr4_python3_runtime==4.11",
            logger=logger,
        )
        logger.warning("this might take 5 to 15+ minutes to install on first run ...")
        run_command(
            f"{uv_exec} pip install --python {venv_config.venv_python} lm-eval[api,math,ifeval,sentencepiece,vllm]==0.4.3 pyjwt==2.7.0 pillow==11.1",
            logger=logger,
        )
    meta_eval_dir = (
        cookbook_dir
        / "end-to-end-use-cases"
        / "benchmarks"
        / "llm_eval_harness"
        / "meta_eval"
    )
    meta_eval_data_dir = meta_eval_dir / f"work_dir_{model_spec.model_name}"
    if not meta_eval_data_dir.exists():
        logger.info(f"preparing meta eval datasets for: {meta_eval_data_dir}")
        # Change directory to meta_eval and run the preparation script
        os.chdir(meta_eval_dir)
        # need to edit yaml file
        yaml_path = meta_eval_dir / "eval_config.yaml"
        with open(yaml_path, "r") as f:
            config = yaml.safe_load(f)

        # handle 3.3 having the same evals as 3.1
        _model_name = model_spec.hf_model_repo
        if _model_name == "meta-llama/Llama-3.2-11B-Vision-Instruct":
            _model_name = _model_name.replace("-3.2-11B-Vision-", "-3.2-3B-")
        elif _model_name == "meta-llama/Llama-3.2-90B-Vision-Instruct":
            _model_name = _model_name.replace("-3.2-90B-Vision-", "-3.2-3B-")
        _model_name = _model_name.replace("-3.3-", "-3.1-")
        logger.info(f"model_name: {_model_name}")

        config["work_dir"] = str(meta_eval_data_dir)
        config["model_name"] = _model_name
        config["evals_dataset"] = f"{_model_name}-evals"

        # Write the updated configuration back to the YAML file.
        with open(yaml_path, "w") as f:
            yaml.safe_dump(config, f)

        # this requires HF AUTH
        run_command(
            f"{venv_config.venv_python} prepare_meta_eval.py --config_path ./eval_config.yaml",
            logger=logger,
        )
    # Note: likely a bug, some evals, e.g. IFEval always look for the default ./work_dir
    # to deal with this and make downstream simpler, hotswap dirs
    work_dir = venv_config.venv_path / "work_dir"
    logger.info(f"moving {str(meta_eval_data_dir)} to {str(work_dir)}")
    if os.path.exists(work_dir):
        shutil.rmtree(work_dir)
    shutil.copytree(meta_eval_data_dir, work_dir)
    os.chdir(original_dir)
    return True


def setup_benchmarks_http_client_vllm_api(
    venv_config: VenvConfig,
    model_spec: "ModelSpec",  # noqa: F821
    uv_exec: Path,
) -> bool:
    # use: https://github.com/tenstorrent/vllm/commit/35073ff1e00590bdf88482a94fb0a7d2d409fb26
    # because of vllm integration not supporting params used in default benchmark script
    # see issue: https://github.com/tenstorrent/vllm/issues/44
    logger.info("running setup_benchmarks_http_client_vllm_api() ...")
    # vllm benchmarking script has fallbacks to importing vllm
    # see: https://github.com/tenstorrent/vllm/blob/tstesco/benchmark-uplift/benchmarks/benchmark_serving.py#L49
    # if these cause diverging results may need to enable those imports
    run_command(
        f"{uv_exec} pip install --python {venv_config.venv_python} 'torch==2.4.0+cpu' --index-url https://download.pytorch.org/whl/cpu",
        logger=logger,
    )
    # install common dependencies for vLLM in case benchmarking script needs them
    benchmarking_script_dir = venv_config.venv_path / "scripts"
    benchmarking_script_dir.mkdir(parents=True, exist_ok=True)
    gh_repo_branch = "tstescoTT/vllm/benchmarking-script-fixes"
    for req_file in ["common.txt", "benchmark.txt"]:
        req_fpath = benchmarking_script_dir / f"{req_file}"
        run_command(
            f"curl -L -o {req_fpath} https://raw.githubusercontent.com/{gh_repo_branch}/requirements/{req_file}",
            logger=logger,
        )
        run_command(
            f"{uv_exec} pip install --python {venv_config.venv_python} -r {req_fpath}",
            logger=logger,
        )

    # download the raw benchmarking script python file
    files_to_download = [
        "benchmark_serving.py",
        "backend_request_func.py",
        "benchmark_utils.py",
        "benchmark_dataset.py",
    ]
    for file_name in files_to_download:
        _fpath = benchmarking_script_dir / file_name
        run_command(
            f"curl -L -o {_fpath} https://raw.githubusercontent.com/{gh_repo_branch}/benchmarks/{file_name}",
            logger=logger,
        )
    return True


def setup_evals_vision(
    venv_config: VenvConfig,
    model_spec: "ModelSpec",  # noqa: F821
    uv_exec: Path,
) -> bool:
    # use https://github.com/tstescoTT/lm-evaluation-harness/tree/tstesco/add-local-multimodal
    # for local-mm-completions model
    logger.warning("this might take 5 to 15+ minutes to install on first run ...")
    run_command(
        f"{uv_exec} pip install --python {venv_config.venv_python} git+https://github.com/EvolvingLMMs-Lab/lmms-eval.git pyjwt==2.7.0 pillow==11.1 qwen_vl_utils",
        logger=logger,
    )
    return True


def setup_evals_run_script(
    venv_config: VenvConfig,
    model_spec: "ModelSpec",  # noqa: F821
    uv_exec: Path,
) -> bool:  # noqa: F821
    logger.info("running setup_evals_run_script() ...")
    run_command(
        command=f"{uv_exec} pip install --python {venv_config.venv_python} --index-url https://download.pytorch.org/whl/cpu torch numpy",
        logger=logger,
    )
    run_command(
        command=f"{uv_exec} pip install --python {venv_config.venv_python} requests transformers protobuf sentencepiece datasets pyjwt==2.7.0 pillow==11.1",
        logger=logger,
    )
    return True


def setup_benchmarks_run_script(
    venv_config: VenvConfig,
    model_spec: "ModelSpec",  # noqa: F821
    uv_exec: Path,
) -> bool:
    logger.info("running setup_benchmarks_run_script() ...")
    run_command(
        command=f"{uv_exec} pip install --python {venv_config.venv_python} --index-url https://download.pytorch.org/whl/cpu torch numpy",
        logger=logger,
    )
    run_command(
        command=f"{uv_exec} pip install --python {venv_config.venv_python} requests sentencepiece protobuf transformers datasets pyjwt==2.7.0 pillow==11.1",
        logger=logger,
    )
    return True


def setup_reports_run_script(
    venv_config: VenvConfig,
    model_spec: "ModelSpec",  # noqa: F821
    uv_exec: Path,
) -> bool:
    logger.info("running setup_reports_run_script() ...")
    run_command(
        command=f"{uv_exec} pip install --python {venv_config.venv_python} requests numpy",
        logger=logger,
    )
    return True


def setup_docker_evals_run_script(
    venv_config: VenvConfig,
    model_config: "ModelConfig",  # noqa: F821
    uv_exec: Path,
) -> bool:
    logger.info("running setup_docker_evals_run_script() ...")
    run_command(
        command=f"{uv_exec} pip install --python {venv_config.venv_python} pyyaml docker",
        logger=logger,
    )
    return True


def copy_file_to_container(container, src_path, dst_path_in_container):
    # Prepare the tar archive in memory
    tar_stream = io.BytesIO()
    with tarfile.open(fileobj=tar_stream, mode="w") as tar:
        tar.add(src_path, arcname=os.path.basename(src_path))
    tar_stream.seek(0)

    # Put the archive into the container
    container.put_archive(path=dst_path_in_container, data=tar_stream)


def get_unique_container_by_image(docker_image, args):
    if args.dev_mode:
        # use dev image
        docker_image = docker_image.replace("-release-", "-dev-")

    def _get_unique_container_by_image(image_name):
        # List all containers (including stopped ones)
        containers = client.containers.list(all=True)

        # Filter containers that were created from the specific image
        matching_containers = [
            container for container in containers if image_name in container.image.tags
        ]

        if len(matching_containers) == 0:
            raise ValueError(f"No containers found for image '{image_name}'.")
        elif len(matching_containers) > 1:
            raise ValueError(
                f"Multiple containers found for image '{image_name}'. Expected only one."
            )

        return matching_containers[0]

    # Example usage
    try:
        container_id = _get_unique_container_by_image(f"{docker_image}")
        return container_id
    except ValueError as e:
        raise RuntimeError(e)


def setup_docker_evals_lmms_eval(
    venv_config: VenvConfig,
    model_config: "ModelConfig",  # noqa: F821
    uv_exec: Path,
    workflow_args,
) -> bool:
    """
    This workflow is different from others as it must execute a script inside a docker container
    """
    logger.info("running setup_docker_evals_lmms_eval() ...")

    # transfer eval script into container
    logger.info("Mounting eval script")
    container = get_unique_container_by_image(model_config.docker_image, workflow_args)
    # ensure destination path exists and has permissive ownership
    target_path = "/app"
    container_user = "container_app_user"
    container.exec_run(f"mkdir -p {target_path}")
    container.exec_run(f"chown {container_user}:{container_user} {target_path}")
    # get eval config to parse eval script path
    if model_config.model_name not in EVAL_CONFIGS:
        raise ValueError(
            f"No evaluation tasks defined for model: {model_config.model_name}"
        )
    eval_config = EVAL_CONFIGS[model_config.model_name]
    copy_file_to_container(container, eval_config.eval_script, target_path)
    script_name = os.path.basename(eval_config.eval_script)
    docker_script_path = target_path + "/" + script_name
    # TODO: RUN THIS SCRIPT AFTER A VENV WAS ACTIVATED IN THE CONTAINER
    docker_exec_cmd = [
        "docker",
        "exec",
        "-it",
        f"{container.id}",
        "bash",
        docker_script_path,
    ]
    run_command(
        command=docker_exec_cmd,
        logger=logger,
    )
    return True


_venv_config_list = [
    VenvConfig(
        venv_type=WorkflowVenvType.EVALS_RUN_SCRIPT,
        setup_function=setup_evals_run_script,
    ),
    VenvConfig(
        venv_type=WorkflowVenvType.BENCHMARKS_RUN_SCRIPT,
        setup_function=setup_benchmarks_run_script,
    ),
    VenvConfig(
        venv_type=WorkflowVenvType.DOCKER_EVALS_RUN_SCRIPT,
        setup_function=setup_docker_evals_run_script,
    ),
    VenvConfig(
        venv_type=WorkflowVenvType.DOCKER_EVALS_LMMS_EVAL,
        setup_function=setup_docker_evals_lmms_eval,
    ),
    VenvConfig(venv_type=WorkflowVenvType.EVALS, setup_function=setup_evals),
    VenvConfig(venv_type=WorkflowVenvType.EVALS_META, setup_function=setup_evals_meta),
    VenvConfig(
        venv_type=WorkflowVenvType.EVALS_VISION, setup_function=setup_evals_vision
    ),
    VenvConfig(venv_type=WorkflowVenvType.EVALS_CODE, setup_function=setup_evals_code),
    VenvConfig(
        venv_type=WorkflowVenvType.BENCHMARKS_HTTP_CLIENT_VLLM_API,
        setup_function=setup_benchmarks_http_client_vllm_api,
        python_version="3.11",
    ),
    VenvConfig(
        venv_type=WorkflowVenvType.REPORTS_RUN_SCRIPT,
        setup_function=setup_reports_run_script,
    ),
]

VENV_CONFIGS = map_configs_by_attr(config_list=_venv_config_list, attr="venv_type")<|MERGE_RESOLUTION|>--- conflicted
+++ resolved
@@ -27,15 +27,11 @@
 client = docker.from_env()
 
 
-<<<<<<< HEAD
 def default_setup(
     venv_config: "VenvConfig",
-    model_config: "ModelConfig",  # noqa: F821
-    uv_exec: Path,
-) -> bool:
-=======
-def default_setup(venv_config: "VenvConfig", model_spec: "ModelSpec") -> bool:  # noqa: F821
->>>>>>> 8a4658f7
+    model_spec: "ModelSpec",  # noqa: F821
+    uv_exec: Path,
+) -> bool:
     return True
 
 
@@ -75,25 +71,18 @@
         if self.venv_pip is None:
             object.__setattr__(self, "venv_pip", self.venv_path / "bin" / "pip")
 
-<<<<<<< HEAD
-    def setup(self, model_config: "ModelConfig", uv_exec: Path, workflow_args) -> None:  # noqa: F821
-        """Run the setup using the instance’s provided setup_function."""
+    def setup(self, model_spec: "ModelSpec", uv_exec: Path, workflow_args=None) -> None:  # noqa: F821
+        """Run the setup using the instance's provided setup_function."""
         # NOTE: the uv_exec is not seeded
         if self.venv_type == WorkflowVenvType.DOCKER_EVALS_LMMS_EVAL:
             return self.setup_function(
                 self,
-                model_config=model_config,
+                model_spec=model_spec,
                 uv_exec=uv_exec,
                 workflow_args=workflow_args,
             )
         else:
-            return self.setup_function(self, model_config=model_config, uv_exec=uv_exec)
-=======
-    def setup(self, model_spec: "ModelSpec", uv_exec: Path) -> None:  # noqa: F821
-        """Run the setup using the instance's provided setup_function."""
-        # NOTE: the uv_exec is not seeded
-        return self.setup_function(self, model_spec=model_spec, uv_exec=uv_exec)
->>>>>>> 8a4658f7
+            return self.setup_function(self, model_spec=model_spec, uv_exec=uv_exec)
 
 
 def setup_evals(
@@ -109,11 +98,7 @@
     return True
 
 
-<<<<<<< HEAD
-def setup_evals_reason(
-=======
 def setup_evals_code(
->>>>>>> 8a4658f7
     venv_config: VenvConfig,
     model_spec: "ModelSpec",  # noqa: F821
     uv_exec: Path,
@@ -324,7 +309,7 @@
 
 def setup_docker_evals_run_script(
     venv_config: VenvConfig,
-    model_config: "ModelConfig",  # noqa: F821
+    model_spec: "ModelSpec",  # noqa: F821
     uv_exec: Path,
 ) -> bool:
     logger.info("running setup_docker_evals_run_script() ...")
@@ -379,7 +364,7 @@
 
 def setup_docker_evals_lmms_eval(
     venv_config: VenvConfig,
-    model_config: "ModelConfig",  # noqa: F821
+    model_spec: "ModelSpec",  # noqa: F821
     uv_exec: Path,
     workflow_args,
 ) -> bool:
@@ -390,18 +375,18 @@
 
     # transfer eval script into container
     logger.info("Mounting eval script")
-    container = get_unique_container_by_image(model_config.docker_image, workflow_args)
+    container = get_unique_container_by_image(model_spec.docker_image, workflow_args)
     # ensure destination path exists and has permissive ownership
     target_path = "/app"
     container_user = "container_app_user"
     container.exec_run(f"mkdir -p {target_path}")
     container.exec_run(f"chown {container_user}:{container_user} {target_path}")
     # get eval config to parse eval script path
-    if model_config.model_name not in EVAL_CONFIGS:
+    if model_spec.model_name not in EVAL_CONFIGS:
         raise ValueError(
-            f"No evaluation tasks defined for model: {model_config.model_name}"
-        )
-    eval_config = EVAL_CONFIGS[model_config.model_name]
+            f"No evaluation tasks defined for model: {model_spec.model_name}"
+        )
+    eval_config = EVAL_CONFIGS[model_spec.model_name]
     copy_file_to_container(container, eval_config.eval_script, target_path)
     script_name = os.path.basename(eval_config.eval_script)
     docker_script_path = target_path + "/" + script_name
