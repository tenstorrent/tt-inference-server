# SPDX-License-Identifier: Apache-2.0
#
# SPDX-FileCopyrightText: © 2025 Tenstorrent AI ULC

import json
import os
import re
from dataclasses import asdict, dataclass, field, make_dataclass
from enum import Enum, IntEnum, auto
from pathlib import Path
from typing import Dict, List, Optional, Union

from workflows.utils import (
    get_repo_root_path,
    get_version,
)
from workflows.utils_report import BenchmarkTaskParams, PerformanceTarget
from workflows.workflow_types import DeviceTypes, ModelStatusTypes, VersionMode

VERSION = get_version()


def generate_docker_tag(version: str, tt_metal_commit: str, vllm_commit: str) -> str:
    max_tag_len = 12
    if vllm_commit:
        return f"{version}-{tt_metal_commit[:max_tag_len]}-{vllm_commit[:max_tag_len]}"
    else:
        return f"{version}-{tt_metal_commit[:max_tag_len]}"


def generate_default_docker_link(
    version: str, tt_metal_commit: str, vllm_commit: str
) -> str:
    _default_docker_tag = generate_docker_tag(version, tt_metal_commit, vllm_commit)
    _default_docker_repo = "ghcr.io/tenstorrent/tt-inference-server/vllm-tt-metal-src-release-ubuntu-22.04-amd64"
    return f"{_default_docker_repo}:{_default_docker_tag}"


def read_performance_reference_json() -> Dict[DeviceTypes, List[BenchmarkTaskParams]]:
    default_filepath = (
        get_repo_root_path()
        / "benchmarking"
        / "benchmark_targets"
        / "model_performance_reference.json"
    )
    filepath = Path(os.getenv("OVERRIDE_BENCHMARK_TARGETS", default_filepath))
    assert filepath.exists(), f"Override benchmark file not found: {filepath}"
    with open(filepath, "r") as f:
        data = json.load(f)
    return data


model_performance_reference = read_performance_reference_json()


def get_perf_reference_map(
    model_name: str, perf_targets_map: Dict[str, float]
) -> Dict[DeviceTypes, List[BenchmarkTaskParams]]:
    perf_reference_map: Dict[DeviceTypes, List[BenchmarkTaskParams]] = {}
    model_data = model_performance_reference.get(model_name, {})

    for device_str, benchmarks in model_data.items():
        device_type = DeviceTypes.from_string(device_str)

        params_list: List[BenchmarkTaskParams] = []

        for bench in benchmarks:
            # Parse performance targets under the "reference" key.
            target_dict = {}
            targets = bench.get("targets", {})
            for target_name, target_data in targets.items():
                # Create the PerformanceTarget instance.
                if target_name == "theoretical":
                    # add customer definitions: functional, complete, sellable
                    for target_key, percentage in perf_targets_map.items():
                        target_dict[target_key] = PerformanceTarget(
                            ttft_ms=target_data.get("ttft_ms") / percentage
                            if target_data.get("ttft_ms")
                            else None,
                            tput_user=target_data.get("tput_user") * percentage
                            if target_data.get("tput_user")
                            else None,
                            tput=target_data.get("tput") * percentage
                            if target_data.get("tput")
                            else None,
                        )

            # Create the BenchmarkTaskParams instance.
            benchmark_task = BenchmarkTaskParams(
                isl=bench.get("isl"),
                osl=bench.get("osl"),
                max_concurrency=bench.get("max_concurrency"),
                num_prompts=bench.get("num_prompts"),
                task_type=bench.get("task_type", "text"),
                image_height=bench.get("image_height", None),
                image_width=bench.get("image_width", None),
                images_per_prompt=bench.get("images_per_prompt", None),
                targets=target_dict,
            )
            params_list.append(benchmark_task)

        perf_reference_map[device_type] = params_list
    return perf_reference_map


def scale_llm_perf_targets(
    task: BenchmarkTaskParams, data_parallel: int
) -> BenchmarkTaskParams:
    """Scale throughput metrics in performance targets by data_parallel factor."""
    scaled_targets = {}
    for target_name, target in task.targets.items():
        scaled_targets[target_name] = PerformanceTarget(
            ttft_ms=target.ttft_ms,
            tput_user=target.tput_user,
            tput=target.tput * data_parallel if target.tput else None,
            tolerance=target.tolerance,
        )
    return BenchmarkTaskParams(
        isl=task.isl,
        osl=task.osl,
        max_concurrency=task.max_concurrency
        if task.max_concurrency == 1
        else task.max_concurrency * data_parallel,
        num_prompts=task.num_prompts,
        image_height=task.image_height,
        image_width=task.image_width,
        images_per_prompt=task.images_per_prompt,
        task_type=task.task_type,
        theoretical_ttft_ms=task.theoretical_ttft_ms,
        theoretical_tput_user=task.theoretical_tput_user,
        targets=scaled_targets,
        target_peak_perf=task.target_peak_perf,
        num_inference_steps=task.num_inference_steps,
    )


def get_perf_reference(device_model_spec, perf_reference_map):
    # TODO: support other DP signaling conventions (i.e., for vLLM V1 it will be configured through vllm_args.data_parallel_size)
    data_parallel = device_model_spec.override_tt_config.get("data_parallel")

    if data_parallel:
        # need to adjust perf target device for data_parallel factor
        dp_device = device_model_spec.device.get_data_parallel_subdevice(data_parallel)
        perf_reference = perf_reference_map.get(dp_device, [])
        if perf_reference:
            perf_reference = [
                scale_llm_perf_targets(task, data_parallel) for task in perf_reference
            ]
    else:
        perf_reference = perf_reference_map.get(device_model_spec.device, [])
    return perf_reference


def model_weights_to_model_name(model_weights: str) -> str:
    return Path(model_weights).name


def get_model_id(impl_name: str, model_name: str, device: str) -> str:
    # Validate that all parameters are strings
    assert isinstance(impl_name, str), (
        f"Impl name must be a string, got {type(impl_name)}"
    )
    assert isinstance(model_name, str), (
        f"Model name must be a string, got {type(model_name)}"
    )
    assert isinstance(device, str), f"Device must be a string, got {type(device)}"

    # Validate that all parameters are non-empty
    assert impl_name.strip(), "Impl name cannot be empty or whitespace-only"
    assert model_name.strip(), "Model name cannot be empty or whitespace-only"
    assert device.strip(), "Device cannot be empty or whitespace-only"

    model_id = f"id_{impl_name}_{model_name}_{device}"
    return model_id


class ModelSource(Enum):
    HUGGINGFACE = "huggingface"
    LOCAL = "local"
    NOACTION = "noaction"


class ModelType(IntEnum):
    LLM = auto()
    CNN = auto()
    AUDIO = auto()
    IMAGE = auto()


@dataclass(frozen=True)
class ImplSpec:
    impl_id: str
    impl_name: str
    repo_url: str
    code_path: str


tt_transformers_impl = ImplSpec(
    impl_id="tt_transformers",
    impl_name="tt-transformers",
    repo_url="https://github.com/tenstorrent/tt-metal",
    code_path="models/tt_transformers",
)
llama3_impl = ImplSpec(
    impl_id="llama3",
    impl_name="llama3",
    repo_url="https://github.com/tenstorrent/tt-metal",
    code_path="models/demos/llama3",
)
t3000_llama2_70b_impl = ImplSpec(
    impl_id="llama2_70b",
    impl_name="llama2-70b",
    repo_url="https://github.com/tenstorrent/tt-metal",
    code_path="models/demos/t3000/llama2_70b",
)
llama3_70b_galaxy_impl = ImplSpec(
    impl_id="llama3_70b_galaxy",
    impl_name="llama3-70b-galaxy",
    repo_url="https://github.com/tenstorrent/tt-metal",
    code_path="models/demos/llama3_70b_galaxy",
)
whisper_impl = ImplSpec(
    impl_id="whisper",
    impl_name="whisper",
    repo_url="https://github.com/tenstorrent/tt-metal",
    code_path="models/demos/whisper",
)


@dataclass(frozen=True)
class VersionRequirement:
    """Represents a software version requirement with a specific mode."""

    specifier: str
    mode: VersionMode


@dataclass(frozen=True)
class SystemRequirements:
    """Represents system software version requirements."""

    firmware: VersionRequirement = None
    kmd: VersionRequirement = None


@dataclass(frozen=True)
class DeviceModelSpec:
    """
    Model-specific specification for a specific device.
    """

    device: DeviceTypes
    max_concurrency: int
    max_context: int
    perf_targets_map: Dict[str, float] = field(default_factory=dict)
    default_impl: bool = False
    perf_reference: List[BenchmarkTaskParams] = field(default_factory=list)
    vllm_args: Dict[str, str] = field(default_factory=dict)
    override_tt_config: Dict[str, str] = field(default_factory=dict)
    env_vars: Dict[str, str] = field(default_factory=dict)

    def __post_init__(self):
        self.validate_data()
        self._infer_data()

    def validate_data(self):
        """Validate that required specification is present."""
        pass

    def _infer_data(self):
        """Infer missing data fields from other specification values."""
        default_vllm_args = {
            "block_size": "64",
            "max_model_len": str(self.max_context),
            "max_num_seqs": str(self.max_concurrency),
            "max_num_batched_tokens": str(self.max_context),
            "num_scheduler_steps": "10",
            "max-log-len": "32",
            "seed": "9472",
            "override_tt_config": json.dumps(self.override_tt_config),
        }
        merged_vllm_args = {**default_vllm_args, **self.vllm_args}
        object.__setattr__(self, "vllm_args", merged_vllm_args)

        self._infer_env_vars()

    def _infer_env_vars(self):
        inferred_env_vars = {}
        if self.device in [DeviceTypes.N300, DeviceTypes.T3K, DeviceTypes.GALAXY_T3K]:
            inferred_env_vars["WH_ARCH_YAML"] = "wormhole_b0_80_arch_eth_dispatch.yaml"

        inferred_env_vars["MESH_DEVICE"] = self.device.to_mesh_device_str()

        # TODO: Remove once all model specs are uplifted to tt-metal >= 0.60.0
        if self.device.is_wormhole():
            inferred_env_vars["ARCH_NAME"] = "wormhole_b0"
        elif self.device.is_blackhole():
            inferred_env_vars["ARCH_NAME"] = "blackhole"

        merged_env_vars = {
            **inferred_env_vars,
            **self.env_vars,
        }
        object.__setattr__(self, "env_vars", merged_env_vars)


@dataclass(frozen=True)
class ModelSpec:
    """
    Fully instantiated specification for a specific model on a specific device.
    This is what gets used throughout the system after template expansion.
    """

    # Core identity - required fields (NO DEFAULTS)
    model_id: str
    impl: ImplSpec
    hf_model_repo: str
    model_name: str
    device_type: DeviceTypes  # Single device, not a set
    tt_metal_commit: str
    device_model_spec: DeviceModelSpec

    # Optional specification fields (WITH DEFAULTS)
    system_requirements: Optional[SystemRequirements] = None
    env_vars: Dict[str, str] = field(default_factory=dict)
    vllm_commit: Optional[str] = None
    custom_inference_server: Optional[str] = None
    param_count: Optional[int] = None
    min_disk_gb: Optional[int] = None
    min_ram_gb: Optional[int] = None
    model_type: Optional[ModelType] = ModelType.LLM
    repacked: int = 0
    version: str = VERSION
    docker_image: Optional[str] = None
    status: str = ModelStatusTypes.EXPERIMENTAL
    code_link: Optional[str] = None
    override_tt_config: Dict[str, str] = field(default_factory=dict)
    supported_modalities: List[str] = field(default_factory=lambda: ["text"])
    subdevice_type: Optional[DeviceTypes] = (
        None  # Used for data-parallel configurations
    )
    uses_tensor_model_cache: bool = True
    cli_args: Dict[str, str] = field(default_factory=dict)
    display_name: Optional[str] = None

    def __post_init__(self):
        default_env_vars = {
            "VLLM_CONFIGURE_LOGGING": "1",
            "VLLM_RPC_TIMEOUT": "900000",
            "VLLM_TARGET_DEVICE": "tt",
        }
        # order of precedence: default, env_vars, device_model_spec
        merged_env_vars = {
            **default_env_vars,
            **self.env_vars,
            **self.device_model_spec.env_vars,
        }
        object.__setattr__(self, "env_vars", merged_env_vars)

        # order of precedence: default_vllm_args, device_model_spec.vllm_args
        default_vllm_args = {
            "model": self.hf_model_repo,
        }
        merged_vllm_args = {
            **default_vllm_args,
            **self.device_model_spec.vllm_args,
        }
        object.__setattr__(self.device_model_spec, "vllm_args", merged_vllm_args)

        self.validate_data()
        self._infer_data()

    def _infer_data(self):
        """Infer missing data fields from other specification values."""
        # Note: ONLY run this in __post_init__
        # need to use __setattr__ because instance is frozen

        # Infer param count from model repo name
        if not self.param_count:
            object.__setattr__(
                self, "param_count", ModelSpec.infer_param_count(self.hf_model_repo)
            )

        # Calculate conservative disk and ram minimums based on param count
        if not self.min_disk_gb and self.param_count:
            MIN_DISK_GB_AFTER_DOWNLOAD = 20
            if self.repacked:
                # 2x for raw fp16 weights hf cache (may already be present)
                # 1x for repacked quantized copy
                # 1x for tt-metal cache
                # 1x for overhead
                object.__setattr__(
                    self,
                    "min_disk_gb",
                    self.param_count * 3 + MIN_DISK_GB_AFTER_DOWNLOAD,
                )
            else:
                # 2x for raw fp16 weights hf cache (may already be present)
                # 2x for copy
                object.__setattr__(
                    self,
                    "min_disk_gb",
                    self.param_count * 2 + MIN_DISK_GB_AFTER_DOWNLOAD,
                )

        if not self.min_ram_gb and self.param_count:
            object.__setattr__(self, "min_ram_gb", self.param_count * 4)

        # Generate default docker image if not provided
        if not self.docker_image:
            # Note: default to release image, use --dev-mode at runtime to use dev images
            # TODO: Use ubuntu version to interpolate this string
            _default_docker_link = generate_default_docker_link(
                VERSION, self.tt_metal_commit, self.vllm_commit
            )
            object.__setattr__(self, "docker_image", _default_docker_link)

        # Generate code link
        if not self.code_link:
            object.__setattr__(
                self,
                "code_link",
                f"{self.impl.repo_url}/tree/{self.tt_metal_commit}/{self.impl.code_path}",
            )

        if self.override_tt_config and "data_parallel" in self.override_tt_config:
            data_parallel = self.override_tt_config["data_parallel"]
            object.__setattr__(
                self,
                "subdevice_type",
                self.device_type.get_data_parallel_subdevice(data_parallel),
            )

    def validate_data(self):
        """Validate that required specification is present."""
        assert self.hf_model_repo, "hf_model_repo must be set"
        assert self.model_name, "model_name must be set"
        assert self.model_id, "model_id must be set"

    @staticmethod
    def infer_param_count(hf_model_repo: str) -> Optional[int]:
        """
        Infers the parameter count (in billions) from the hf_model_repo string.

        Examples:
            "deepseek-ai/DeepSeek-R1-Distill-Llama-70B" -> 70
            "Qwen/Qwen2.5-72B" -> 72
            "meta-llama/Llama-3.1-8B" -> 8

        Returns:
            The inferred parameter count as an int, or None if no pattern is found.
        """
        matches = re.findall(r"(\d+(?:\.\d+)?)[Bb]", hf_model_repo)
        if matches:
            # Take the last match which is typically the parameter count
            count_str = matches[-1]
            try:
                # Convert to float first (to handle potential decimals) and then to int.
                count_float = float(count_str)
                return int(count_float)
            except ValueError:
                return None
        return None

    def get_serialized_dict(self) -> str:
        """
        Get the serialized representation of this model specification.
        """

        def serialize_value(obj):
            """Recursively serialize complex objects for JSON export."""
            # Handle enums first (they have __dict__ but aren't dataclasses)
            if hasattr(obj, "name") and hasattr(obj, "value"):  # Enum
                return obj.name
            elif isinstance(obj, ModelType):  # Explicit ModelType handling
                return obj.name
            elif hasattr(obj, "__dict__") and hasattr(obj, "__dataclass_fields__"):
                # Handle dataclasses by converting to dict
                result = asdict(obj)
                return {k: serialize_value(v) for k, v in result.items()}
            elif isinstance(obj, dict):
                return {k: serialize_value(v) for k, v in obj.items()}
            elif isinstance(obj, (list, tuple)):
                return [serialize_value(item) for item in obj]
            else:
                return obj

        # Serialize the model spec
        spec_dict = serialize_value(self)
        return spec_dict

    def to_json(self, run_id: str, output_dir: str = ".") -> Path:
        """
        Export this model specification to a JSON file.

        Args:
            output_dir: Directory to write the JSON file (defaults to current directory)
            filename: Custom filename (defaults to "tt_model_spec_{model_id}.json")

        Returns:
            The path to the created JSON file
        """
        spec_dict = self.get_serialized_dict()

        # Create output directory if it doesn't exist
        output_path = Path(output_dir)
        output_path.mkdir(parents=True, exist_ok=True)

        filename = f"tt_model_spec_{run_id}.json"
        filepath = output_path / filename

        # Write JSON file
        with open(filepath, "w", encoding="utf-8") as f:
            json.dump(spec_dict, f, indent=2, ensure_ascii=False)

        return filepath

    @classmethod
    def from_json(cls, json_fpath: str) -> "ModelSpec":
        """
        Create a ModelSpec instance from a JSON file.

        Args:
            json_fpath: Path to the JSON file to read

        Returns:
            ModelSpec instance created from the JSON data

        Raises:
            FileNotFoundError: If the JSON file doesn't exist
            ValueError: If the JSON data is invalid or missing required fields
        """
        json_path = Path(json_fpath)
        if not json_path.exists():
            raise FileNotFoundError(f"JSON file not found: {json_fpath}")

        # Read JSON data
        with open(json_path, "r", encoding="utf-8") as f:
            data = json.load(f)

        def deserialize_enum(enum_class, value):
            """Helper to deserialize enum values."""
            if isinstance(value, str):
                # Try to get enum by name first, then by value
                try:
                    return getattr(enum_class, value)
                except AttributeError:
                    # Try by value if name lookup fails
                    for enum_member in enum_class:
                        if enum_member.value == value:
                            return enum_member
                    raise ValueError(f"Invalid {enum_class.__name__} value: {value}")
            return value

        def deserialize_dataclass_field(field_type, value):
            """Helper to deserialize nested dataclass fields."""
            if value is None:
                return None

            # Handle Optional types
            if hasattr(field_type, "__origin__") and field_type.__origin__ is Union:
                # Extract the non-None type from Optional
                args = getattr(field_type, "__args__", ())
                if len(args) == 2 and type(None) in args:
                    field_type = args[0] if args[1] is type(None) else args[1]

            # Handle specific dataclass types
            if field_type == ImplSpec and isinstance(value, dict):
                return ImplSpec(**value)
            elif field_type == DeviceModelSpec and isinstance(value, dict):
                # Handle nested BenchmarkTaskParams in perf_reference
                perf_reference = value.get("perf_reference", [])
                if perf_reference:
                    deserialized_perf_ref = []
                    for task_data in perf_reference:
                        if isinstance(task_data, dict):
                            # Handle PerformanceTarget objects in targets
                            targets = task_data.get("targets", {})
                            deserialized_targets = {}
                            for target_name, target_data in targets.items():
                                if isinstance(target_data, dict):
                                    deserialized_targets[target_name] = (
                                        PerformanceTarget(**target_data)
                                    )
                                else:
                                    deserialized_targets[target_name] = target_data
                            task_data["targets"] = deserialized_targets
                            deserialized_perf_ref.append(
                                BenchmarkTaskParams(**task_data)
                            )
                        else:
                            deserialized_perf_ref.append(task_data)
                    value["perf_reference"] = deserialized_perf_ref
                return DeviceModelSpec(**value)
            elif field_type == SystemRequirements and isinstance(value, dict):
                for requirement_name, requirement_spec in value.items():
                    # not all system requirements are always defined
                    if requirement_spec is None:
                        continue
                    requirement_spec["mode"] = deserialize_enum(
                        VersionMode, requirement_spec["mode"]
                    )
                    version_requirement = VersionRequirement(**requirement_spec)
                    value[requirement_name] = version_requirement
                return SystemRequirements(**value)
            elif field_type == DeviceTypes:
                return deserialize_enum(DeviceTypes, value)
            elif field_type == ModelStatusTypes:
                return deserialize_enum(ModelStatusTypes, value)

            return value

        # Handle enum fields
        if "device_type" in data:
            data["device_type"] = deserialize_enum(DeviceTypes, data["device_type"])
        if "subdevice_type" in data and data["subdevice_type"] is not None:
            data["subdevice_type"] = deserialize_enum(
                DeviceTypes, data["subdevice_type"]
            )
        if "status" in data:
            data["status"] = deserialize_enum(ModelStatusTypes, data["status"])
        if "model_type" in data and data["model_type"] is not None:
            data["model_type"] = deserialize_enum(ModelType, data["model_type"])
        if "device_model_spec" in data:
            data["device_model_spec"]["device"] = deserialize_enum(
                DeviceTypes, data["device_model_spec"]["device"]
            )

        # Handle nested dataclass fields
        if "impl" in data:
            data["impl"] = deserialize_dataclass_field(ImplSpec, data["impl"])
        if "device_model_spec" in data:
            data["device_model_spec"] = deserialize_dataclass_field(
                DeviceModelSpec, data["device_model_spec"]
            )
        if "system_requirements" in data:
            system_requirements = deserialize_dataclass_field(
                SystemRequirements, data["system_requirements"]
            )
            if system_requirements is not None:
                data["system_requirements"] = system_requirements

        # Create and return the ModelSpec instance
        return cls(**data)

    def apply_runtime_args(self, args):
        # handle runtime model spec overrides
        def is_mutable(obj):
            return isinstance(obj, (list, dict, set))

        def _build_field(key, value):
            typ = type(value)
            if is_mutable(value):
                return (key, typ, field(default_factory=lambda v=value: v.copy()))
            else:
                return (key, typ, value)

        fields = [_build_field(key, value) for key, value in args.__dict__.items()]
        CliArgsClass = make_dataclass("cli_args", fields)
        cli_args = CliArgsClass(**args.__dict__)
        object.__setattr__(self, "cli_args", cli_args)

        if args.override_tt_config:
            # Parse the override config from CLI
            override_config_from_cli = json.loads(args.override_tt_config)

            # Start with existing override_tt_config
            merged_override_config = dict(self.device_model_spec.override_tt_config)

            # Apply overrides from CLI, removing keys with null values
            for key, value in override_config_from_cli.items():
                if value is None:
                    # Remove the key if it exists
                    merged_override_config.pop(key, None)
                else:
                    # Add or update the key
                    merged_override_config[key] = value

            # Set the merged config
            object.__setattr__(
                self.device_model_spec,
                "override_tt_config",
                merged_override_config,
            )
            # Update vllm_args to include the new override_tt_config
            merged_vllm_args = {
                **self.device_model_spec.vllm_args,
                "override_tt_config": json.dumps(merged_override_config),
            }
            object.__setattr__(self.device_model_spec, "vllm_args", merged_vllm_args)
        if args.vllm_override_args:
            # Parse the vllm override args from CLI
            vllm_override_args_from_cli = json.loads(args.vllm_override_args)

            # Start with existing vllm_args
            merged_vllm_args = dict(self.device_model_spec.vllm_args)

            # Apply overrides from CLI, removing keys with null values
            for key, value in vllm_override_args_from_cli.items():
                if value is None:
                    # Remove the key if it exists
                    merged_vllm_args.pop(key, None)
                else:
                    # Add or update the key
                    merged_vllm_args[key] = value

            object.__setattr__(self.device_model_spec, "vllm_args", merged_vllm_args)

        if args.service_port:
            # Add service port to vllm_args
            merged_vllm_args = {
                **self.device_model_spec.vllm_args,
                **{"port": args.service_port},
            }
            object.__setattr__(self.device_model_spec, "vllm_args", merged_vllm_args)

        if args.dev_mode:
            object.__setattr__(
                self, "docker_image", self.docker_image.replace("-release-", "-dev-")
            )

        if args.override_docker_image:
            object.__setattr__(self, "docker_image", args.override_docker_image)


@dataclass(frozen=True)
class ModelSpecTemplate:
    """
    Template specification that gets expanded into individual ModelSpec instances
    for each weight variant and device combination. This represents the shared specification
    across multiple models and devices.
    """

    # Required fields (NO DEFAULTS) - must come first
    weights: List[str]  # List of HF model repos to create specs for
    impl: ImplSpec
    tt_metal_commit: str
    device_model_specs: List[DeviceModelSpec]

    # Optional template fields (WITH DEFAULTS) - must come after required fields
    system_requirements: Optional[SystemRequirements] = None
    vllm_commit: Optional[str] = None
    status: str = ModelStatusTypes.EXPERIMENTAL
    env_vars: Dict[str, str] = field(default_factory=dict)
    supported_modalities: List[str] = field(default_factory=lambda: ["text"])
    repacked: int = 0
    version: str = VERSION
    perf_targets_map: Dict[str, float] = field(default_factory=dict)
    docker_image: Optional[str] = None
    model_type: Optional[ModelType] = ModelType.LLM
    min_disk_gb: Optional[int] = None
    min_ram_gb: Optional[int] = None
    custom_inference_server: Optional[str] = None
    uses_tensor_model_cache: bool = True
    display_name: Optional[str] = None

    def __post_init__(self):
        self.validate_data()
        self._infer_data()

    def validate_data(self):
        """Validate that required specification is present."""
        assert self.device_model_specs, "device_model_specs must be provided"
        assert self.weights, "weights must be provided"

    def _infer_data(self):
        """Infer missing data fields from other specification values."""
        # Note: ONLY run this in __post_init__
        # need to use __setattr__ because instance is frozen
        # Set default performance targets if not provided
        if not self.perf_targets_map:
            # performance targets expressed as percentage of theoretical performance
            default_perf_targets_map = {
                "functional": 0.10,
                "complete": 0.50,
                "target": 1.0,
            }
            object.__setattr__(self, "perf_targets_map", default_perf_targets_map)

    def expand_to_specs(self) -> List["ModelSpec"]:
        """Expand this template into individual ModelSpec instances."""
        specs = []

        # Generate performance reference map
        main_model_name = model_weights_to_model_name(self.weights[0])
        perf_reference_map = get_perf_reference_map(
            main_model_name, self.perf_targets_map
        )

        for weight in self.weights:
            for device_model_spec in self.device_model_specs:
                device_type = device_model_spec.device
                model_name = Path(weight).name
                model_id = get_model_id(
                    self.impl.impl_name, model_name, device_type.name.lower()
                )

                # Perf reference for this device accounting for impl features
                # e.g. data parallelism factor
                perf_reference = get_perf_reference(
                    device_model_spec, perf_reference_map
                )

                # Create a new device_model_spec with performance reference data
                device_model_spec_with_perf = DeviceModelSpec(
                    device=device_model_spec.device,
                    max_concurrency=device_model_spec.max_concurrency,
                    max_context=device_model_spec.max_context,
                    perf_targets_map=device_model_spec.perf_targets_map,
                    default_impl=device_model_spec.default_impl,
                    perf_reference=perf_reference,
                    vllm_args=device_model_spec.vllm_args,
                    override_tt_config=device_model_spec.override_tt_config,
                    env_vars=device_model_spec.env_vars,
                )

                spec = ModelSpec(
                    # Core identity
                    device_type=device_type,
                    impl=self.impl,
                    hf_model_repo=weight,
                    model_id=model_id,
                    model_name=model_name,
                    device_model_spec=device_model_spec_with_perf,
                    # Version control
                    system_requirements=self.system_requirements,
                    tt_metal_commit=self.tt_metal_commit,
                    vllm_commit=self.vllm_commit,
                    # Template fields
                    env_vars=self.env_vars,
                    repacked=self.repacked,
                    version=self.version,
                    docker_image=self.docker_image,
                    status=self.status,
                    override_tt_config=device_model_spec.override_tt_config,
                    supported_modalities=self.supported_modalities,
                    min_disk_gb=self.min_disk_gb,
                    min_ram_gb=self.min_ram_gb,
                    model_type=self.model_type,
                    custom_inference_server=self.custom_inference_server,
                    uses_tensor_model_cache=self.uses_tensor_model_cache,
                )

                specs.append(spec)
        return specs


# Model specification templates - these get expanded into individual specs
spec_templates = [
    ModelSpecTemplate(
        weights=["arcee-ai/AFM-4.5B"],
        impl=tt_transformers_impl,
        tt_metal_commit="ae65ee5",
        vllm_commit="35f023f",
        # need to add default sampling params here because they're
        # not in generation_config.json
        # see: https://github.com/tenstorrent/tt-inference-server/issues/1066
        device_model_specs=[
            DeviceModelSpec(
                device=DeviceTypes.N300,
                max_concurrency=32,
                max_context=64 * 1024,
                default_impl=True,
                vllm_args={
                    "override_generation_config": json.dumps(
                        {
                            "temperature": 0.5,
                            "top_k": 50,
                            "top_p": 0.95,
                        }
                    ),
                },
            ),
            DeviceModelSpec(
                device=DeviceTypes.T3K,
                max_concurrency=32,
                max_context=64 * 1024,
                default_impl=True,
                vllm_args={
                    "override_generation_config": json.dumps(
                        {
                            "temperature": 0.5,
                            "top_k": 50,
                            "top_p": 0.95,
                        }
                    ),
                },
            ),
        ],
        status=ModelStatusTypes.EXPERIMENTAL,
    ),
    ModelSpecTemplate(
        weights=[
            "google/gemma-3-1b-it",
        ],
        impl=tt_transformers_impl,
        tt_metal_commit="c254ee3",
        vllm_commit="c4f2327",
        device_model_specs=[
            DeviceModelSpec(
                device=DeviceTypes.N150,
                max_concurrency=32,
                max_context=32 * 1024,
                default_impl=True,
                env_vars={
                    "VLLM_USE_V1": "1",
                },
                vllm_args={"num_scheduler_steps": 1},
                override_tt_config={
                    "l1_small_size": 24576,
                    "worker_l1_size": 1344544,
                    "trace_region_size": 21448704,
                    "fabric_config": "FABRIC_1D",
                },
            ),
        ],
        status=ModelStatusTypes.EXPERIMENTAL,
    ),
    ModelSpecTemplate(
        weights=[
            "google/gemma-3-4b-it",
            "google/medgemma-4b-it",
        ],
        impl=tt_transformers_impl,
        tt_metal_commit="c254ee3",
        vllm_commit="c4f2327",
        device_model_specs=[
            DeviceModelSpec(
                device=DeviceTypes.N150,
                max_concurrency=32,
                max_context=128 * 1024,
                default_impl=True,
                env_vars={
                    "VLLM_USE_V1": "1",
                },
                vllm_args={
                    "limit-mm-per-prompt": json.dumps({"image": 10}),
                    "num_scheduler_steps": 1,
                },
                override_tt_config={
                    "l1_small_size": 24576,
                    "worker_l1_size": 1344544,
                    "trace_region_size": 21448704,
                    "fabric_config": "FABRIC_1D",
                },
            ),
            DeviceModelSpec(
                device=DeviceTypes.N300,
                max_concurrency=32,
                max_context=128 * 1024,
                default_impl=True,
                env_vars={
                    "VLLM_USE_V1": "1",
                },
                vllm_args={
                    "limit-mm-per-prompt": json.dumps({"image": 10}),
                    "num_scheduler_steps": 1,
                },
                override_tt_config={
                    "l1_small_size": 24576,
                    "worker_l1_size": 1344544,
                    "trace_region_size": 21448704,
                    "fabric_config": "FABRIC_1D",
                },
            ),
        ],
        status=ModelStatusTypes.EXPERIMENTAL,
        supported_modalities=["text", "image"],
    ),
    ModelSpecTemplate(
        weights=[
            "google/gemma-3-27b-it",
            "google/medgemma-27b-it",
        ],
        impl=tt_transformers_impl,
        tt_metal_commit="c254ee3",
        vllm_commit="c4f2327",
        device_model_specs=[
            DeviceModelSpec(
                device=DeviceTypes.T3K,
                max_concurrency=32,
                max_context=128 * 1024,
                default_impl=True,
                env_vars={
                    "VLLM_USE_V1": "1",
                },
                vllm_args={
                    "limit-mm-per-prompt": json.dumps({"image": 10}),
                    "num_scheduler_steps": 1,
                },
                override_tt_config={
                    "l1_small_size": 24576,
                    "worker_l1_size": 1344544,
                    "trace_region_size": 21448704,
                    "fabric_config": "FABRIC_1D",
                    "sample_on_device_mode": "decode_only",
                },
            ),
        ],
        status=ModelStatusTypes.EXPERIMENTAL,
        supported_modalities=["text", "image"],
    ),
    ModelSpecTemplate(
        weights=[
            "Qwen/Qwen2.5-VL-3B-Instruct",
        ],
        impl=tt_transformers_impl,
        tt_metal_commit="5bf679a",
        vllm_commit="48eba14",
        device_model_specs=[
            DeviceModelSpec(
                device=DeviceTypes.N150,
                max_concurrency=32,
                max_context=128 * 1024,
                default_impl=True,
            ),
            DeviceModelSpec(
                device=DeviceTypes.N300,
                max_concurrency=32,
                max_context=128 * 1024,
                default_impl=True,
            ),
            DeviceModelSpec(
                device=DeviceTypes.T3K,
                max_concurrency=32,
                max_context=128 * 1024,
                default_impl=True,
            ),
        ],
        status=ModelStatusTypes.EXPERIMENTAL,
        env_vars={
            "VLLM_ALLOW_LONG_MAX_MODEL_LEN": 1,
        },
        supported_modalities=["text", "image"],
    ),
    ModelSpecTemplate(
        weights=[
            "Qwen/Qwen2.5-VL-7B-Instruct",
        ],
        impl=tt_transformers_impl,
        tt_metal_commit="5bf679a",
        vllm_commit="48eba14",
        device_model_specs=[
            DeviceModelSpec(
                device=DeviceTypes.N150,
                max_concurrency=32,
                max_context=128 * 1024,
                default_impl=True,
            ),
            DeviceModelSpec(
                device=DeviceTypes.N300,
                max_concurrency=32,
                max_context=128 * 1024,
                default_impl=True,
            ),
            DeviceModelSpec(
                device=DeviceTypes.T3K,
                max_concurrency=32,
                max_context=128 * 1024,
                default_impl=True,
            ),
        ],
        status=ModelStatusTypes.EXPERIMENTAL,
        env_vars={
            "VLLM_ALLOW_LONG_MAX_MODEL_LEN": 1,
        },
        supported_modalities=["text", "image"],
    ),
    ModelSpecTemplate(
        weights=[
            "Qwen/Qwen2.5-VL-32B-Instruct",
        ],
        impl=tt_transformers_impl,
        tt_metal_commit="5bf679a",
        vllm_commit="48eba14",
        device_model_specs=[
            DeviceModelSpec(
                device=DeviceTypes.T3K,
                max_concurrency=32,
                max_context=128 * 1024,
                default_impl=True,
            ),
        ],
        status=ModelStatusTypes.EXPERIMENTAL,
        env_vars={
            "VLLM_ALLOW_LONG_MAX_MODEL_LEN": 1,
        },
        supported_modalities=["text", "image"],
    ),
    ModelSpecTemplate(
        weights=[
            "Qwen/Qwen2.5-VL-72B-Instruct",
        ],
        impl=tt_transformers_impl,
        tt_metal_commit="5bf679a",
        vllm_commit="48eba14",
        device_model_specs=[
            DeviceModelSpec(
                device=DeviceTypes.T3K,
                max_concurrency=32,
                max_context=128 * 1024,
                default_impl=True,
                override_tt_config={
                    "trace_region_size": 28467200,
                },
            ),
        ],
        status=ModelStatusTypes.FUNCTIONAL,
        env_vars={
            "VLLM_ALLOW_LONG_MAX_MODEL_LEN": 1,
        },
        supported_modalities=["text", "image"],
    ),
    ModelSpecTemplate(
        weights=["Qwen/Qwen3-8B"],
        impl=tt_transformers_impl,
        tt_metal_commit="e95ffa5",
        vllm_commit="48eba14",
        device_model_specs=[
            DeviceModelSpec(
                device=DeviceTypes.N150,
                max_concurrency=32,
                max_context=40960,
                default_impl=True,
            ),
            DeviceModelSpec(
                device=DeviceTypes.N300,
                max_concurrency=32,
                max_context=40960,
                default_impl=True,
            ),
            DeviceModelSpec(
                device=DeviceTypes.T3K,
                max_concurrency=32,
                max_context=40960,
                default_impl=True,
            ),
            DeviceModelSpec(
                device=DeviceTypes.GALAXY_T3K,
                max_concurrency=32,
                max_context=40960,
                default_impl=True,
                env_vars={
                    "TT_MM_THROTTLE_PERF": 5,
                    "TT_MESH_GRAPH_DESC_PATH": "../../tt-metal/tt_metal/fabric/mesh_graph_descriptors/t3k_mesh_graph_descriptor.textproto",
                },
            ),
            DeviceModelSpec(
                device=DeviceTypes.GALAXY,
                max_concurrency=32 * 4,
                max_context=40960,
                default_impl=True,
                override_tt_config={
                    "data_parallel": 4,
                },
                env_vars={
                    "TT_MM_THROTTLE_PERF": 5,
                },
            ),
        ],
        status=ModelStatusTypes.FUNCTIONAL,
    ),
    ModelSpecTemplate(
        weights=["Qwen/Qwen3-32B"],
        impl=tt_transformers_impl,
        tt_metal_commit="e95ffa5",
        vllm_commit="48eba14",
        device_model_specs=[
            DeviceModelSpec(
                device=DeviceTypes.T3K,
                max_concurrency=32,
                max_context=128 * 1024,
                default_impl=True,
            ),
            DeviceModelSpec(
                device=DeviceTypes.GALAXY_T3K,
                max_concurrency=32,
                max_context=128 * 1024,
                default_impl=True,
                env_vars={
                    "TT_MM_THROTTLE_PERF": 5,
                    "TT_MESH_GRAPH_DESC_PATH": "../../tt-metal/tt_metal/fabric/mesh_graph_descriptors/t3k_mesh_graph_descriptor.textproto",
                },
            ),
            DeviceModelSpec(
                device=DeviceTypes.GALAXY,
                max_concurrency=32 * 4,
                max_context=128 * 1024,
                default_impl=True,
                override_tt_config={
                    "data_parallel": 4,
                    "trace_region_size": 66147328,
                    "sample_on_device_mode": "decode_only",
                },
                env_vars={
                    "TT_MM_THROTTLE_PERF": 5,
                },
            ),
        ],
        status=ModelStatusTypes.FUNCTIONAL,
        env_vars={
            "VLLM_ALLOW_LONG_MAX_MODEL_LEN": 1,
        },
    ),
    ModelSpecTemplate(
        weights=["Qwen/Qwen3-32B"],
        impl=tt_transformers_impl,
        system_requirements=SystemRequirements(
            firmware=VersionRequirement(
                specifier=">=18.12.0",
                mode=VersionMode.STRICT,
            ),
            kmd=VersionRequirement(
                specifier=">=2.4.1",
                mode=VersionMode.STRICT,
            ),
        ),
        tt_metal_commit="55fd115",
        vllm_commit="aa4ae1e",
        device_model_specs=[
            DeviceModelSpec(
                device=DeviceTypes.P150X8,
                max_concurrency=32,
                max_context=128 * 1024,
                default_impl=True,
            ),
        ],
        status=ModelStatusTypes.FUNCTIONAL,
        env_vars={
            "VLLM_ALLOW_LONG_MAX_MODEL_LEN": 1,
        },
    ),
    ModelSpecTemplate(
        weights=["mistralai/Mistral-7B-Instruct-v0.3"],
        impl=tt_transformers_impl,
        tt_metal_commit="9b67e09",
        vllm_commit="a91b644",
        device_model_specs=[
            DeviceModelSpec(
                device=DeviceTypes.N150,
                max_concurrency=32,
                max_context=32 * 1024,
                default_impl=True,
            ),
            DeviceModelSpec(
                device=DeviceTypes.N300,
                max_concurrency=32,
                max_context=32 * 1024,
                default_impl=True,
            ),
            DeviceModelSpec(
                device=DeviceTypes.T3K,
                max_concurrency=32,
                max_context=32 * 1024,
                default_impl=True,
            ),
        ],
        status=ModelStatusTypes.COMPLETE,
        env_vars={
            "VLLM_ALLOW_LONG_MAX_MODEL_LEN": 1,
        },
    ),
    ModelSpecTemplate(
        weights=["Qwen/QwQ-32B"],
        impl=tt_transformers_impl,
        tt_metal_commit="e95ffa5",
        vllm_commit="48eba14",
        device_model_specs=[
            DeviceModelSpec(
                device=DeviceTypes.T3K,
                max_concurrency=32,
                max_context=128 * 1024,
                default_impl=True,
            ),
            DeviceModelSpec(
                device=DeviceTypes.GALAXY,
                max_concurrency=32 * 4,
                max_context=128 * 1024,
                default_impl=True,
                override_tt_config={
                    "trace_region_size": 27381760,
                    "data_parallel": 4,
                },
                env_vars={
                    "TT_MM_THROTTLE_PERF": 5,
                },
            ),
            DeviceModelSpec(
                device=DeviceTypes.GALAXY_T3K,
                max_concurrency=32,
                max_context=128 * 1024,
                default_impl=True,
                env_vars={
                    "TT_MM_THROTTLE_PERF": 5,
                    "TT_MESH_GRAPH_DESC_PATH": "../../tt-metal/tt_metal/fabric/mesh_graph_descriptors/t3k_mesh_graph_descriptor.textproto",
                },
            ),
        ],
        status=ModelStatusTypes.FUNCTIONAL,
        env_vars={
            "VLLM_ALLOW_LONG_MAX_MODEL_LEN": 1,
        },
    ),
    ModelSpecTemplate(
        weights=["Qwen/Qwen2.5-72B", "Qwen/Qwen2.5-72B-Instruct"],
        impl=tt_transformers_impl,
        tt_metal_commit="13f44c5",
        vllm_commit="0edd242",
        device_model_specs=[
            DeviceModelSpec(
                device=DeviceTypes.T3K,
                max_concurrency=32,
                max_context=128 * 1024,
                default_impl=True,
                override_tt_config={
                    "trace_region_size": 26000000,
                },
            ),
            DeviceModelSpec(
                device=DeviceTypes.GALAXY,
                max_concurrency=32 * 4,
                max_context=128 * 1024,
                default_impl=True,
                override_tt_config={
                    "trace_region_size": 27381760,
                    "data_parallel": 4,
                },
                env_vars={
                    "TT_MM_THROTTLE_PERF": 5,
                },
            ),
            DeviceModelSpec(
                device=DeviceTypes.GALAXY_T3K,
                max_concurrency=32,
                max_context=128 * 1024,
                default_impl=True,
                override_tt_config={
                    "trace_region_size": 27381760,
                },
                env_vars={
                    "TT_MM_THROTTLE_PERF": 5,
                    "TT_MESH_GRAPH_DESC_PATH": "../../tt-metal/tt_metal/fabric/mesh_graph_descriptors/t3k_mesh_graph_descriptor.textproto",
                },
            ),
        ],
        status=ModelStatusTypes.FUNCTIONAL,
        env_vars={
            "VLLM_ALLOW_LONG_MAX_MODEL_LEN": 1,
            "MAX_PREFILL_CHUNK_SIZE": "16",
        },
    ),
    ModelSpecTemplate(
        weights=["Qwen/Qwen2.5-7B", "Qwen/Qwen2.5-7B-Instruct"],
        impl=tt_transformers_impl,
        tt_metal_commit="5b5db8a",
        vllm_commit="e771fff",
        device_model_specs=[
            DeviceModelSpec(
                device=DeviceTypes.N300,
                max_concurrency=32,
                max_context=128 * 1024,
                default_impl=True,
            ),
            DeviceModelSpec(
                device=DeviceTypes.N150X4,
                max_concurrency=32,
                max_context=128 * 1024,
                default_impl=True,
            ),
        ],
        status=ModelStatusTypes.EXPERIMENTAL,
        env_vars={
            "VLLM_ALLOW_LONG_MAX_MODEL_LEN": 1,
        },
    ),
    ModelSpecTemplate(
        weights=[
            "meta-llama/Llama-3.3-70B-Instruct",
            "meta-llama/Llama-3.1-70B",
            "meta-llama/Llama-3.1-70B-Instruct",
            "deepseek-ai/DeepSeek-R1-Distill-Llama-70B",
        ],
        impl=llama3_70b_galaxy_impl,
        tt_metal_commit="e95ffa5",
        vllm_commit="48eba14",
        device_model_specs=[
            DeviceModelSpec(
                device=DeviceTypes.GALAXY,
                max_concurrency=32,
                max_context=128 * 1024,
                default_impl=True,
                vllm_args={
                    "num_scheduler_steps": 1,
                },
                override_tt_config={
                    "dispatch_core_axis": "col",
                    "sample_on_device_mode": "all",
                    "fabric_config": "FABRIC_1D_RING",
                    "worker_l1_size": 1344544,
                    "trace_region_size": 184915840,
                },
            ),
        ],
        system_requirements=SystemRequirements(
            firmware=VersionRequirement(
                specifier=">=18.6.0",
                mode=VersionMode.STRICT,
            ),
            kmd=VersionRequirement(
                specifier=">=2.1.0",
                mode=VersionMode.STRICT,
            ),
        ),
        status=ModelStatusTypes.COMPLETE,
    ),
    ModelSpecTemplate(
        weights=[
            "meta-llama/Llama-3.3-70B-Instruct",
            "meta-llama/Llama-3.1-70B",
            "meta-llama/Llama-3.1-70B-Instruct",
            "deepseek-ai/DeepSeek-R1-Distill-Llama-70B",
        ],
        impl=tt_transformers_impl,
        system_requirements=SystemRequirements(
            firmware=VersionRequirement(
                specifier=">=18.8.0",
                mode=VersionMode.SUGGESTED,
            ),
            kmd=VersionRequirement(
                specifier=">=2.2.0",
                mode=VersionMode.SUGGESTED,
            ),
        ),
        tt_metal_commit="9b67e09",
        vllm_commit="a91b644",
        device_model_specs=[
            DeviceModelSpec(
                device=DeviceTypes.T3K,
                max_concurrency=32,
                max_context=128 * 1024,
                default_impl=True,
                env_vars={
                    "MAX_PREFILL_CHUNK_SIZE": "32",
                    "VLLM_ALLOW_LONG_MAX_MODEL_LEN": 1,
                },
            ),
        ],
        status=ModelStatusTypes.FUNCTIONAL,
    ),
    ModelSpecTemplate(
        weights=[
            "meta-llama/Llama-3.3-70B-Instruct",
            "meta-llama/Llama-3.1-70B",
            "meta-llama/Llama-3.1-70B-Instruct",
            "deepseek-ai/DeepSeek-R1-Distill-Llama-70B",
        ],
        impl=tt_transformers_impl,
        system_requirements=SystemRequirements(
            firmware=VersionRequirement(
                specifier=">=18.5.0",
                mode=VersionMode.STRICT,
            ),
            kmd=VersionRequirement(
                specifier=">=2.3.0",
                mode=VersionMode.STRICT,
            ),
        ),
        tt_metal_commit="55fd115",
        vllm_commit="aa4ae1e",
        device_model_specs=[
            DeviceModelSpec(
                device=DeviceTypes.P150X4,
                max_concurrency=32,
                max_context=128 * 1024,
                default_impl=True,
                override_tt_config={
                    "trace_region_size": 30000000,
                },
            ),
        ],
        status=ModelStatusTypes.FUNCTIONAL,
    ),
    ModelSpecTemplate(
        weights=[
            "meta-llama/Llama-3.3-70B-Instruct",
            "meta-llama/Llama-3.1-70B",
            "meta-llama/Llama-3.1-70B-Instruct",
            "deepseek-ai/DeepSeek-R1-Distill-Llama-70B",
        ],
        impl=tt_transformers_impl,
        system_requirements=SystemRequirements(
            firmware=VersionRequirement(
                specifier=">=18.12.0",
                mode=VersionMode.STRICT,
            ),
            kmd=VersionRequirement(
                specifier=">=2.4.1",
                mode=VersionMode.STRICT,
            ),
        ),
        tt_metal_commit="55fd115",
        vllm_commit="aa4ae1e",
        device_model_specs=[
            DeviceModelSpec(
                device=DeviceTypes.P150X8,
                max_concurrency=32,
                max_context=128 * 1024,
                default_impl=True,
            ),
        ],
        status=ModelStatusTypes.FUNCTIONAL,
    ),
    ModelSpecTemplate(
        weights=[
            "meta-llama/Llama-3.3-70B-Instruct",
            "meta-llama/Llama-3.1-70B",
            "meta-llama/Llama-3.1-70B-Instruct",
            "deepseek-ai/DeepSeek-R1-Distill-Llama-70B",
        ],
        impl=tt_transformers_impl,
        system_requirements=SystemRequirements(
            firmware=VersionRequirement(
                specifier=">=18.6.0",
                mode=VersionMode.STRICT,
            ),
            kmd=VersionRequirement(
                specifier=">=2.1.0",
                mode=VersionMode.STRICT,
            ),
        ),
        tt_metal_commit="v0.62.0-rc33",
        vllm_commit="e7c329b",
        device_model_specs=[
            DeviceModelSpec(
                device=DeviceTypes.GALAXY_T3K,
                max_concurrency=32,
                max_context=128 * 1024,
                default_impl=True,
                env_vars={
                    "TT_MM_THROTTLE_PERF": 5,
                    "MAX_PREFILL_CHUNK_SIZE": "32",
                    "VLLM_ALLOW_LONG_MAX_MODEL_LEN": 1,
                    "TT_MESH_GRAPH_DESC_PATH": "../../tt-metal/tt_metal/fabric/mesh_graph_descriptors/t3k_mesh_graph_descriptor.textproto",
                },
            ),
        ],
        status=ModelStatusTypes.FUNCTIONAL,
    ),
    ModelSpecTemplate(
        weights=[
            "meta-llama/Llama-3.2-11B-Vision",
            "meta-llama/Llama-3.2-11B-Vision-Instruct",
        ],
        impl=tt_transformers_impl,
        tt_metal_commit="v0.61.1-rc1",
        vllm_commit="5cbc982",
        device_model_specs=[
            DeviceModelSpec(
                device=DeviceTypes.N300,
                max_concurrency=16,
                max_context=128 * 1024,
                default_impl=True,
            ),
            DeviceModelSpec(
                device=DeviceTypes.T3K,
                max_concurrency=16,
                max_context=128 * 1024,
                default_impl=True,
            ),
        ],
        status=ModelStatusTypes.FUNCTIONAL,
        supported_modalities=["text", "image"],
    ),
    ModelSpecTemplate(
        weights=[
            "meta-llama/Llama-3.2-90B-Vision",
            "meta-llama/Llama-3.2-90B-Vision-Instruct",
        ],
        impl=tt_transformers_impl,
        tt_metal_commit="v0.61.1-rc1",
        vllm_commit="5cbc982",
        device_model_specs=[
            DeviceModelSpec(
                device=DeviceTypes.T3K,
                max_concurrency=32,
                max_context=128 * 1024,
                default_impl=True,
                env_vars={
                    "MAX_PREFILL_CHUNK_SIZE": 16,
                },
            ),
        ],
        status=ModelStatusTypes.FUNCTIONAL,
        supported_modalities=["text", "image"],
    ),
    ModelSpecTemplate(
        weights=["meta-llama/Llama-3.2-1B", "meta-llama/Llama-3.2-1B-Instruct"],
        impl=tt_transformers_impl,
        tt_metal_commit="9b67e09",
        vllm_commit="a91b644",
        device_model_specs=[
            DeviceModelSpec(
                device=DeviceTypes.N150,
                max_concurrency=32,
                max_context=128 * 1024,
                default_impl=True,
            ),
            DeviceModelSpec(
                device=DeviceTypes.N300,
                max_concurrency=32,
                max_context=128 * 1024,
                default_impl=True,
            ),
            DeviceModelSpec(
                device=DeviceTypes.T3K,
                max_concurrency=32,
                max_context=128 * 1024,
                default_impl=True,
            ),
        ],
        env_vars={"VLLM_ALLOW_LONG_MAX_MODEL_LEN": 1},
        status=ModelStatusTypes.FUNCTIONAL,
    ),
    ModelSpecTemplate(
        weights=["meta-llama/Llama-3.2-3B", "meta-llama/Llama-3.2-3B-Instruct"],
        impl=tt_transformers_impl,
        tt_metal_commit="20edc39",
        vllm_commit="03cb300",
        device_model_specs=[
            DeviceModelSpec(
                device=DeviceTypes.N150,
                max_concurrency=32,
                max_context=128 * 1024,
                default_impl=True,
            ),
            DeviceModelSpec(
                device=DeviceTypes.N300,
                max_concurrency=32,
                max_context=128 * 1024,
                default_impl=True,
            ),
            DeviceModelSpec(
                device=DeviceTypes.T3K,
                max_concurrency=32,
                max_context=128 * 1024,
                default_impl=True,
            ),
        ],
        status=ModelStatusTypes.FUNCTIONAL,
    ),
    ModelSpecTemplate(
        weights=["meta-llama/Llama-3.1-8B", "meta-llama/Llama-3.1-8B-Instruct"],
        impl=tt_transformers_impl,
        tt_metal_commit="9b67e09",
        vllm_commit="a91b644",
        device_model_specs=[
            DeviceModelSpec(
                device=DeviceTypes.N150,
                max_concurrency=32,
                max_context=64 * 1024,
                default_impl=True,
            ),
            DeviceModelSpec(
                device=DeviceTypes.N300,
                max_concurrency=32,
                max_context=128 * 1024,
                default_impl=True,
                override_tt_config={
                    "trace_region_size": 33000000,
                },
            ),
            DeviceModelSpec(
                device=DeviceTypes.T3K,
                max_concurrency=32,
                max_context=128 * 1024,
                default_impl=True,
                override_tt_config={
                    "trace_region_size": 50000000,
                },
            ),
            DeviceModelSpec(
                device=DeviceTypes.GPU,
                max_concurrency=32,
                max_context=128 * 1024,
                default_impl=False,
            ),
        ],
        status=ModelStatusTypes.COMPLETE,
    ),
    ModelSpecTemplate(
        weights=["meta-llama/Llama-3.1-8B", "meta-llama/Llama-3.1-8B-Instruct"],
        impl=tt_transformers_impl,
        tt_metal_commit="55fd115",
        vllm_commit="aa4ae1e",
        device_model_specs=[
            DeviceModelSpec(
                device=DeviceTypes.P100,
                max_concurrency=32,
                max_context=64 * 1024,
                default_impl=True,
                override_tt_config={
                    "trace_region_size": 30000000,
                },
            ),
            DeviceModelSpec(
                device=DeviceTypes.P150,
                max_concurrency=32,
                max_context=64 * 1024,
                default_impl=True,
            ),
        ],
        status=ModelStatusTypes.EXPERIMENTAL,
    ),
    ModelSpecTemplate(
        weights=["meta-llama/Llama-3.1-8B", "meta-llama/Llama-3.1-8B-Instruct"],
        impl=tt_transformers_impl,
        tt_metal_commit="55fd115",
        vllm_commit="aa4ae1e",
        device_model_specs=[
            DeviceModelSpec(
                device=DeviceTypes.P150X4,
                max_concurrency=32 * 4,
                max_context=128 * 1024,
                default_impl=True,
                override_tt_config={
                    "data_parallel": 4,
                    "sample_on_device_mode": "decode_only",
                    "trace_region_size": 33000000,
                },
            ),
        ],
        status=ModelStatusTypes.COMPLETE,
    ),
    ModelSpecTemplate(
        weights=["meta-llama/Llama-3.1-8B", "meta-llama/Llama-3.1-8B-Instruct"],
        impl=tt_transformers_impl,
        system_requirements=SystemRequirements(
            firmware=VersionRequirement(
                specifier=">=18.12.0",
                mode=VersionMode.STRICT,
            ),
            kmd=VersionRequirement(
                specifier=">=2.4.1",
                mode=VersionMode.STRICT,
            ),
        ),
        tt_metal_commit="55fd115",
        vllm_commit="aa4ae1e",
        device_model_specs=[
            DeviceModelSpec(
                device=DeviceTypes.P150X8,
                max_concurrency=32 * 8,
                max_context=128 * 1024,
                default_impl=True,
                override_tt_config={
                    "data_parallel": 8,
                    "sample_on_device_mode": "decode_only",
                },
            ),
        ],
        status=ModelStatusTypes.FUNCTIONAL,
    ),
    ModelSpecTemplate(
        weights=["meta-llama/Llama-3.1-8B", "meta-llama/Llama-3.1-8B-Instruct"],
        impl=tt_transformers_impl,
        tt_metal_commit="e95ffa5",
        vllm_commit="48eba14",
        device_model_specs=[
            DeviceModelSpec(
                device=DeviceTypes.GALAXY,
                max_concurrency=32 * 4,
                max_context=64 * 1024,
                default_impl=True,
                override_tt_config={
                    "trace_region_size": 50000000,
                    "data_parallel": 4,
                    "sample_on_device_mode": "decode_only",
                },
                env_vars={
                    "TT_MM_THROTTLE_PERF": 5,
                },
            ),
            DeviceModelSpec(
                device=DeviceTypes.GALAXY_T3K,
                max_concurrency=32,
                max_context=128 * 1024,
                default_impl=True,
                env_vars={
                    "trace_region_size": 50000000,
                    "TT_MM_THROTTLE_PERF": 5,
                    "TT_MESH_GRAPH_DESC_PATH": "../../tt-metal/tt_metal/fabric/mesh_graph_descriptors/t3k_mesh_graph_descriptor.textproto",
                },
            ),
        ],
        system_requirements=SystemRequirements(
            firmware=VersionRequirement(
                specifier=">=18.6.0",
                mode=VersionMode.STRICT,
            ),
            kmd=VersionRequirement(
                specifier=">=2.1.0",
                mode=VersionMode.STRICT,
            ),
        ),
        status=ModelStatusTypes.FUNCTIONAL,
    ),
    ModelSpecTemplate(
        weights=["Qwen/Qwen2.5-Coder-32B-Instruct"],
        impl=tt_transformers_impl,
        tt_metal_commit="17a5973",
        vllm_commit="aa4ae1e",
        device_model_specs=[
            DeviceModelSpec(
                device=DeviceTypes.T3K,
                max_concurrency=32,
                max_context=128 * 1024,
                default_impl=True,
            ),
            DeviceModelSpec(
                device=DeviceTypes.GALAXY_T3K,
                max_concurrency=32,
                max_context=128 * 1024,
                default_impl=True,
                env_vars={
                    "TT_MM_THROTTLE_PERF": 5,
                    "TT_MESH_GRAPH_DESC_PATH": "../../tt-metal/tt_metal/fabric/mesh_graph_descriptors/t3k_mesh_graph_descriptor.textproto",
                },
            ),
        ],
        status=ModelStatusTypes.EXPERIMENTAL,
        env_vars={
            "VLLM_ALLOW_LONG_MAX_MODEL_LEN": 1,
        },
    ),
    # For both: STABLE_DIFFUSION_XL_BASE and STABLE_DIFFUSION_XL_IMG2IMG
    ModelSpecTemplate(
        weights=["stabilityai/stable-diffusion-xl-base-1.0"],
        tt_metal_commit="e95ffa5",
        impl=tt_transformers_impl,
        min_disk_gb=15,
        min_ram_gb=6,
        docker_image="ghcr.io/tenstorrent/tt-media-inference-server:0.4.0-e95ffa59adbe39237525161272141cbbb603c686",
        model_type=ModelType.IMAGE,
        device_model_specs=[
            DeviceModelSpec(
                device=DeviceTypes.N150,
                max_concurrency=1,
                max_context=64 * 1024,
                default_impl=True,
            ),
            DeviceModelSpec(
                device=DeviceTypes.N300,
                max_concurrency=1,
                max_context=64 * 1024,
                default_impl=True,
            ),
            DeviceModelSpec(
                device=DeviceTypes.T3K,
                max_concurrency=4,
                max_context=64 * 1024,
                default_impl=True,
            ),
            DeviceModelSpec(
                device=DeviceTypes.GALAXY,
                max_concurrency=32,
                max_context=64 * 1024,
                default_impl=True,
            ),
        ],
        status=ModelStatusTypes.COMPLETE,
    ),
    ModelSpecTemplate(
        weights=["stabilityai/stable-diffusion-3.5-large"],
        tt_metal_commit="e95ffa5",
        impl=tt_transformers_impl,
        min_disk_gb=15,
        min_ram_gb=6,
        docker_image="ghcr.io/tenstorrent/tt-media-inference-server:0.4.0-e95ffa59adbe39237525161272141cbbb603c686",
        model_type=ModelType.IMAGE,
        device_model_specs=[
            DeviceModelSpec(
                device=DeviceTypes.T3K,
                max_concurrency=1,
                max_context=64 * 1024,
                default_impl=True,
            ),
            DeviceModelSpec(
                device=DeviceTypes.GALAXY,
                max_concurrency=1,
                max_context=64 * 1024,
                default_impl=True,
            ),
        ],
        status=ModelStatusTypes.COMPLETE,
    ),
    ModelSpecTemplate(
<<<<<<< HEAD
        weights=["diffusers/stable-diffusion-xl-1.0-inpainting-0.1"],
=======
        weights=["black-forest-labs/FLUX.1-dev"],
>>>>>>> 28ba94e0
        tt_metal_commit="e95ffa5",
        impl=tt_transformers_impl,
        min_disk_gb=15,
        min_ram_gb=6,
        docker_image="ghcr.io/tenstorrent/tt-media-inference-server:0.4.0-e95ffa59adbe39237525161272141cbbb603c686",
<<<<<<< HEAD
        model_type=ModelType.IMAGE,
        device_model_specs=[
            DeviceModelSpec(
                device=DeviceTypes.N150,
=======
        model_type=ModelType.CNN,
        device_model_specs=[
            DeviceModelSpec(
                device=DeviceTypes.T3K,
>>>>>>> 28ba94e0
                max_concurrency=1,
                max_context=64 * 1024,
                default_impl=True,
            ),
            DeviceModelSpec(
<<<<<<< HEAD
                device=DeviceTypes.N300,
=======
                device=DeviceTypes.GALAXY,
>>>>>>> 28ba94e0
                max_concurrency=1,
                max_context=64 * 1024,
                default_impl=True,
            ),
<<<<<<< HEAD
            DeviceModelSpec(
                device=DeviceTypes.T3K,
                max_concurrency=4,
=======
            #TODO: Add P300 and QBGE
        ],
        status=ModelStatusTypes.COMPLETE,
    ),
    ModelSpecTemplate(
        weights=["black-forest-labs/FLUX.1-schnell"],
        tt_metal_commit="e95ffa5",
        impl=tt_transformers_impl,
        min_disk_gb=15,
        min_ram_gb=6,
        docker_image="ghcr.io/tenstorrent/tt-media-inference-server:0.4.0-e95ffa59adbe39237525161272141cbbb603c686",
        model_type=ModelType.CNN,
        device_model_specs=[
            DeviceModelSpec(
                device=DeviceTypes.T3K,
                max_concurrency=1,
>>>>>>> 28ba94e0
                max_context=64 * 1024,
                default_impl=True,
            ),
            DeviceModelSpec(
                device=DeviceTypes.GALAXY,
<<<<<<< HEAD
                max_concurrency=32,
                max_context=64 * 1024,
                default_impl=True,
            ),
=======
                max_concurrency=1,
                max_context=64 * 1024,
                default_impl=True,
            ),
            #TODO: Add P300 and QBGE
>>>>>>> 28ba94e0
        ],
        status=ModelStatusTypes.COMPLETE,
    ),
    ModelSpecTemplate(
<<<<<<< HEAD
=======
    weights=["Motif-Technologies/Motif-Image-6B-Preview"],
    tt_metal_commit="32812e9", 
    impl=tt_transformers_impl,
    min_disk_gb=15,
    min_ram_gb=6,
    docker_image="ghcr.io/tenstorrent/tt-media-inference-server:0.4.0-e95ffa59adbe39237525161272141cbbb603c686",
    model_type=ModelType.CNN,
    display_name="motif-image-6b-preview",
    device_model_specs=[
        DeviceModelSpec(
            device=DeviceTypes.T3K,
            max_concurrency=1,
            max_context=64 * 1024,
            default_impl=True,
        ),
        DeviceModelSpec(
            device=DeviceTypes.GALAXY,
            max_concurrency=1,
            max_context=64 * 1024,
            default_impl=True,
        ),
    ],
    status=ModelStatusTypes.COMPLETE,
    ),
    ModelSpecTemplate(
>>>>>>> 28ba94e0
        weights=["openai/whisper-large-v3", "distil-whisper/distil-large-v3"],
        tt_metal_commit="e95ffa5",
        impl=whisper_impl,
        min_disk_gb=15,
        min_ram_gb=6,
        docker_image="ghcr.io/tenstorrent/tt-media-inference-server:0.4.0-e95ffa59adbe39237525161272141cbbb603c686",
        model_type=ModelType.AUDIO,
        device_model_specs=[
            DeviceModelSpec(
                device=DeviceTypes.N150,
                max_concurrency=1,
                max_context=64 * 1024,
                default_impl=True,
            ),
            DeviceModelSpec(
                device=DeviceTypes.GALAXY,
                max_concurrency=32,
                max_context=64 * 1024,
                default_impl=True,
            ),
            DeviceModelSpec(
                device=DeviceTypes.T3K,
                max_concurrency=4,
                max_context=64 * 1024,
                default_impl=True,
            ),
        ],
        status=ModelStatusTypes.COMPLETE,
    ),
    ModelSpecTemplate(
        weights=["resnet-50"],
        tt_metal_commit="2496be4",
        impl=tt_transformers_impl,
        min_disk_gb=15,
        min_ram_gb=6,
        docker_image="ghcr.io/tenstorrent/tt-media-inference-server:0.2.0-2496be4518bca0a7a5b497a4cda3cfe7e2f59756",
        model_type=ModelType.CNN,
        display_name="resnet-50",
        device_model_specs=[
            DeviceModelSpec(
                device=DeviceTypes.N150,
                max_concurrency=1,
                max_context=64 * 1024,
                default_impl=True,
            ),
            DeviceModelSpec(
                device=DeviceTypes.N300,
                max_concurrency=32,
                max_context=64 * 1024,
                default_impl=True,
            ),
        ],
    ),
    ModelSpecTemplate(
        weights=["vovnet"],
        tt_metal_commit="2496be4",
        impl=tt_transformers_impl,
        min_disk_gb=15,
        min_ram_gb=6,
        docker_image="ghcr.io/tenstorrent/tt-media-inference-server:0.2.0-2496be4518bca0a7a5b497a4cda3cfe7e2f59756",
        model_type=ModelType.CNN,
        display_name="vovnet",
        device_model_specs=[
            DeviceModelSpec(
                device=DeviceTypes.N150,
                max_concurrency=1,
                max_context=64 * 1024,
                default_impl=True,
            ),
            DeviceModelSpec(
                device=DeviceTypes.N300,
                max_concurrency=32,
                max_context=64 * 1024,
                default_impl=True,
            ),
        ],
    ),
    ModelSpecTemplate(
        weights=["mobilenetv2"],
        tt_metal_commit="2496be4",
        impl=tt_transformers_impl,
        min_disk_gb=15,
        min_ram_gb=6,
        docker_image="ghcr.io/tenstorrent/tt-media-inference-server:0.2.0-2496be4518bca0a7a5b497a4cda3cfe7e2f59756",
        model_type=ModelType.CNN,
        display_name="mobilenetv2",
        device_model_specs=[
            DeviceModelSpec(
                device=DeviceTypes.N150,
                max_concurrency=1,
                max_context=64 * 1024,
                default_impl=True,
            ),
            DeviceModelSpec(
                device=DeviceTypes.N300,
                max_concurrency=32,
                max_context=64 * 1024,
                default_impl=True,
            ),
        ],
    ),
]


def get_model_spec_map(
    templates: List[ModelSpecTemplate],
) -> Dict[str, ModelSpec]:
    """
    Generate final model specifications from templates.

    Args:
        templates: List of ModelSpecTemplate instances to expand

    Returns:
        Dictionary mapping model_id to ModelSpec instances
    """
    model_spec_map = {}
    for template in templates:
        for spec in template.expand_to_specs():
            model_spec_map[spec.model_id] = spec
    return model_spec_map


# Final model specifications generated from templates
MODEL_SPECS = get_model_spec_map(spec_templates)


def get_runtime_model_spec(args):
    # Infer the impl from the default for given model_name if not provided
    if not args.impl:
        device_type = DeviceTypes.from_string(args.device)
        for _, model_spec in MODEL_SPECS.items():
            if (
                model_spec.model_name == args.model
                and model_spec.device_type == device_type
                and model_spec.device_model_spec.default_impl
            ):
                args.impl = model_spec.impl.impl_name
                break

    if not args.impl:
        raise ValueError(
            f"Model:={args.model} does not have a default impl, you must pass --impl"
        )

    model_id = get_model_id(args.impl, args.model, args.device)
    model_spec = MODEL_SPECS[model_id]
    model_spec.apply_runtime_args(args)

    return model_spec<|MERGE_RESOLUTION|>--- conflicted
+++ resolved
@@ -1893,53 +1893,45 @@
         ],
         status=ModelStatusTypes.COMPLETE,
     ),
-    ModelSpecTemplate(
-<<<<<<< HEAD
+    # For both: STABLE_DIFFUSION_XL_BASE and STABLE_DIFFUSION_XL_IMG2IMG
+    ModelSpecTemplate(
         weights=["diffusers/stable-diffusion-xl-1.0-inpainting-0.1"],
-=======
-        weights=["black-forest-labs/FLUX.1-dev"],
->>>>>>> 28ba94e0
         tt_metal_commit="e95ffa5",
         impl=tt_transformers_impl,
         min_disk_gb=15,
         min_ram_gb=6,
         docker_image="ghcr.io/tenstorrent/tt-media-inference-server:0.4.0-e95ffa59adbe39237525161272141cbbb603c686",
-<<<<<<< HEAD
         model_type=ModelType.IMAGE,
         device_model_specs=[
             DeviceModelSpec(
                 device=DeviceTypes.N150,
-=======
-        model_type=ModelType.CNN,
-        device_model_specs=[
-            DeviceModelSpec(
-                device=DeviceTypes.T3K,
->>>>>>> 28ba94e0
                 max_concurrency=1,
                 max_context=64 * 1024,
                 default_impl=True,
             ),
             DeviceModelSpec(
-<<<<<<< HEAD
                 device=DeviceTypes.N300,
-=======
+                max_concurrency=1,
+                max_context=64 * 1024,
+                default_impl=True,
+            ),
+            DeviceModelSpec(
+                device=DeviceTypes.T3K,
+                max_concurrency=4,
+                max_context=64 * 1024,
+                default_impl=True,
+            ),
+            DeviceModelSpec(
                 device=DeviceTypes.GALAXY,
->>>>>>> 28ba94e0
-                max_concurrency=1,
-                max_context=64 * 1024,
-                default_impl=True,
-            ),
-<<<<<<< HEAD
-            DeviceModelSpec(
-                device=DeviceTypes.T3K,
-                max_concurrency=4,
-=======
-            #TODO: Add P300 and QBGE
+                max_concurrency=32,
+                max_context=64 * 1024,
+                default_impl=True,
+            ),
         ],
         status=ModelStatusTypes.COMPLETE,
     ),
     ModelSpecTemplate(
-        weights=["black-forest-labs/FLUX.1-schnell"],
+        weights=["black-forest-labs/FLUX.1-dev"],
         tt_metal_commit="e95ffa5",
         impl=tt_transformers_impl,
         min_disk_gb=15,
@@ -1950,56 +1942,70 @@
             DeviceModelSpec(
                 device=DeviceTypes.T3K,
                 max_concurrency=1,
->>>>>>> 28ba94e0
                 max_context=64 * 1024,
                 default_impl=True,
             ),
             DeviceModelSpec(
                 device=DeviceTypes.GALAXY,
-<<<<<<< HEAD
-                max_concurrency=32,
-                max_context=64 * 1024,
-                default_impl=True,
-            ),
-=======
                 max_concurrency=1,
                 max_context=64 * 1024,
                 default_impl=True,
             ),
-            #TODO: Add P300 and QBGE
->>>>>>> 28ba94e0
+            # TODO: Add P300 and QBGE
         ],
         status=ModelStatusTypes.COMPLETE,
     ),
     ModelSpecTemplate(
-<<<<<<< HEAD
-=======
-    weights=["Motif-Technologies/Motif-Image-6B-Preview"],
-    tt_metal_commit="32812e9", 
-    impl=tt_transformers_impl,
-    min_disk_gb=15,
-    min_ram_gb=6,
-    docker_image="ghcr.io/tenstorrent/tt-media-inference-server:0.4.0-e95ffa59adbe39237525161272141cbbb603c686",
-    model_type=ModelType.CNN,
-    display_name="motif-image-6b-preview",
-    device_model_specs=[
-        DeviceModelSpec(
-            device=DeviceTypes.T3K,
-            max_concurrency=1,
-            max_context=64 * 1024,
-            default_impl=True,
-        ),
-        DeviceModelSpec(
-            device=DeviceTypes.GALAXY,
-            max_concurrency=1,
-            max_context=64 * 1024,
-            default_impl=True,
-        ),
-    ],
-    status=ModelStatusTypes.COMPLETE,
-    ),
-    ModelSpecTemplate(
->>>>>>> 28ba94e0
+        weights=["black-forest-labs/FLUX.1-schnell"],
+        tt_metal_commit="e95ffa5",
+        impl=tt_transformers_impl,
+        min_disk_gb=15,
+        min_ram_gb=6,
+        docker_image="ghcr.io/tenstorrent/tt-media-inference-server:0.4.0-e95ffa59adbe39237525161272141cbbb603c686",
+        model_type=ModelType.CNN,
+        device_model_specs=[
+            DeviceModelSpec(
+                device=DeviceTypes.T3K,
+                max_concurrency=1,
+                max_context=64 * 1024,
+                default_impl=True,
+            ),
+            DeviceModelSpec(
+                device=DeviceTypes.GALAXY,
+                max_concurrency=1,
+                max_context=64 * 1024,
+                default_impl=True,
+            ),
+            # TODO: Add P300 and QBGE
+        ],
+        status=ModelStatusTypes.COMPLETE,
+    ),
+    ModelSpecTemplate(
+        weights=["Motif-Technologies/Motif-Image-6B-Preview"],
+        tt_metal_commit="32812e9",
+        impl=tt_transformers_impl,
+        min_disk_gb=15,
+        min_ram_gb=6,
+        docker_image="ghcr.io/tenstorrent/tt-media-inference-server:0.4.0-e95ffa59adbe39237525161272141cbbb603c686",
+        model_type=ModelType.CNN,
+        display_name="motif-image-6b-preview",
+        device_model_specs=[
+            DeviceModelSpec(
+                device=DeviceTypes.T3K,
+                max_concurrency=1,
+                max_context=64 * 1024,
+                default_impl=True,
+            ),
+            DeviceModelSpec(
+                device=DeviceTypes.GALAXY,
+                max_concurrency=1,
+                max_context=64 * 1024,
+                default_impl=True,
+            ),
+        ],
+        status=ModelStatusTypes.COMPLETE,
+    ),
+    ModelSpecTemplate(
         weights=["openai/whisper-large-v3", "distil-whisper/distil-large-v3"],
         tt_metal_commit="e95ffa5",
         impl=whisper_impl,
