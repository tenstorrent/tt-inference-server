--- conflicted
+++ resolved
@@ -1004,13 +1004,8 @@
             "deepseek-ai/DeepSeek-R1-Distill-Llama-70B",
         ],
         impl=llama3_70b_galaxy_impl,
-<<<<<<< HEAD
-        tt_metal_commit="ff80d5c",
-        vllm_commit="005baf4",
-=======
         tt_metal_commit="e70e16f",
         vllm_commit="4948b77",
->>>>>>> 7d221dfd
         device_model_specs=[
             DeviceModelSpec(
                 device=DeviceTypes.GALAXY,
@@ -1306,13 +1301,8 @@
     ModelSpecTemplate(
         weights=["meta-llama/Llama-3.1-8B", "meta-llama/Llama-3.1-8B-Instruct"],
         impl=tt_transformers_impl,
-<<<<<<< HEAD
-        tt_metal_commit="370f7ce",
-        vllm_commit="005baf4",
-=======
         tt_metal_commit="3896b60",
         vllm_commit="f6c6c29",
->>>>>>> 7d221dfd
         device_model_specs=[
             DeviceModelSpec(
                 device=DeviceTypes.GALAXY,
