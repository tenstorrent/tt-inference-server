--- conflicted
+++ resolved
@@ -1928,12 +1928,8 @@
         min_disk_gb=15,
         min_ram_gb=6,
         docker_image="ghcr.io/tenstorrent/tt-media-inference-server:0.4.0-e95ffa59adbe39237525161272141cbbb603c686",
-<<<<<<< HEAD
-        model_type=ModelType.CNN,
+        model_type=ModelType.IMAGE,
         inference_engine=InferenceEngine.MEDIA.value,
-=======
-        model_type=ModelType.IMAGE,
->>>>>>> 2d3ae8ae
         device_model_specs=[
             DeviceModelSpec(
                 device=DeviceTypes.N150,
@@ -1969,12 +1965,8 @@
         min_disk_gb=15,
         min_ram_gb=6,
         docker_image="ghcr.io/tenstorrent/tt-media-inference-server:0.4.0-e95ffa59adbe39237525161272141cbbb603c686",
-<<<<<<< HEAD
-        model_type=ModelType.CNN,
+        model_type=ModelType.IMAGE,
         inference_engine=InferenceEngine.MEDIA.value,
-=======
-        model_type=ModelType.IMAGE,
->>>>>>> 2d3ae8ae
         device_model_specs=[
             DeviceModelSpec(
                 device=DeviceTypes.T3K,
@@ -2080,32 +2072,6 @@
         status=ModelStatusTypes.COMPLETE,
     ),
     ModelSpecTemplate(
-<<<<<<< HEAD
-    weights=["Motif-Technologies/Motif-Image-6B-Preview"],
-    tt_metal_commit="32812e9", 
-    impl=tt_transformers_impl,
-    min_disk_gb=15,
-    min_ram_gb=6,
-    docker_image="ghcr.io/tenstorrent/tt-media-inference-server:0.4.0-e95ffa59adbe39237525161272141cbbb603c686",
-    model_type=ModelType.CNN,
-    display_name="motif-image-6b-preview",
-    inference_engine=InferenceEngine.MEDIA.value,
-    device_model_specs=[
-        DeviceModelSpec(
-            device=DeviceTypes.T3K,
-            max_concurrency=1,
-            max_context=64 * 1024,
-            default_impl=True,
-        ),
-        DeviceModelSpec(
-            device=DeviceTypes.GALAXY,
-            max_concurrency=1,
-            max_context=64 * 1024,
-            default_impl=True,
-        ),
-    ],
-    status=ModelStatusTypes.COMPLETE,
-=======
         weights=["Motif-Technologies/Motif-Image-6B-Preview"],
         tt_metal_commit="32812e9",
         impl=tt_transformers_impl,
@@ -2114,6 +2080,7 @@
         docker_image="ghcr.io/tenstorrent/tt-media-inference-server:0.4.0-e95ffa59adbe39237525161272141cbbb603c686",
         model_type=ModelType.CNN,
         display_name="motif-image-6b-preview",
+        inference_engine=InferenceEngine.MEDIA.value,
         device_model_specs=[
             DeviceModelSpec(
                 device=DeviceTypes.T3K,
@@ -2129,7 +2096,6 @@
             ),
         ],
         status=ModelStatusTypes.COMPLETE,
->>>>>>> 2d3ae8ae
     ),
     ModelSpecTemplate(
         weights=["openai/whisper-large-v3", "distil-whisper/distil-large-v3"],
