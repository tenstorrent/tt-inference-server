# SPDX-License-Identifier: Apache-2.0
#
# SPDX-FileCopyrightText: © 2025 Tenstorrent AI ULC

import sys
import argparse
import logging
import json
import csv
from datetime import datetime
from glob import glob
from pathlib import Path

# Add the script's directory to the Python path
# this for 0 setup python setup script
project_root = Path(__file__).resolve().parent.parent
if project_root not in sys.path:
    sys.path.insert(0, str(project_root))

from workflows.model_spec import ModelSpec
from evals.eval_config import EVAL_CONFIGS
from workflows.workflow_config import (
    WORKFLOW_REPORT_CONFIG,
)
from workflows.utils import get_default_workflow_root_log_dir

# from workflows.workflow_venvs import VENV_CONFIGS
from workflows.workflow_types import DeviceTypes, ReportCheckTypes
from workflows.log_setup import setup_workflow_script_logger

from benchmarking.summary_report import generate_report, get_markdown_table


logger = logging.getLogger(__name__)


def parse_args():
    """
    Parse command line arguments.
    """
    parser = argparse.ArgumentParser(description="Run vLLM reports")
    parser.add_argument(
        "--model-spec-json",
        type=str,
        help="Use model specification from JSON file",
        required=True,
    )
    parser.add_argument(
        "--output-path",
        type=str,
        help="Path for report output",
        required=True,
    )
    ret_args = parser.parse_args()
    return ret_args

def flatten_target_checks(rows):
    flat_rows = []
    for row in rows:
        # Start with all the top-level keys except "target_checks"
        flat = {k: v for k, v in row.items() if k != "target_checks"}
        # For each target (e.g. "reference", "other"), and each metric inside it,
        # create a new key "<target>_<metric>"
        for target_name, checks in row.get("target_checks", {}).items():
            for metric, value in checks.items():
                flat[f"{target_name}_{metric}"] = value
        flat_rows.append(flat)
    return flat_rows


def flatten_target_checks(rows):
    flat_rows = []
    for row in rows:
        # Start with all the top-level keys except "target_checks"
        flat = {k: v for k, v in row.items() if k != "target_checks"}
        # For each target (e.g. "reference", "other"), and each metric inside it,
        # create a new key "<target>_<metric>"
        for target_name, checks in row.get("target_checks", {}).items():
            for metric, value in checks.items():
                flat[f"{target_name}_{metric}"] = value
        flat_rows.append(flat)
    return flat_rows


def benchmark_release_markdown(release_raw, target_checks=None):
    # Define display columns mapping
    display_cols = [
        ("isl", "ISL"),
        ("osl", "OSL"),
        ("max_concurrency", "Concurrency"),
        ("ttft", "TTFT (ms)"),
        ("tput_user", "Tput User (TPS)"),
        ("tput", "Tput Decode (TPS)"),
    ]
    check_cols = []
    if target_checks:
        # NOTE: set column order via tuple
        check_cols = [
            (
                f"{k}_{metric}",
                " ".join(
                    w.upper() if w.lower() == "ttft" else w.capitalize()
                    for w in f"{k}_{metric}".split("_")
                )
                + (
                    ""  # no unit for any "_check" column
                    if metric.endswith("_check") or metric.endswith("_ratio")
                    else " (ms)"  # TTFT always in milliseconds
                    if metric.startswith("ttft")
                    else " (TPS)"  # any Tput* in transactions/second
                    if metric.startswith("tput")
                    else ""
                ),
            )
            for k in target_checks.keys()
            # NOTE: comment out columns to hide them from display
            for metric in (
                "ttft_check",
                "tput_user_check",
                # "tput_check",
                "ttft",
                # "ttft_ratio",
                "tput_user",
                # "tput_user_ratio",
                # "tput",
                # "tput_ratio",
            )
        ]
        check_cols.sort(key=lambda col: not col[0].endswith("_check"))

    display_cols += check_cols
    NOT_MEASURED_STR = "N/A"
    cols_to_round = [_col[0] for _col in check_cols]
    display_dicts = []
    for row in release_raw:
        row_dict = {}
        for col_name, display_header in display_cols:
            value = row.get(col_name, NOT_MEASURED_STR)
            if isinstance(value, ReportCheckTypes):
                row_dict[display_header] = ReportCheckTypes.to_display_string(value)
            elif col_name in cols_to_round and isinstance(value, float):
                row_dict[display_header] = f"{value:.2f}"
            else:
                row_dict[display_header] = str(value)
        display_dicts.append(row_dict)

    # Create the markdown table
    markdown_str = get_markdown_table(display_dicts)
    return markdown_str


def benchmark_image_release_markdown(release_raw, target_checks=None):
    # Define display columns mapping for image benchmarks
    display_cols = [
        ("isl", "ISL"),
        ("osl", "OSL"),
        ("max_concurrency", "Max Concurrency"),
        ("image_height", "Image Height"),
        ("image_width", "Image Width"),
        ("images_per_prompt", "Images per Prompt"),
        ("num_requests", "Num Requests"),
        ("ttft", "TTFT (ms)"),
        ("tput_user", "Tput User (TPS)"),
        ("tput", "Tput Decode (TPS)"),
    ]
    check_cols = []
    if target_checks:
        # NOTE: set column order via tuple
        check_cols = [
            (
                f"{k}_{metric}",
                " ".join(
                    w.upper() if w.lower() == "ttft" else w.capitalize()
                    for w in f"{k}_{metric}".split("_")
                )
                + (
                    ""  # no unit for any "_check" column
                    if metric.endswith("_check") or metric.endswith("_ratio")
                    else " (ms)"  # TTFT always in milliseconds
                    if metric.startswith("ttft")
                    else " (TPS)"  # any Tput* in transactions/second
                    if metric.startswith("tput")
                    else ""
                ),
            )
            for k in target_checks.keys()
            # NOTE: comment out columns to hide them from display
            for metric in (
                "ttft_check",
                "tput_user_check",
                # "tput_check",
                "ttft",
                # "ttft_ratio",
                "tput_user",
                # "tput_user_ratio",
                # "tput",
                # "tput_ratio",
            )
        ]
        check_cols.sort(key=lambda col: not col[0].endswith("_check"))

    display_cols += check_cols
    NOT_MEASURED_STR = "N/A"
    cols_to_round = [_col[0] for _col in check_cols]
    display_dicts = []
    for row in release_raw:
        row_dict = {}
        for col_name, display_header in display_cols:
            value = row.get(col_name, NOT_MEASURED_STR)
            if isinstance(value, ReportCheckTypes):
                row_dict[display_header] = ReportCheckTypes.to_display_string(value)
            elif col_name in cols_to_round and isinstance(value, float):
                row_dict[display_header] = f"{value:.2f}"
            else:
                row_dict[display_header] = str(value)
        display_dicts.append(row_dict)

    # Create the markdown table
    markdown_str = get_markdown_table(display_dicts)
    return markdown_str


def benchmark_generate_report(args, server_mode, model_spec, report_id, metadata={}):
    file_name_pattern = f"benchmark_{model_spec.model_id}_*.json"
    file_path_pattern = (
        f"{get_default_workflow_root_log_dir()}/benchmarks_output/{file_name_pattern}"
    )
    files = glob(file_path_pattern)
    output_dir = Path(args.output_path) / "benchmarks"
    logger.info("Benchmark Summary")
    logger.info(f"Processing: {len(files)} files")
    if not files:
        logger.info("No benchmark files found. Skipping.")
        return (
            "",
            [
                {
                    "model": getattr(args, "model", "unknown_model"),
                    "device": getattr(args, "device", "unknown_device"),
                }
            ],
            None,
            None,
        )
    # extract summary data
    release_str, release_raw, disp_md_path, stats_file_path = generate_report(
        files, output_dir, report_id, metadata
    )
    # release report for benchmarks
    device_type = DeviceTypes.from_string(args.device)

    perf_refs = (
        model_spec.device_model_spec.perf_reference
        if model_spec.device_model_spec.perf_reference
        else []
    )

    # Separate text and image benchmarks from release_raw
    text_release_raw = [r for r in release_raw if r.get("task_type", "text") == "text"]
    image_release_raw = [
        r for r in release_raw if r.get("task_type", "text") == "image"
    ]

    # Separate text and image performance references
    text_perf_refs = [
        p_ref for p_ref in perf_refs if getattr(p_ref, "task_type", "text") == "text"
    ]
    image_perf_refs = [
        p_ref for p_ref in perf_refs if getattr(p_ref, "task_type", "text") == "image"
    ]

    release_sections = []

    # Process text benchmarks if they exist
    if text_perf_refs and text_release_raw:
        # make lookup dict so references can find the correct result row
        # key: (isl, osl, max_concurrency)
        text_res_dict = {
            (r["input_sequence_length"], r["output_sequence_length"], r["max_con"]): r
            for r in text_release_raw
        }
        text_perf_results = {}
        for p_ref in text_perf_refs:
            p_ref_key = (p_ref.isl, p_ref.osl, p_ref.max_concurrency)
            res = text_res_dict.get(p_ref_key)
            # add reference values to the result
            text_perf_results[p_ref_key] = {
                "isl": p_ref.isl,
                "osl": p_ref.osl,
                "max_concurrency": p_ref.max_concurrency,
                "model": model_spec.model_name,
                "device": args.device,
            }
            # add measurements to result and checks if defined
            if res:
                text_perf_results[p_ref_key].update(
                    {
                        "ttft": res["mean_ttft_ms"],
                        "tput_user": res["mean_tps"],
                        "tput": res["tps_decode_throughput"],
                    }
                )

                # Prepare a dictionary to hold checks for all targets.
                text_perf_results[p_ref_key]["target_checks"] = {}
                # Iterate over each target defined in p_ref.targets.
                for target_name, perf_target in p_ref.targets.items():
                    target_check = {}

                    # Check for ttft metric if defined.
                    if perf_target.ttft_ms is not None:
                        assert (
                            perf_target.ttft_ms > 0
                        ), f"ttft_ms for target '{target_name}' is not > 0: {perf_target.ttft_ms}"
                        ttft_ratio = res["mean_ttft_ms"] / perf_target.ttft_ms
                        check = ReportCheckTypes.from_result(
                            ttft_ratio < (1 + perf_target.tolerance)
                        )
                        target_check["ttft"] = perf_target.ttft_ms
                        target_check["ttft_ratio"] = ttft_ratio
                        target_check["ttft_check"] = check
                    else:
                        target_check["ttft_check"] = ReportCheckTypes.NA

                    # Check for tput_user metric if defined.
                    if perf_target.tput_user is not None:
                        assert (
                            perf_target.tput_user > 0
                        ), f"tput_user for target '{target_name}' is not > 0: {perf_target.tput_user}"
                        tput_user_ratio = res["mean_tps"] / perf_target.tput_user
                        check = ReportCheckTypes.from_result(
                            tput_user_ratio > (1 - perf_target.tolerance)
                        )
                        target_check["tput_user"] = perf_target.tput_user
                        target_check["tput_user_ratio"] = tput_user_ratio
                        target_check["tput_user_check"] = check
                    else:
                        target_check["tput_user_check"] = ReportCheckTypes.NA

                    # Check for tput metric if defined.
                    if perf_target.tput is not None:
                        assert (
                            perf_target.tput > 0
                        ), f"tput for target '{target_name}' is not > 0: {perf_target.tput}"
                        tput_ratio = res["tps_decode_throughput"] / perf_target.tput
                        check = ReportCheckTypes.from_result(
                            tput_ratio > (1 - perf_target.tolerance)
                        )
                        target_check["tput"] = perf_target.tput
                        target_check["tput_ratio"] = tput_ratio
                        target_check["tput_check"] = check
                    else:
                        target_check["tput_check"] = ReportCheckTypes.NA

                    # Save the computed checks under the target's name.
                    text_perf_results[p_ref_key]["target_checks"][target_name] = (
                        target_check
                    )

            else:
                # No result available from benchmark measurements.
                NA_STRING = "N/A"
                # In this case, add N/A for performance measures and an empty check dict per target.
                text_perf_results[p_ref_key].update(
                    {
                        "ttft": NA_STRING,
                        "tput_user": NA_STRING,
                        "tput": NA_STRING,
                        "target_checks": {
                            target_name: {
                                "ttft_check": ReportCheckTypes.NA,
                                "tput_user_check": ReportCheckTypes.NA,
                                "tput_check": ReportCheckTypes.NA,
                            }
                            for target_name in p_ref.targets.keys()
                        },
                    }
                )

        # build release performance benchmarking report for text
        sorted_text_perf_results = {
            k: text_perf_results[k] for k in sorted(text_perf_results)
        }

<<<<<<< HEAD
=======
        text_release_raw_targets = [v for k, v in sorted_text_perf_results.items()]

>>>>>>> 7e959250
        flat_text_release_raw = flatten_target_checks(text_release_raw_targets)
        text_section = f"#### Text-to-Text Performance Benchmark Targets {model_spec.model_name} on {args.device}\n\n"
        if text_release_raw_targets and text_release_raw_targets[0].get(
            "target_checks"
        ):
            text_section += benchmark_release_markdown(
                flat_text_release_raw,
                target_checks=text_release_raw_targets[0]["target_checks"],
            )
        else:
            text_section += benchmark_release_markdown(
                flat_text_release_raw, target_checks=None
            )
        release_sections.append(text_section)
    elif text_release_raw:
        # Show text benchmarks even without performance targets
        text_section = f"#### Text-to-Text Performance Benchmark Results {model_spec.model_name} on {args.device}\n\n"
        text_section += "No performance targets defined for text benchmarks.\n\n"
        release_sections.append(text_section)

    # Process image benchmarks if they exist
    print(f"image_release_raw: {image_release_raw}")
    if image_perf_refs and image_release_raw:
        # make lookup dict so references can find the correct result row
        # key: (isl, osl, image_height, image_width, images_per_prompt, max_concurrency)
        image_res_dict = {
            (
                r["input_sequence_length"],
                r["output_sequence_length"],
                r["image_height"],
                r["image_width"],
                r["images_per_prompt"],
                r["max_con"],
            ): r
            for r in image_release_raw
        }
        image_perf_results = {}
        for p_ref in image_perf_refs:
            p_ref_key = (
                p_ref.isl,
                p_ref.osl,
                p_ref.image_height,
                p_ref.image_width,
                p_ref.images_per_prompt,
                p_ref.max_concurrency,
            )
            res = image_res_dict.get(p_ref_key)
            # add reference values to the result
            image_perf_results[p_ref_key] = {
                "isl": p_ref.isl,
                "osl": p_ref.osl,
                "max_concurrency": p_ref.max_concurrency,
                "image_height": p_ref.image_height,
                "image_width": p_ref.image_width,
                "images_per_prompt": p_ref.images_per_prompt,
                "num_requests": res["num_requests"] if res else "N/A",
            }
            # add measurements to result and checks if defined
            if res:
                image_perf_results[p_ref_key].update(
                    {
                        "ttft": res["mean_ttft_ms"],
                        "tput_user": res["mean_tps"],
                        "tput": res["tps_decode_throughput"],
                    }
                )

                # Prepare a dictionary to hold checks for all targets.
                image_perf_results[p_ref_key]["target_checks"] = {}
                # Iterate over each target defined in p_ref.targets.
                for target_name, perf_target in p_ref.targets.items():
                    target_check = {}

                    # Check for ttft metric if defined.
                    if perf_target.ttft_ms is not None:
                        assert (
                            perf_target.ttft_ms > 0
                        ), f"ttft_ms for target '{target_name}' is not > 0: {perf_target.ttft_ms}"
                        ttft_ratio = res["mean_ttft_ms"] / perf_target.ttft_ms
                        check = ReportCheckTypes.from_result(
                            ttft_ratio < (1 + perf_target.tolerance)
                        )
                        target_check["ttft"] = perf_target.ttft_ms
                        target_check["ttft_ratio"] = ttft_ratio
                        target_check["ttft_check"] = check
                    else:
                        target_check["ttft_check"] = ReportCheckTypes.NA

                    # Check for tput_user metric if defined.
                    if perf_target.tput_user is not None:
                        assert (
                            perf_target.tput_user > 0
                        ), f"tput_user for target '{target_name}' is not > 0: {perf_target.tput_user}"
                        tput_user_ratio = res["mean_tps"] / perf_target.tput_user
                        check = ReportCheckTypes.from_result(
                            tput_user_ratio > (1 - perf_target.tolerance)
                        )
                        target_check["tput_user"] = perf_target.tput_user
                        target_check["tput_user_ratio"] = tput_user_ratio
                        target_check["tput_user_check"] = check
                    else:
                        target_check["tput_user_check"] = ReportCheckTypes.NA

                    # Check for tput metric if defined.
                    if perf_target.tput is not None:
                        assert (
                            perf_target.tput > 0
                        ), f"tput for target '{target_name}' is not > 0: {perf_target.tput}"
                        tput_ratio = res["tps_decode_throughput"] / perf_target.tput
                        check = ReportCheckTypes.from_result(
                            tput_ratio > (1 - perf_target.tolerance)
                        )
                        target_check["tput"] = perf_target.tput
                        target_check["tput_ratio"] = tput_ratio
                        target_check["tput_check"] = check
                    else:
                        target_check["tput_check"] = ReportCheckTypes.NA

                    # Save the computed checks under the target's name.
                    image_perf_results[p_ref_key]["target_checks"][target_name] = (
                        target_check
                    )

            else:
                # No result available from benchmark measurements.
                NA_STRING = "N/A"
                # In this case, add N/A for performance measures and an empty check dict per target.
                image_perf_results[p_ref_key].update(
                    {
                        "ttft": NA_STRING,
                        "tput_user": NA_STRING,
                        "tput": NA_STRING,
                        "target_checks": {
                            target_name: {
                                "ttft_check": ReportCheckTypes.NA,
                                "tput_user_check": ReportCheckTypes.NA,
                                "tput_check": ReportCheckTypes.NA,
                            }
                            for target_name in p_ref.targets.keys()
                        },
                    }
                )

        # build release performance benchmarking report for images
        sorted_image_perf_results = {
            k: image_perf_results[k] for k in sorted(image_perf_results)
        }
        image_release_raw_targets = [v for k, v in sorted_image_perf_results.items()]

        flat_image_release_raw = flatten_target_checks(image_release_raw_targets)
        image_section = (
            f"#### Image Benchmark Targets {model_spec.model_name} on {args.device}\n\n"
        )
        if image_release_raw_targets and image_release_raw_targets[0].get(
            "target_checks"
        ):
            image_section += benchmark_image_release_markdown(
                flat_image_release_raw,
                target_checks=image_release_raw_targets[0]["target_checks"],
            )
        else:
            image_section += benchmark_image_release_markdown(
                flat_image_release_raw, target_checks=None
            )
        release_sections.append(image_section)
    elif image_release_raw:
        # Show image benchmarks even without performance targets
        image_section = (
            f"#### Image Benchmark Results {model_spec.model_name} on {args.device}\n\n"
        )
        image_section += "No performance targets defined for image benchmarks.\n\n"
        release_sections.append(image_section)

    # Combine sections or fallback to original behavior
    if release_sections:
        release_str = (
            f"### Performance Benchmark Targets {model_spec.model_name} on {args.device}\n\n"
            + "\n\n".join(release_sections)
        )
        # For backward compatibility, return the first section's data as release_raw
        if text_perf_refs:
            release_raw = (
                text_release_raw_targets
                if "text_release_raw_targets" in locals()
                else release_raw
            )
        elif image_perf_refs:
            release_raw = (
                image_release_raw_targets
                if "image_release_raw_targets" in locals()
                else release_raw
            )
    else:
        # Fallback to original behavior if no performance references exist
        release_str = f"### Performance Benchmark Targets {model_spec.model_name} on {args.device}\n\n"
        release_str += (
            "No performance targets defined for this model and device combination.\n"
        )

    return release_str, release_raw, disp_md_path, stats_file_path


def extract_eval_json_data(json_path: Path):
    with json_path.open("r", encoding="utf-8") as f:
        data = json.load(f)

    extracted = []

    results = data.get("results", {})
    configs = data.get("configs", {})

    first_key = list(results.keys())[0]

    for result_key, result_metrics in results.items():
        extracted_metrics = {
            k: v
            for k, v in result_metrics.items()
            if "alias" not in k and "_stderr" not in k
        }

        extracted.append({result_key: extracted_metrics})
    config = configs.get(first_key, {})
    task_name = config.get("task")
    if task_name is None:
        group_subtasks = data.get("group_subtasks")
        if group_subtasks:
            task_name = list(group_subtasks.keys())[0]
            config = configs.get(group_subtasks[task_name][0], {})

    if task_name != first_key:
        if first_key == "mmmu_val":
            task_name = "mmmu_val"

    dataset_path = config.get("dataset_path", "N/A")
    assert task_name == first_key, f"Task name mismatch: {task_name} != {first_key}"

    meta_data = {"task_name": task_name, "dataset_path": dataset_path}

    return extracted, meta_data


def extract_eval_results(files):
    results = {}
    meta_data = {}
    for json_file in files:
        # logger.info(f"Processing: {json_file}")
        res, meta = extract_eval_json_data(Path(json_file))
        task_name = meta.pop("task_name")
        check_task_name = list(res[0].keys())[0]
        assert (
            task_name == check_task_name
        ), f"Task name mismatch: {task_name} != {check_task_name}"
        assert (
            task_name == check_task_name
        ), f"Task name mismatch: {task_name} != {check_task_name}"
        results[task_name] = {k: v for d in res for k, v in d.items()}
        meta_data[task_name] = meta

    return results, meta_data


def evals_release_report_data(args, results, meta_data, model_spec):
    eval_config = EVAL_CONFIGS[model_spec.model_name]
    report_rows = []
    for task in eval_config.tasks:
        if not task.score:
            logger.info(
                f"Skipping report for task:= {task.task_name}, no eval score is defined."
            )
            continue
        if task.task_name in results:
            logger.info(f"eval processing task_name: {task.task_name}")
            res = results[task.task_name]
            kwargs = task.score.score_func_kwargs
            kwargs["task_name"] = task.task_name
            score = task.score.score_func(res, task_name=task.task_name, kwargs=kwargs)
            if task.score.published_score:
                assert task.score.published_score > 0, "Published score is not > 0"
                ratio_to_published = score / task.score.published_score
            else:
                ratio_to_published = "N/A"
            if task.score.gpu_reference_score:
                assert task.score.gpu_reference_score > 0, "Reference score is not > 0"
                ratio_to_reference = score / task.score.gpu_reference_score
                accuracy_check = ReportCheckTypes.from_result(
                    ratio_to_reference >= (1.0 - task.score.tolerance)
                )
            else:
                ratio_to_reference = "N/A"
                if task.score.published_score:
                    accuracy_check = ReportCheckTypes.from_result(
                        ratio_to_published >= (1.0 - task.score.tolerance)
                    )
                else:
                    accuracy_check = ReportCheckTypes.NA
        else:
            score = "N/A"
            ratio_to_published = "N/A"
            ratio_to_reference = "N/A"
            accuracy_check = ReportCheckTypes.NA

        report_rows.append(
            {
                "model": model_spec.model_name,
                "device": args.device,
                "task_name": task.task_name,
                "accuracy_check": accuracy_check,
                "score": score,
                "ratio_to_reference": ratio_to_reference,
                "gpu_reference_score": task.score.gpu_reference_score,
                "gpu_reference_score_ref": task.score.gpu_reference_score_ref,
                "ratio_to_published": ratio_to_published,
                "published_score": task.score.published_score,
                "published_score_ref": task.score.published_score_ref,
                "metadata": meta_data.get(task.task_name),
            }
        )
    return report_rows


def generate_evals_release_markdown(report_rows):
    # Step 1: Convert all values to strings with proper formatting
    def format_value(key, value, row):
        if key == "published_score":
            # Format published_score as a hyperlink to published_score_ref
            score_val = f"{value:.2f}" if isinstance(value, float) else str(value)
            ref_val = row.get("published_score_ref", "")
            return f"[{score_val}]({ref_val})" if ref_val else score_val
        elif key == "gpu_reference_score":
            # Format gpu_reference_score as a hyperlink to gpu_reference_score_ref
            score_val = f"{value:.2f}" if isinstance(value, float) else str(value)
            ref_val = row.get("gpu_reference_score_ref", "")
            return f"[{score_val}]({ref_val})" if ref_val else score_val
        elif key == "accuracy_check":
            return ReportCheckTypes.to_display_string(value)
        if isinstance(value, float):
            return f"{value:.2f}"
        return str(value)

    formatted_rows = [
        {k: format_value(k, v, row) for k, v in row.items()} for row in report_rows
    ]

    # Remove published_score_ref column from display
    remove_keys = ["published_score_ref", "metadata", "gpu_reference_score_ref"]
    headers = [h for h in formatted_rows[0].keys() if h not in remove_keys]

    # Step 2: Compute max width per column
    column_widths = {
        header: max(len(header), max(len(row[header]) for row in formatted_rows))
        for header in headers
    }

    # Step 3: Build table rows
    def format_row(row):
        return (
            "| " + " | ".join(f"{row[h]:<{column_widths[h]}}" for h in headers) + " |"
        )

    # Step 4: Build header and divider rows
    header_row = "| " + " | ".join(f"{h:<{column_widths[h]}}" for h in headers) + " |"
    divider_row = "|-" + "-|-".join("-" * column_widths[h] for h in headers) + "-|"

    row_strs = [format_row(row) for row in formatted_rows]

    explain_str = "\n\nNote: The ratio to published scores defines if eval ran roughly correctly, as the exact methodology of the model publisher cannot always be reproduced. For this reason the accuracy check is based first on being equivalent to the GPU reference within a +/- tolerance. If a value GPU reference is not available, the accuracy check is based on the direct ratio to the published score."

    markdown_str = (
        header_row + "\n" + divider_row + "\n" + "\n".join(row_strs) + explain_str
    )
    return markdown_str


def evals_generate_report(args, server_mode, model_spec, report_id, metadata={}):
    eval_run_id = f"{model_spec.model_id}"
    output_dir = Path(args.output_path) / "evals"
    output_dir.mkdir(parents=True, exist_ok=True)
    data_dir = output_dir / "data"
    data_dir.mkdir(parents=True, exist_ok=True)
    file_name_pattern = f"eval_{eval_run_id}/{model_spec.hf_model_repo.replace('/', '__')}/results_*.json"
    file_path_pattern = (
        f"{get_default_workflow_root_log_dir()}/evals_output/{file_name_pattern}"
    )
    files = glob(file_path_pattern)
    logger.info("Evaluations Summary")
    logger.info(f"Processing: {len(files)} files")
    results, meta_data = extract_eval_results(files)
    if not results:
        logger.warning("No evaluation files found. Skipping.")
        return (
            "",
            [
                {
                    "model": getattr(args, "model", "unknown_model"),
                    "device": getattr(args, "device", "unknown_device"),
                }
            ],
            None,
            None,
        )
    # generate release report
    report_rows = evals_release_report_data(args, results, meta_data, model_spec)

    # store results
    markdown_str = generate_evals_release_markdown(report_rows)

    release_str = f"### Accuracy Evaluations for {model_spec.model_name} on {args.device}\n\n{markdown_str}"

    # generate summary report
    summary_fpath = output_dir / f"summary_{report_id}.md"
    summary_markdown_str = generate_evals_markdown_table(results, meta_data)
    with summary_fpath.open("w", encoding="utf-8") as f:
        f.write(summary_markdown_str)

    # store raw data
    release_raw = report_rows
    data_fpath = data_dir / f"eval_data_{report_id}.json"

    with data_fpath.open("w", encoding="utf-8") as f:
        json.dump(release_raw, f, indent=4)

    disp_md_path = summary_fpath
    data_file_path = data_fpath
    return release_str, release_raw, disp_md_path, data_file_path


def generate_evals_markdown_table(results, meta_data) -> str:
    rows = []
    for task_group, tasks in results.items():
        for task_name, metrics in tasks.items():
            for metric_name, metric_value in metrics.items():
                if metric_name and metric_name != " ":
                    rows.append((task_name, metric_name, f"{metric_value:.4f}"))
    col_widths = [max(len(row[i]) for row in rows) for i in range(3)]
    header = f"| {'Task Name'.ljust(col_widths[0])} | {'Metric'.ljust(col_widths[1])} | {'Value'.rjust(col_widths[2])} |"
    separator = f"|{'-' * (col_widths[0] + 2)}|{'-' * (col_widths[1] + 2)}|{'-' * (col_widths[2] + 2)}|"
    markdown = header + "\n" + separator + "\n"

    for task_name, metric_name, metric_value in rows:
        markdown += f"| {task_name.ljust(col_widths[0])} | {metric_name.ljust(col_widths[1])} | {metric_value.rjust(col_widths[2])} |\n"

    return markdown


def main():
    # Setup logging configuration.
    setup_workflow_script_logger(logger)
    logger.info(f"Running {__file__} ...")

    args = parse_args()
    model_spec = ModelSpec.from_json(args.model_spec_json)

    # Extract CLI args from model_spec
    cli_args = model_spec.cli_args
    model = cli_args.get("model")
    device_str = cli_args.get("device")
    docker_server = cli_args.get("docker_server", False)

    workflow_config = WORKFLOW_REPORT_CONFIG
    logger.info(f"workflow_config=: {workflow_config}")
    logger.info(f"model_spec=: {model_spec}")
    logger.info(f"device=: {device_str}")
    device = DeviceTypes.from_string(device_str)
    assert device == model_spec.device_type

    server_mode = "API"
    command_flag = ""
    local_server = False  # Not passed via CLI args anymore
    if docker_server:
        server_mode = "docker"
        command_flag = "--docker-server"

    run_timestamp = datetime.now().strftime("%Y-%m-%d_%H-%M-%S")
    report_id = f"{model_spec.model_id}_{run_timestamp}"

    # only show the impl run command if non-default impl is used
    if model_spec.device_model_spec.default_impl:
        run_cmd = f"python run.py --model {model} --device {device_str} --workflow release {command_flag}"
    else:
        run_cmd = f"python run.py --model {model} --device {device_str} --impl {model_spec.impl.impl_name} --workflow release {command_flag}"

    metadata = {
        "report_id": report_id,
        "model_name": model_spec.model_name,
        "model_id": model_spec.model_id,
        "model_spec_json": args.model_spec_json,
        "model_repo": model_spec.hf_model_repo,
        "model_impl": model_spec.impl.impl_name,
        "device": device_str,
        "server_mode": server_mode,
        "tt_metal_commit": model_spec.tt_metal_commit,
        "vllm_commit": model_spec.vllm_commit,
        "run_command": run_cmd,
    }

    json_str = json.dumps(metadata, indent=4)
    metadata_str = f"### Metadata: {model_spec.model_name} on {device_str}\n```json\n{json_str}\n```"

    # Create a simple args object for the report generation functions
    class SimpleArgs:
        def __init__(self, output_path, model, device, model_spec_json):
            self.output_path = output_path
            self.model = model
            self.device = device
            self.model_spec_json = model_spec_json

    simple_args = SimpleArgs(args.output_path, model, device_str, args.model_spec_json)

    (
        benchmarks_release_str,
        benchmarks_release_data,
        benchmarks_disp_md_path,
        benchmarks_data_file_path,
    ) = benchmark_generate_report(
        simple_args, server_mode, model_spec, report_id=report_id, metadata=metadata
    )
    evals_release_str, evals_release_data, evals_disp_md_path, evals_data_file_path = (
        evals_generate_report(
            simple_args, server_mode, model_spec, report_id=report_id, metadata=metadata
        )
    )
    # if no benchmark data exists, do not
    try:
        with open(benchmarks_disp_md_path, "r", encoding="utf-8") as f:
            benchmarks_disp_md_str = f.read()
    except TypeError:
        benchmarks_disp_md_str = ""

    logging.info("Release Summary\n\n")

    release_header = (
        f"## Tenstorrent Model Release Summary: {model_spec.model_name} on {device_str}"
    )
    release_str = f"{release_header}\n\n{metadata_str}\n\n{benchmarks_disp_md_str}\n\n{benchmarks_release_str}\n\n{evals_release_str}"
    print(release_str)
    # save to file
    release_output_dir = Path(args.output_path) / "release"
    release_output_dir.mkdir(parents=True, exist_ok=True)
    release_data_dir = release_output_dir / "data"
    release_data_dir.mkdir(parents=True, exist_ok=True)
    release_file = release_output_dir / f"report_{report_id}.md"
    raw_file = release_data_dir / f"report_data_{report_id}.json"
    with release_file.open("w", encoding="utf-8") as f:
        f.write(release_str)

    with raw_file.open("w", encoding="utf-8") as f:
        # Read detailed benchmark statistics from CSV if available
        benchmarks_detailed_data = None
        if benchmarks_data_file_path:
            try:
                with open(benchmarks_data_file_path, "r", encoding="utf-8") as csv_file:
                    csv_reader = csv.DictReader(csv_file)
                    benchmarks_detailed_data = list(csv_reader)
            except Exception as e:
                logger.warning(f"Could not read benchmark CSV data: {e}")

        json.dump(
            {
                "metadata": metadata,
                "benchmarks_summary": benchmarks_release_data,
                "evals": evals_release_data,
                "benchmarks": benchmarks_detailed_data
                if benchmarks_detailed_data
                else [
                    {
                        "model_id": getattr(args, "model", "unknown_model"),
                        "device": getattr(args, "device", "unknown_device"),
                    }
                ],
            },
            f,
            indent=4,
        )

    main_return_code = 0
    return main_return_code


if __name__ == "__main__":
    sys.exit(main())<|MERGE_RESOLUTION|>--- conflicted
+++ resolved
@@ -382,11 +382,8 @@
             k: text_perf_results[k] for k in sorted(text_perf_results)
         }
 
-<<<<<<< HEAD
-=======
         text_release_raw_targets = [v for k, v in sorted_text_perf_results.items()]
 
->>>>>>> 7e959250
         flat_text_release_raw = flatten_target_checks(text_release_raw_targets)
         text_section = f"#### Text-to-Text Performance Benchmark Targets {model_spec.model_name} on {args.device}\n\n"
         if text_release_raw_targets and text_release_raw_targets[0].get(
