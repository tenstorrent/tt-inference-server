--- conflicted
+++ resolved
@@ -778,7 +778,7 @@
 
 def generate_spec_tests_markdown_table(release_raw, model_config):
     """Generate markdown table for test results similar to benchmark_release_markdown."""
-    
+
     # Define display columns mapping for test results
     display_cols = [
         ("isl", "ISL"),
@@ -792,7 +792,7 @@
     ]
 
     NOT_MEASURED_STR = "N/A"
-    
+
     # Define decimal formatting standards based on benchmarking standards
     decimal_places_map = {
         "ISL": 0,  # Integer values
@@ -804,9 +804,9 @@
         "Tput Decode (TPS)": 1,  # Based on tps_decode_throughput standard
         "E2EL (ms)": 1,  # Based on mean_e2el_ms standard
     }
-    
+
     display_dicts = []
-    
+
     for row in release_raw:
         row_dict = {}
         for col_name, display_header in display_cols:
@@ -828,7 +828,7 @@
                 value = row.get("mean_e2el_ms", NOT_MEASURED_STR)
             else:
                 value = row.get(col_name, NOT_MEASURED_STR)
-            
+
             # Format numeric values with consistent decimal places for proper alignment
             if value == NOT_MEASURED_STR or value is None or value == "":
                 row_dict[display_header] = NOT_MEASURED_STR
@@ -851,7 +851,7 @@
                         row_dict[display_header] = f"{numeric_value:.{decimal_places}f}"
                 except (ValueError, TypeError):
                     row_dict[display_header] = str(value)
-        
+
         display_dicts.append(row_dict)
 
     # Create the markdown table
@@ -876,35 +876,35 @@
     if not files:
         logger.info("No spec test files found. Skipping.")
         return "", None, None, None
-        
+
     # Use the same generate_report function as benchmarks since spec tests produce benchmark format
     release_str, release_raw, disp_md_path, stats_file_path = generate_report(
         files, output_dir, report_id, metadata
     )
-    
+
     # Generate spec test-specific release report
     device_type = DeviceTypes.from_string(args.device)
-    
+
     # Build spec test performance report
     spec_test_release_str = f"### Spec Test Results for {model_config.model_name} on {args.device}\n\n"
-    
+
     if release_raw:
         # Create spec test-specific markdown table
         spec_test_markdown = generate_spec_tests_markdown_table(release_raw, model_config)
         spec_test_release_str += spec_test_markdown
     else:
         spec_test_release_str += "No spec test results found for this model and device combination.\n"
-    
+
     # Save spec test-specific summary
     summary_fpath = output_dir / f"spec_test_summary_{report_id}.md"
     with summary_fpath.open("w", encoding="utf-8") as f:
         f.write(spec_test_release_str)
-    
+
     # Save raw data
     data_fpath = data_dir / f"spec_test_data_{report_id}.json"
     with data_fpath.open("w", encoding="utf-8") as f:
         json.dump(release_raw, f, indent=4, default=str)
-    
+
     return spec_test_release_str, release_raw, summary_fpath, data_fpath
 
 def main():
@@ -1015,17 +1015,13 @@
                 "metadata": metadata,
                 "benchmarks_summary": benchmarks_release_data,
                 "evals": evals_release_data,
-<<<<<<< HEAD
                 "spec_tests": spec_tests_release_data,
-                "benchmarks": benchmarks_detailed_data,
-=======
                 "benchmarks": benchmarks_detailed_data if benchmarks_detailed_data else [
                     {
                         "model_id": getattr(args, 'model', 'unknown_model'),
                         "device": getattr(args, 'device', 'unknown_device')
                     }
                 ],
->>>>>>> fc87cf33
             },
             f,
             indent=4,
