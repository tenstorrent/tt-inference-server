--- conflicted
+++ resolved
@@ -243,7 +243,6 @@
         if model_config.device_model_spec.perf_reference
         else []
     )
-<<<<<<< HEAD
     
     # Separate text and image benchmarks from release_raw
     text_release_raw = [r for r in release_raw if r.get("task_type", "text") == "text"]
@@ -262,25 +261,6 @@
         text_res_dict = {
             (r["input_sequence_length"], r["output_sequence_length"], r["max_con"]): r
             for r in text_release_raw
-=======
-    # make lookup dict so references can find the correct result row
-    # key: (isl, osl, mac_concurrency)
-    res_dict = {
-        (r["input_sequence_length"], r["output_sequence_length"], r["max_con"]): r
-        for r in release_raw
-    }
-    perf_results = {}
-    for p_ref in perf_refs:
-        p_ref_key = (p_ref.isl, p_ref.osl, p_ref.max_concurrency)
-        res = res_dict.get(p_ref_key)
-        # add reference values to the result
-        perf_results[p_ref_key] = {
-            "isl": p_ref.isl,
-            "osl": p_ref.osl,
-            "max_concurrency": p_ref.max_concurrency,
-            "model": args.model,
-            "device": args.device,
->>>>>>> 768e5a96
         }
         text_perf_results = {}
         for p_ref in text_perf_refs:
@@ -304,7 +284,6 @@
                     }
                 )
 
-<<<<<<< HEAD
                 # Prepare a dictionary to hold checks for all targets.
                 text_perf_results[p_ref_key]["target_checks"] = {}
                 # Iterate over each target defined in p_ref.targets.
@@ -358,58 +337,6 @@
 
                     # Save the computed checks under the target's name.
                     text_perf_results[p_ref_key]["target_checks"][target_name] = target_check
-=======
-            # Prepare a dictionary to hold checks for all targets.
-            perf_results[p_ref_key]["target_checks"] = {}
-            # Iterate over each target defined in p_ref.targets.
-            for target_name, perf_target in p_ref.targets.items():
-                target_check = {}
-
-                # Check for ttft metric if defined.
-                if perf_target.ttft_ms is not None:
-                    assert perf_target.ttft_ms > 0, (
-                        f"ttft_ms for target '{target_name}' is not > 0: {perf_target.ttft_ms}"
-                    )
-                    ttft_ratio = res["mean_ttft_ms"] / perf_target.ttft_ms
-                    check = ReportCheckTypes.from_result(
-                        ttft_ratio < (1 + perf_target.tolerance)
-                    )
-                    target_check["ttft"] = perf_target.ttft_ms
-                    target_check["ttft_ratio"] = ttft_ratio
-                    target_check["ttft_check"] = check
-                else:
-                    target_check["ttft_check"] = ReportCheckTypes.NA
-
-                # Check for tput_user metric if defined.
-                if perf_target.tput_user is not None:
-                    assert perf_target.tput_user > 0, (
-                        f"tput_user for target '{target_name}' is not > 0: {perf_target.tput_user}"
-                    )
-                    tput_user_ratio = res["mean_tps"] / perf_target.tput_user
-                    check = ReportCheckTypes.from_result(
-                        tput_user_ratio > (1 - perf_target.tolerance)
-                    )
-                    target_check["tput_user"] = perf_target.tput_user
-                    target_check["tput_user_ratio"] = tput_user_ratio
-                    target_check["tput_user_check"] = check
-                else:
-                    target_check["tput_user_check"] = ReportCheckTypes.NA
-
-                # Check for tput metric if defined.
-                if perf_target.tput is not None:
-                    assert perf_target.tput > 0, (
-                        f"tput for target '{target_name}' is not > 0: {perf_target.tput}"
-                    )
-                    tput_ratio = res["tps_decode_throughput"] / perf_target.tput
-                    check = ReportCheckTypes.from_result(
-                        tput_ratio > (1 - perf_target.tolerance)
-                    )
-                    target_check["tput"] = perf_target.tput
-                    target_check["tput_ratio"] = tput_ratio
-                    target_check["tput_check"] = check
-                else:
-                    target_check["tput_check"] = ReportCheckTypes.NA
->>>>>>> 768e5a96
 
             else:
                 # No result available from benchmark measurements.
@@ -499,7 +426,6 @@
                     }
                 )
 
-<<<<<<< HEAD
                 # Prepare a dictionary to hold checks for all targets.
                 image_perf_results[p_ref_key]["target_checks"] = {}
                 # Iterate over each target defined in p_ref.targets.
@@ -606,37 +532,6 @@
         release_str = f"### Performance Benchmark Targets {model_config.model_name} on {args.device}\n\n"
         release_str += "No performance targets defined for this model and device combination.\n"
     
-=======
-    # build release performance benchmarking report
-    sorted_perf_results = {k: perf_results[k] for k in sorted(perf_results)}
-
-    release_raw = [v for k, v in sorted_perf_results.items()]
-
-    def flatten_target_checks(rows):
-        flat_rows = []
-        for row in rows:
-            # Start with all the top-level keys except "target_checks"
-            flat = {k: v for k, v in row.items() if k != "target_checks"}
-            # For each target (e.g. "reference", "other"), and each metric inside it,
-            # create a new key "<target>_<metric>"
-            for target_name, checks in row.get("target_checks", {}).items():
-                for metric, value in checks.items():
-                    flat[f"{target_name}_{metric}"] = value
-            flat_rows.append(flat)
-        return flat_rows
-
-    flat_release_raw = flatten_target_checks(release_raw)
-    release_str = f"### Performance Benchmark Targets {model_config.model_name} on {args.device}\n\n"
-
-    # Check if we have any performance reference data
-    if release_raw:
-        release_str += benchmark_release_markdown(
-            flat_release_raw, target_checks=release_raw[0]["target_checks"]
-        )
-    else:
-        release_str += "No performance targets are defined for this model and device combination.\n"
-
->>>>>>> 768e5a96
     return release_str, release_raw, disp_md_path, stats_file_path
 
 
@@ -687,6 +582,9 @@
         res, meta = extract_eval_json_data(Path(json_file))
         task_name = meta.pop("task_name")
         check_task_name = list(res[0].keys())[0]
+        assert task_name == check_task_name, (
+            f"Task name mismatch: {task_name} != {check_task_name}"
+        )
         assert task_name == check_task_name, (
             f"Task name mismatch: {task_name} != {check_task_name}"
         )
