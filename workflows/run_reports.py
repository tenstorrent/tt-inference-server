# SPDX-License-Identifier: Apache-2.0
#
# SPDX-FileCopyrightText: © 2025 Tenstorrent AI ULC

import argparse
import csv
import json
import logging
import sys
from datetime import datetime
from glob import glob
from pathlib import Path

# Add the script's directory to the Python path
# this for 0 setup python setup script
project_root = Path(__file__).resolve().parent.parent
if project_root not in sys.path:
    sys.path.insert(0, str(project_root))

from benchmarking.summary_report import generate_report, get_markdown_table
from evals.eval_config import EVAL_CONFIGS
from tests.utils.vllm_parameter_json_to_md import main as generate_vllm_parameter_report
from workflows.log_setup import setup_workflow_script_logger
from workflows.model_spec import ModelSpec, ModelType
from workflows.utils import (
    get_default_workflow_root_log_dir,
    get_performance_targets,
    is_preprocessing_enabled_for_whisper,
    is_streaming_enabled_for_whisper,
)
from workflows.workflow_config import (
    WORKFLOW_REPORT_CONFIG,
)


# from workflows.workflow_venvs import VENV_CONFIGS
from workflows.workflow_types import DeviceTypes, ReportCheckTypes
from workflows.log_setup import setup_workflow_script_logger

from benchmarking.summary_report import generate_report as benchmark_generate_report_helper
from benchmarking.summary_report import get_markdown_table
from stress_tests.stress_tests_summary_report import generate_report as stress_test_generate_report_helper


logger = logging.getLogger(__name__)

# Media clients (audio, cnn) constants
FUNCTIONAL_TARGET = 10
COMPLETE_TARGET = 2


def generate_audio_report_data(model_spec, eval_run_id):
    """Generate audio-specific report data.

    Args:
        model_spec: Model specification
        eval_run_id: Evaluation run ID

    Returns:
        File pattern for audio evaluation results
    """
    # Audio models use *_results.json pattern (created by lmms-eval)
    file_name_pattern = f"eval_{eval_run_id}/{model_spec.hf_model_repo.replace('/', '__')}/*_results.json"
    return file_name_pattern


def generate_cnn_report_data(model_spec, eval_run_id):
    """Generate CNN-specific report data.

    Args:
        model_spec: Model specification
        eval_run_id: Evaluation run ID

    Returns:
        File pattern for CNN evaluation results
    """
    # CNN models use results_*.json pattern
    file_name_pattern = f"eval_{eval_run_id}/{model_spec.hf_model_repo.replace('/', '__')}/results_*.json"
    return file_name_pattern


def get_audio_benchmark_targets(model_spec, device_str, logger):
    """Get audio-specific benchmark targets.

    Args:
        model_spec: Model specification
        device_str: Device string
        logger: Logger instance

    Returns:
        Benchmark target data for audio models
    """
    from workflows.model_spec import model_performance_reference

    model_data = model_performance_reference.get(model_spec.model_name, {})
    device_json_list = model_data.get(device_str, [])

    if not device_json_list:
        logger.warning(
            f"No performance targets found for audio model {model_spec.model_name} on {device_str}"
        )

    return device_json_list


def get_cnn_benchmark_targets(model_spec, device_str, logger):
    """Get CNN-specific benchmark targets.

    Args:
        model_spec: Model specification
        device_str: Device string
        logger: Logger instance

    Returns:
        Benchmark target data for CNN models
    """
    from workflows.model_spec import model_performance_reference

    model_data = model_performance_reference.get(model_spec.model_name, {})
    device_json_list = model_data.get(device_str, [])

    if not device_json_list:
        logger.warning(
            f"No performance targets found for CNN model {model_spec.model_name} on {device_str}"
        )

    return device_json_list


def parse_args():
    """
    Parse command line arguments.
    """
    parser = argparse.ArgumentParser(description="Run vLLM reports")
    parser.add_argument(
        "--model-spec-json",
        type=str,
        help="Use model specification from JSON file",
        required=True,
    )
    parser.add_argument(
        "--output-path",
        type=str,
        help="Path for report output",
        required=True,
    )
    ret_args = parser.parse_args()
    return ret_args


def flatten_target_checks(rows):
    flat_rows = []
    for row in rows:
        # Start with all the top-level keys except "target_checks"
        flat = {k: v for k, v in row.items() if k != "target_checks"}
        # For each target (e.g. "reference", "other"), and each metric inside it,
        # create a new key "<target>_<metric>"
        for target_name, checks in row.get("target_checks", {}).items():
            for metric, value in checks.items():
                flat[f"{target_name}_{metric}"] = value
        flat_rows.append(flat)
    return flat_rows


def benchmark_release_markdown(release_raw, target_checks=None):
    # Define display columns mapping
    display_cols = [
        ("isl", "ISL"),
        ("osl", "OSL"),
        ("max_concurrency", "Concurrency"),
        ("ttft", "TTFT (ms)"),
        ("tput_user", "Tput User (TPS)"),
        ("tput", "Tput Decode (TPS)"),
    ]
    check_cols = []
    if target_checks:
        # NOTE: set column order via tuple
        check_cols = [
            (
                f"{k}_{metric}",
                " ".join(
                    w.upper() if w.lower() == "ttft" else w.capitalize()
                    for w in f"{k}_{metric}".split("_")
                )
                + (
                    ""  # no unit for any "_check" column
                    if metric.endswith("_check") or metric.endswith("_ratio")
                    else " (ms)"  # TTFT always in milliseconds
                    if metric.startswith("ttft")
                    else " (TPS)"  # any Tput* in transactions/second
                    if metric.startswith("tput")
                    else ""
                ),
            )
            for k in target_checks.keys()
            # NOTE: comment out columns to hide them from display
            for metric in (
                "ttft_check",
                "tput_user_check",
                # "tput_check",
                "ttft",
                # "ttft_ratio",
                "tput_user",
                # "tput_user_ratio",
                # "tput",
                # "tput_ratio",
            )
        ]
        check_cols.sort(key=lambda col: not col[0].endswith("_check"))

    display_cols += check_cols
    NOT_MEASURED_STR = "N/A"
    cols_to_round = [_col[0] for _col in check_cols]
    display_dicts = []
    for row in release_raw:
        row_dict = {}
        for col_name, display_header in display_cols:
            value = row.get(col_name, NOT_MEASURED_STR)
            if isinstance(value, ReportCheckTypes):
                row_dict[display_header] = ReportCheckTypes.to_display_string(value)
            elif col_name in cols_to_round and isinstance(value, float):
                row_dict[display_header] = f"{value:.2f}"
            else:
                row_dict[display_header] = str(value)
        display_dicts.append(row_dict)

    # Create the markdown table
    markdown_str = get_markdown_table(display_dicts)
    return markdown_str


def benchmark_image_release_markdown(release_raw, target_checks=None):
    # Define display columns mapping for image benchmarks
    display_cols = [
        ("isl", "ISL"),
        ("osl", "OSL"),
        ("max_concurrency", "Max Concurrency"),
        ("image_height", "Image Height"),
        ("image_width", "Image Width"),
        ("images_per_prompt", "Images per Prompt"),
        ("num_requests", "Num Requests"),
        ("ttft", "TTFT (ms)"),
        ("tput_user", "Tput User (TPS)"),
        ("tput", "Tput Decode (TPS)"),
    ]
    check_cols = []
    if target_checks:
        # NOTE: set column order via tuple
        check_cols = [
            (
                f"{k}_{metric}",
                " ".join(
                    w.upper() if w.lower() == "ttft" else w.capitalize()
                    for w in f"{k}_{metric}".split("_")
                )
                + (
                    ""  # no unit for any "_check" column
                    if metric.endswith("_check") or metric.endswith("_ratio")
                    else " (ms)"  # TTFT always in milliseconds
                    if metric.startswith("ttft")
                    else " (TPS)"  # any Tput* in transactions/second
                    if metric.startswith("tput")
                    else ""
                ),
            )
            for k in target_checks.keys()
            # NOTE: comment out columns to hide them from display
            for metric in (
                "ttft_check",
                "tput_user_check",
                # "tput_check",
                "ttft",
                # "ttft_ratio",
                "tput_user",
                # "tput_user_ratio",
                # "tput",
                # "tput_ratio",
            )
        ]
        check_cols.sort(key=lambda col: not col[0].endswith("_check"))

    display_cols += check_cols
    NOT_MEASURED_STR = "N/A"
    cols_to_round = [_col[0] for _col in check_cols]
    display_dicts = []
    for row in release_raw:
        row_dict = {}
        for col_name, display_header in display_cols:
            value = row.get(col_name, NOT_MEASURED_STR)
            if isinstance(value, ReportCheckTypes):
                row_dict[display_header] = ReportCheckTypes.to_display_string(value)
            elif col_name in cols_to_round and isinstance(value, float):
                row_dict[display_header] = f"{value:.2f}"
            else:
                row_dict[display_header] = str(value)
        display_dicts.append(row_dict)

    # Create the markdown table
    markdown_str = get_markdown_table(display_dicts)
    return markdown_str


def benchmark_generate_report(args, server_mode, model_spec, report_id, metadata={}):
    file_name_pattern = f"benchmark_{model_spec.model_id}_*.json"
    file_path_pattern = (
        f"{get_default_workflow_root_log_dir()}/benchmarks_output/{file_name_pattern}"
    )
    files = glob(file_path_pattern)
    output_dir = Path(args.output_path) / "benchmarks"
    logger.info("Benchmark Summary")
    logger.info(f"Processing: {len(files)} files")
    if not files:
        logger.info("No benchmark files found. Skipping.")
        return (
            "",
            [
                {
                    "model": getattr(args, "model", "unknown_model"),
                    "device": getattr(args, "device", "unknown_device"),
                }
            ],
            None,
            None,
        )
    # extract summary data
    release_str, release_raw, disp_md_path, stats_file_path = benchmark_generate_report_helper(
        files, output_dir, report_id, metadata, model_spec=model_spec
    )
    # release report for benchmarks
    device_type = DeviceTypes.from_string(args.device)

    perf_refs = (
        model_spec.device_model_spec.perf_reference
        if model_spec.device_model_spec.perf_reference
        else []
    )

    # Separate text and image benchmarks from release_raw
    text_release_raw = [r for r in release_raw if r.get("task_type", "text") == "text"]
    image_release_raw = [
        r for r in release_raw if r.get("task_type", "text") == "image"
    ]

    # Separate text and image performance references
    text_perf_refs = [
        p_ref for p_ref in perf_refs if getattr(p_ref, "task_type", "text") == "text"
    ]
    image_perf_refs = [
        p_ref for p_ref in perf_refs if getattr(p_ref, "task_type", "text") == "image"
    ]

    release_sections = []

    # Process text benchmarks if they exist
    if text_perf_refs and text_release_raw:
        # make lookup dict so references can find the correct result row
        # key: (isl, osl, max_concurrency)
        text_res_dict = {
            (r["input_sequence_length"], r["output_sequence_length"], r["max_con"]): r
            for r in text_release_raw
        }
        text_perf_results = {}
        for p_ref in text_perf_refs:
            p_ref_key = (p_ref.isl, p_ref.osl, p_ref.max_concurrency)
            res = text_res_dict.get(p_ref_key)
            # add reference values to the result
            text_perf_results[p_ref_key] = {
                "isl": p_ref.isl,
                "osl": p_ref.osl,
                "max_concurrency": p_ref.max_concurrency,
                "model": model_spec.model_name,
                "device": args.device,
            }
            # add measurements to result and checks if defined
            if res:
                text_perf_results[p_ref_key].update(
                    {
                        "ttft": res["mean_ttft_ms"],
                        "tput_user": res["mean_tps"],
                        "tput": res["tps_decode_throughput"],
                    }
                )

                # Prepare a dictionary to hold checks for all targets.
                text_perf_results[p_ref_key]["target_checks"] = {}
                # Iterate over each target defined in p_ref.targets.
                for target_name, perf_target in p_ref.targets.items():
                    target_check = {}

                    # Check for ttft metric if defined.
                    if perf_target.ttft_ms is not None:
                        assert perf_target.ttft_ms > 0, (
                            f"ttft_ms for target '{target_name}' is not > 0: {perf_target.ttft_ms}"
                        )
                        ttft_ratio = res["mean_ttft_ms"] / perf_target.ttft_ms
                        check = ReportCheckTypes.from_result(
                            ttft_ratio < (1 + perf_target.tolerance)
                        )
                        target_check["ttft"] = perf_target.ttft_ms
                        target_check["ttft_ratio"] = ttft_ratio
                        target_check["ttft_check"] = check
                    else:
                        target_check["ttft_check"] = ReportCheckTypes.NA

                    # Check for tput_user metric if defined.
                    if perf_target.tput_user is not None:
                        assert perf_target.tput_user > 0, (
                            f"tput_user for target '{target_name}' is not > 0: {perf_target.tput_user}"
                        )
                        tput_user_ratio = res["mean_tps"] / perf_target.tput_user
                        check = ReportCheckTypes.from_result(
                            tput_user_ratio > (1 - perf_target.tolerance)
                        )
                        target_check["tput_user"] = perf_target.tput_user
                        target_check["tput_user_ratio"] = tput_user_ratio
                        target_check["tput_user_check"] = check
                    else:
                        target_check["tput_user_check"] = ReportCheckTypes.NA

                    # Check for tput metric if defined.
                    if perf_target.tput is not None:
                        assert perf_target.tput > 0, (
                            f"tput for target '{target_name}' is not > 0: {perf_target.tput}"
                        )
                        tput_ratio = res["tps_decode_throughput"] / perf_target.tput
                        check = ReportCheckTypes.from_result(
                            tput_ratio > (1 - perf_target.tolerance)
                        )
                        target_check["tput"] = perf_target.tput
                        target_check["tput_ratio"] = tput_ratio
                        target_check["tput_check"] = check
                    else:
                        target_check["tput_check"] = ReportCheckTypes.NA

                    # Save the computed checks under the target's name.
                    text_perf_results[p_ref_key]["target_checks"][target_name] = (
                        target_check
                    )

            else:
                # No result available from benchmark measurements.
                NA_STRING = "N/A"
                # In this case, add N/A for performance measures and an empty check dict per target.
                text_perf_results[p_ref_key].update(
                    {
                        "ttft": NA_STRING,
                        "tput_user": NA_STRING,
                        "tput": NA_STRING,
                        "target_checks": {
                            target_name: {
                                "ttft_check": ReportCheckTypes.NA,
                                "tput_user_check": ReportCheckTypes.NA,
                                "tput_check": ReportCheckTypes.NA,
                            }
                            for target_name in p_ref.targets.keys()
                        },
                    }
                )

        # build release performance benchmarking report for text
        sorted_text_perf_results = {
            k: text_perf_results[k] for k in sorted(text_perf_results)
        }

        text_release_raw_targets = [v for k, v in sorted_text_perf_results.items()]

        flat_text_release_raw = flatten_target_checks(text_release_raw_targets)
        text_section = f"#### Text-to-Text Performance Benchmark Targets {model_spec.model_name} on {args.device}\n\n"
        if text_release_raw_targets and text_release_raw_targets[0].get(
            "target_checks"
        ):
            text_section += benchmark_release_markdown(
                flat_text_release_raw,
                target_checks=text_release_raw_targets[0]["target_checks"],
            )
        else:
            text_section += benchmark_release_markdown(
                flat_text_release_raw, target_checks=None
            )
        release_sections.append(text_section)
    elif text_release_raw:
        # Show text benchmarks even without performance targets
        text_section = f"#### Text-to-Text Performance Benchmark Results {model_spec.model_name} on {args.device}\n\n"
        text_section += "No performance targets defined for text benchmarks.\n\n"
        release_sections.append(text_section)

    # Process image benchmarks if they exist
    print(f"image_release_raw: {image_release_raw}")
    if image_perf_refs and image_release_raw:
        # make lookup dict so references can find the correct result row
        # key: (isl, osl, image_height, image_width, images_per_prompt, max_concurrency)
        image_res_dict = {
            (
                r["input_sequence_length"],
                r["output_sequence_length"],
                r["image_height"],
                r["image_width"],
                r["images_per_prompt"],
                r["max_con"],
            ): r
            for r in image_release_raw
        }
        image_perf_results = {}
        for p_ref in image_perf_refs:
            p_ref_key = (
                p_ref.isl,
                p_ref.osl,
                p_ref.image_height,
                p_ref.image_width,
                p_ref.images_per_prompt,
                p_ref.max_concurrency,
            )
            res = image_res_dict.get(p_ref_key)
            # add reference values to the result
            image_perf_results[p_ref_key] = {
                "isl": p_ref.isl,
                "osl": p_ref.osl,
                "max_concurrency": p_ref.max_concurrency,
                "image_height": p_ref.image_height,
                "image_width": p_ref.image_width,
                "images_per_prompt": p_ref.images_per_prompt,
                "num_requests": res["num_requests"] if res else "N/A",
                "model": model_spec.model_name,
                "device": args.device,
            }
            # add measurements to result and checks if defined
            if res:
                image_perf_results[p_ref_key].update(
                    {
                        "ttft": res["mean_ttft_ms"],
                        "tput_user": res["mean_tps"],
                        "tput": res["tps_decode_throughput"],
                    }
                )

                # Prepare a dictionary to hold checks for all targets.
                image_perf_results[p_ref_key]["target_checks"] = {}
                # Iterate over each target defined in p_ref.targets.
                for target_name, perf_target in p_ref.targets.items():
                    target_check = {}

                    # Check for ttft metric if defined.
                    if perf_target.ttft_ms is not None:
                        assert perf_target.ttft_ms > 0, (
                            f"ttft_ms for target '{target_name}' is not > 0: {perf_target.ttft_ms}"
                        )
                        ttft_ratio = res["mean_ttft_ms"] / perf_target.ttft_ms
                        check = ReportCheckTypes.from_result(
                            ttft_ratio < (1 + perf_target.tolerance)
                        )
                        target_check["ttft"] = perf_target.ttft_ms
                        target_check["ttft_ratio"] = ttft_ratio
                        target_check["ttft_check"] = check
                    else:
                        target_check["ttft_check"] = ReportCheckTypes.NA

                    # Check for tput_user metric if defined.
                    if perf_target.tput_user is not None:
                        assert perf_target.tput_user > 0, (
                            f"tput_user for target '{target_name}' is not > 0: {perf_target.tput_user}"
                        )
                        tput_user_ratio = res["mean_tps"] / perf_target.tput_user
                        check = ReportCheckTypes.from_result(
                            tput_user_ratio > (1 - perf_target.tolerance)
                        )
                        target_check["tput_user"] = perf_target.tput_user
                        target_check["tput_user_ratio"] = tput_user_ratio
                        target_check["tput_user_check"] = check
                    else:
                        target_check["tput_user_check"] = ReportCheckTypes.NA

                    # Check for tput metric if defined.
                    if perf_target.tput is not None:
                        assert perf_target.tput > 0, (
                            f"tput for target '{target_name}' is not > 0: {perf_target.tput}"
                        )
                        tput_ratio = res["tps_decode_throughput"] / perf_target.tput
                        check = ReportCheckTypes.from_result(
                            tput_ratio > (1 - perf_target.tolerance)
                        )
                        target_check["tput"] = perf_target.tput
                        target_check["tput_ratio"] = tput_ratio
                        target_check["tput_check"] = check
                    else:
                        target_check["tput_check"] = ReportCheckTypes.NA

                    # Save the computed checks under the target's name.
                    image_perf_results[p_ref_key]["target_checks"][target_name] = (
                        target_check
                    )

            else:
                # No result available from benchmark measurements.
                NA_STRING = "N/A"
                # In this case, add N/A for performance measures and an empty check dict per target.
                image_perf_results[p_ref_key].update(
                    {
                        "ttft": NA_STRING,
                        "tput_user": NA_STRING,
                        "tput": NA_STRING,
                        "target_checks": {
                            target_name: {
                                "ttft_check": ReportCheckTypes.NA,
                                "tput_user_check": ReportCheckTypes.NA,
                                "tput_check": ReportCheckTypes.NA,
                            }
                            for target_name in p_ref.targets.keys()
                        },
                    }
                )

        # build release performance benchmarking report for images
        sorted_image_perf_results = {
            k: image_perf_results[k] for k in sorted(image_perf_results)
        }
        image_release_raw_targets = [v for k, v in sorted_image_perf_results.items()]

        flat_image_release_raw = flatten_target_checks(image_release_raw_targets)
        image_section = (
            f"#### Image Benchmark Targets {model_spec.model_name} on {args.device}\n\n"
        )
        if image_release_raw_targets and image_release_raw_targets[0].get(
            "target_checks"
        ):
            image_section += benchmark_image_release_markdown(
                flat_image_release_raw,
                target_checks=image_release_raw_targets[0]["target_checks"],
            )
        else:
            image_section += benchmark_image_release_markdown(
                flat_image_release_raw, target_checks=None
            )
        release_sections.append(image_section)
    elif image_release_raw:
        # Show image benchmarks even without performance targets
        image_section = (
            f"#### Image Benchmark Results {model_spec.model_name} on {args.device}\n\n"
        )
        image_section += "No performance targets defined for image benchmarks.\n\n"
        release_sections.append(image_section)

    # Combine sections or fallback to original behavior
    if release_sections:
        release_str = (
            f"### Performance Benchmark Targets {model_spec.model_name} on {args.device}\n\n"
            + "\n\n".join(release_sections)
        )
        # For backward compatibility, return the first section's data as release_raw
        if text_perf_refs:
            release_raw = (
                text_release_raw_targets
                if "text_release_raw_targets" in locals()
                else release_raw
            )
        elif image_perf_refs:
            release_raw = (
                image_release_raw_targets
                if "image_release_raw_targets" in locals()
                else release_raw
            )
    else:
        # Fallback to original behavior if no performance references exist
        release_str = f"### Performance Benchmark Targets {model_spec.model_name} on {args.device}\n\n"
        release_str += (
            "No performance targets defined for this model and device combination.\n"
        )

    return release_str, release_raw, disp_md_path, stats_file_path


def extract_eval_json_data(json_path: Path):
    with json_path.open("r", encoding="utf-8") as f:
        data = json.load(f)

    extracted = []

    results = data.get("results", {})
    configs = data.get("configs", {})

    first_key = list(results.keys())[0]

    for result_key, result_metrics in results.items():
        extracted_metrics = {
            k: v
            for k, v in result_metrics.items()
            if "alias" not in k and "_stderr" not in k
        }

        extracted.append({result_key: extracted_metrics})
    config = configs.get(first_key, {})
    task_name = config.get("task")
    if task_name is None:
        group_subtasks = data.get("group_subtasks")
        if group_subtasks:
            task_name = list(group_subtasks.keys())[0]
            config = configs.get(group_subtasks[task_name][0], {})

    if task_name != first_key:
        if first_key == "mmmu_val":
            task_name = "mmmu_val"

    dataset_path = config.get("dataset_path", "N/A")
    assert task_name == first_key, f"Task name mismatch: {task_name} != {first_key}"

    meta_data = {"task_name": task_name, "dataset_path": dataset_path}

    return extracted, meta_data


def extract_eval_results(files):
    results = {}
    meta_data = {}
    for json_file in files:
        # logger.info(f"Processing: {json_file}")
        res, meta = extract_eval_json_data(Path(json_file))
        task_name = meta.pop("task_name")
        check_task_name = list(res[0].keys())[0]
        assert task_name == check_task_name, (
            f"Task name mismatch: {task_name} != {check_task_name}"
        )
        results[task_name] = {k: v for d in res for k, v in d.items()}
        meta_data[task_name] = meta

    return results, meta_data


def evals_release_report_data(args, results, meta_data, model_spec):
    eval_config = EVAL_CONFIGS[model_spec.model_name]
    report_rows = []

    for task in eval_config.tasks:
        if not task.score:
            logger.info(
                f"Skipping report for task:= {task.task_name}, no eval score is defined."
            )
            continue
        if task.task_name in results:
            logger.info(f"eval processing task_name: {task.task_name}")
            res = results[task.task_name]
            kwargs = task.score.score_func_kwargs
            kwargs["task_name"] = task.task_name
            score = task.score.score_func(res, task_name=task.task_name, kwargs=kwargs)

            # For WER (Word Error Rate), convert to accuracy once before all calculations
            # WER is an error rate (lower is better), but published/reference scores are accuracy (higher is better)
            if kwargs.get("unit") == "WER":
                score = 100 - score

            if task.score.published_score:
                assert task.score.published_score > 0, "Published score is not > 0"
                ratio_to_published = score / task.score.published_score
            else:
                ratio_to_published = "N/A"
            if task.score.gpu_reference_score:
                assert task.score.gpu_reference_score > 0, "Reference score is not > 0"
                ratio_to_reference = score / task.score.gpu_reference_score
                accuracy_check = ReportCheckTypes.from_result(
                    ratio_to_reference >= (1.0 - task.score.tolerance)
                )
            else:
                ratio_to_reference = "N/A"
                if task.score.published_score:
                    accuracy_check = ReportCheckTypes.from_result(
                        ratio_to_published >= (1.0 - task.score.tolerance)
                    )
                else:
                    accuracy_check = ReportCheckTypes.NA
        else:
            score = "N/A"
            ratio_to_published = "N/A"
            ratio_to_reference = "N/A"
            accuracy_check = ReportCheckTypes.NA

        report_rows.append(
            {
                "model": model_spec.model_name,
                "device": args.device,
                "task_name": task.task_name,
                "accuracy_check": accuracy_check,
                "score": score,
                "ratio_to_reference": ratio_to_reference,
                "gpu_reference_score": task.score.gpu_reference_score,
                "gpu_reference_score_ref": task.score.gpu_reference_score_ref,
                "ratio_to_published": ratio_to_published,
                "published_score": task.score.published_score,
                "published_score_ref": task.score.published_score_ref,
                "metadata": meta_data.get(task.task_name),
            }
        )
    return report_rows


def generate_evals_release_markdown(report_rows):
    # Step 1: Convert all values to strings with proper formatting
    def format_value(key, value, row):
        if key == "published_score":
            # Format published_score as a hyperlink to published_score_ref
            score_val = f"{value:.2f}" if isinstance(value, float) else str(value)
            ref_val = row.get("published_score_ref", "")
            return f"[{score_val}]({ref_val})" if ref_val else score_val
        elif key == "gpu_reference_score":
            # Format gpu_reference_score as a hyperlink to gpu_reference_score_ref
            score_val = f"{value:.2f}" if isinstance(value, float) else str(value)
            ref_val = row.get("gpu_reference_score_ref", "")
            return f"[{score_val}]({ref_val})" if ref_val else score_val
        elif key == "accuracy_check":
            return ReportCheckTypes.to_display_string(value)
        if isinstance(value, float):
            return f"{value:.2f}"
        return str(value)

    formatted_rows = [
        {k: format_value(k, v, row) for k, v in row.items()} for row in report_rows
    ]

    # Remove published_score_ref column from display
    remove_keys = ["published_score_ref", "metadata", "gpu_reference_score_ref"]
    headers = [h for h in formatted_rows[0].keys() if h not in remove_keys]

    # Step 2: Compute max width per column
    column_widths = {
        header: max(len(header), max(len(row[header]) for row in formatted_rows))
        for header in headers
    }

    # Step 3: Build table rows
    def format_row(row):
        return (
            "| " + " | ".join(f"{row[h]:<{column_widths[h]}}" for h in headers) + " |"
        )

    # Step 4: Build header and divider rows
    header_row = "| " + " | ".join(f"{h:<{column_widths[h]}}" for h in headers) + " |"
    divider_row = "|-" + "-|-".join("-" * column_widths[h] for h in headers) + "-|"

    row_strs = [format_row(row) for row in formatted_rows]

    explain_str = "\n\nNote: The ratio to published scores defines if eval ran roughly correctly, as the exact methodology of the model publisher cannot always be reproduced. For this reason the accuracy check is based first on being equivalent to the GPU reference within a +/- tolerance. If a value GPU reference is not available, the accuracy check is based on the direct ratio to the published score."

    markdown_str = (
        header_row + "\n" + divider_row + "\n" + "\n".join(row_strs) + explain_str
    )
    return markdown_str


def separate_files_by_format(files):
    """Separate eval files into dict-format and list-format.

    Detects JSON structure to differentiate between:
    - Dict format: {"results": {...}, "configs": {...}} (lmms-eval)
    - List format: [{...}] (image_client)

    Args:
        files: List of file paths to eval JSON files

    Returns:
        Tuple of (dict_format_files, list_format_files)
    """
    dict_format_files = []
    list_format_files = []

    for filepath in files:
        try:
            with open(filepath, "r", encoding="utf-8") as f:
                data = json.load(f)

            if isinstance(data, list):
                list_format_files.append(filepath)
            elif isinstance(data, dict):
                dict_format_files.append(filepath)
        except (json.JSONDecodeError, IOError) as e:
            logger.warning(f"Could not read or parse file {filepath}: {e}")

    return dict_format_files, list_format_files


def process_list_format_eval_files(list_files):
    """Process list-format JSON files from image_client.

    Extracts metrics from CNN image generation eval results.
    List format is: [{metric1: value1, metric2: value2, ...}]

    Args:
        list_files: List of file paths with list-format JSON

    Returns:
        Tuple of (results_dict, meta_data_dict) in the same format as extract_eval_results()
    """
    results = {}
    meta_data = {}

    for filepath in list_files:
        try:
            with open(filepath, "r", encoding="utf-8") as f:
                data = json.load(f)

            # data is a list of dicts, typically with one element from image_client
            if not isinstance(data, list) or len(data) == 0:
                logger.warning(f"List format file {filepath} is empty or invalid")
                continue

            # Extract the first dict from the list (image_client typically writes one)
            eval_data = data[0]

            # Extract task name if available
            task_name = eval_data.get("task_name", "image_generation")

            # Store metrics under task name
            if task_name not in results:
                results[task_name] = {}

            # Add all metrics from this eval data
            results[task_name].update(eval_data)

            # Store metadata
            if task_name not in meta_data:
                meta_data[task_name] = {
                    "task_name": task_name,
                    "dataset_path": eval_data.get("dataset_path", "N/A"),
                }
        except (json.JSONDecodeError, IOError) as e:
            logger.warning(f"Could not process list format file {filepath}: {e}")

    return results, meta_data


def evals_generate_report(args, server_mode, model_spec, report_id, metadata={}):
    eval_run_id = f"{model_spec.model_id}"
    output_dir = Path(args.output_path) / "evals"
    output_dir.mkdir(parents=True, exist_ok=True)
    data_dir = output_dir / "data"
    data_dir.mkdir(parents=True, exist_ok=True)

    # Get file pattern based on model type
    if model_spec.model_type == ModelType.AUDIO:
        file_name_pattern = generate_audio_report_data(model_spec, eval_run_id)
        file_path_pattern = (
            f"{get_default_workflow_root_log_dir()}/evals_output/{file_name_pattern}"
        )
        files = glob(file_path_pattern)
    elif model_spec.model_type == ModelType.CNN:
        file_name_pattern = generate_cnn_report_data(model_spec, eval_run_id)
        file_path_pattern = (
            f"{get_default_workflow_root_log_dir()}/evals_output/{file_name_pattern}"
        )
        files = glob(file_path_pattern)
    else:
        # LLM models use results_*.json pattern
        file_name_pattern = f"eval_{eval_run_id}/{model_spec.hf_model_repo.replace('/', '__')}/results_*.json"
        file_path_pattern = (
            f"{get_default_workflow_root_log_dir()}/evals_output/{file_name_pattern}"
        )
        files = glob(file_path_pattern)

    if "image" in model_spec.supported_modalities:
        image_file_name_pattern = f"eval_{eval_run_id}/*_results.json"
        image_file_path_pattern = f"{get_default_workflow_root_log_dir()}/evals_output/{image_file_name_pattern}"
        image_files = glob(image_file_path_pattern)
        files.extend(image_files)
        image_file_name_pattern = f"eval_{eval_run_id}/{model_spec.hf_model_repo.replace('/', '__')}/*results.json"
        image_file_path_pattern = f"{get_default_workflow_root_log_dir()}/evals_output/{image_file_name_pattern}"
        logger.info(f"Image File Pattern: {image_file_path_pattern}")
        image_files = glob(image_file_path_pattern)
        logger.info(f"Image Files: {image_files}")
        files.extend(image_files)
    logger.info("Evaluations Summary")
    logger.info(f"Processing: {len(files)} files")
    if model_spec.model_type.name == "CNN":
        # TODO rewrite this
        data_fpath = data_dir / f"eval_data_{report_id}.json"

        # Combine files into one JSON
        combined_data = {}
        for i, file_path in enumerate(files):
            with open(file_path, "r") as f:
                file_data = json.load(f)
            combined_data = file_data

        # Write combined data to data_fpath
        with open(data_fpath, "w") as f:
            json.dump(combined_data, f, indent=4)

        release_str = (
            f"### Accuracy Evaluations for {model_spec.model_name} on {args.device}"
        )
        summary_fpath = output_dir / f"summary_{report_id}.md"
        with summary_fpath.open("w", encoding="utf-8") as f:
            f.write("MD summary to do")

        return release_str, combined_data, summary_fpath, data_fpath

    dict_format_files, list_format_files = separate_files_by_format(files)

    results = {}
    meta_data = {}

    if dict_format_files:
        dict_results, dict_meta_data = extract_eval_results(dict_format_files)
        results.update(dict_results)
        meta_data.update(dict_meta_data)

    if list_format_files:
        list_results, list_meta_data = process_list_format_eval_files(list_format_files)
        results.update(list_results)
        meta_data.update(list_meta_data)

    if not results:
        logger.warning("No evaluation files found. Skipping.")
        return (
            "",
            [
                {
                    "model": getattr(args, "model", "unknown_model"),
                    "device": getattr(args, "device", "unknown_device"),
                }
            ],
            None,
            None,
        )
    # generate release report
    report_rows = evals_release_report_data(args, results, meta_data, model_spec)

    # store results
    markdown_str = generate_evals_release_markdown(report_rows)

    release_str = f"### Accuracy Evaluations for {model_spec.model_name} on {args.device}\n\n{markdown_str}"

    # generate summary report
    summary_fpath = output_dir / f"summary_{report_id}.md"
    summary_markdown_str = generate_evals_markdown_table(results, meta_data)
    with summary_fpath.open("w", encoding="utf-8") as f:
        f.write(summary_markdown_str)

    # store raw data
    release_raw = report_rows
    data_fpath = data_dir / f"eval_data_{report_id}.json"

    with data_fpath.open("w", encoding="utf-8") as f:
        json.dump(release_raw, f, indent=4)

    disp_md_path = summary_fpath
    data_file_path = data_fpath
    return release_str, release_raw, disp_md_path, data_file_path


def generate_tests_report(args, server_mode, model_spec, report_id, metadata={}):
    # glob on all test reports - each test category might produce its own report
    file_name_pattern = f"test_{model_spec.model_id}_*/*"
    file_path_pattern = (
        f"{get_default_workflow_root_log_dir()}/tests_output/{file_name_pattern}"
    )
    files = glob(file_path_pattern)
    output_dir = Path(args.output_path) / "tests"
    output_dir.mkdir(parents=True, exist_ok=True)
    output_path = output_dir / f"summary_{report_id}.md"

    logger.info("Tests Summary")
    logger.info(f"Processing: {len(files)} files")
    if not files:
        logger.info("No tests report files found. Skipping.")
        return (
            "",
            [
                {
                    "model": getattr(args, "model", "unknown_model"),
                    "device": getattr(args, "device", "unknown_device"),
                }
            ],
        )
    # TODO: Support handling of multiple test reports
    assert len(files) == 1, "Handling of multiple tests reports is unimplemented."
    files = files[0]

    # generate vLLM parameter coverage report
    # TODO: Implement returning raw report, defaulting to None for now
    markdown_str, release_raw = generate_vllm_parameter_report(
        files, output_path, report_id, metadata, model_spec=model_spec
    ), None

    release_str = f"### Test Results for {model_spec.model_name} on {args.device}\n\n{markdown_str}"

    return release_str, release_raw

def generate_evals_markdown_table(results, meta_data) -> str:
    rows = []
    for task_group, tasks in results.items():
        for task_name, metrics in tasks.items():
            for metric_name, metric_value in metrics.items():
                if metric_name and metric_name != " ":
                    if (
                        type(metric_value) != float
                    ):  # some metrics in image evals are not floats
                        continue
                    rows.append((task_name, metric_name, f"{metric_value:.4f}"))
    col_widths = [max(len(row[i]) for row in rows) for i in range(3)]
    header = f"| {'Task Name'.ljust(col_widths[0])} | {'Metric'.ljust(col_widths[1])} | {'Value'.rjust(col_widths[2])} |"
    separator = f"|{'-' * (col_widths[0] + 2)}|{'-' * (col_widths[1] + 2)}|{'-' * (col_widths[2] + 2)}|"
    markdown = header + "\n" + separator + "\n"

    for task_name, metric_name, metric_value in rows:
        markdown += f"| {task_name.ljust(col_widths[0])} | {metric_name.ljust(col_widths[1])} | {metric_value.rjust(col_widths[2])} |\n"

    return markdown

def generate_stress_tests_markdown_table(release_raw, model_config):
    """Generate markdown table for test results with mean values only (original format)."""

    # Define display columns: ISL, OSL, Concurrency, Num Prompts
    # Then mean values for TTFT, TPOT, ITL, E2EL
    # Then throughput metrics
    display_cols = [
        # Configuration columns
        ("isl", "ISL"),
        ("osl", "OSL"),
        ("max_concurrency", "Concurrency"),
        ("num_prompts", "Num Prompts"),

        # Mean metrics only (original format)
        ("ttft", "TTFT (ms)"),
        ("tpot", "TPOT (ms)"),
        ("itl", "ITL (ms)"),
        ("e2el", "E2EL (ms)"),

        # Throughput metrics at the end
        ("tput_user", "Tput User (TPS)"),
        ("tput", "Tput Decode (TPS)"),
    ]

    NOT_MEASURED_STR = "N/A"

    # Define decimal formatting standards
    decimal_places_map = {
        "ISL": 0,
        "OSL": 0,
        "Concurrency": 0,
        "Num Prompts": 0,
        "TTFT (ms)": 1,
        "TPOT (ms)": 1,
        "ITL (ms)": 1,
        "E2EL (ms)": 1,
        "Tput User (TPS)": 2,
        "Tput Decode (TPS)": 1,
    }

    display_dicts = []

    for row in release_raw:
        row_dict = {}
        for col_name, display_header in display_cols:
            if col_name == "isl":
                value = row.get("input_sequence_length", NOT_MEASURED_STR)
            elif col_name == "osl":
                value = row.get("output_sequence_length", NOT_MEASURED_STR)
            elif col_name == "max_concurrency":
                value = row.get("max_con", NOT_MEASURED_STR)
            elif col_name == "num_prompts":
                value = row.get("num_prompts", NOT_MEASURED_STR)
            elif col_name == "ttft":
                value = row.get("mean_ttft_ms", NOT_MEASURED_STR)
            elif col_name == "tpot":
                value = row.get("mean_tpot_ms", NOT_MEASURED_STR)
            elif col_name == "itl":
                value = row.get("mean_itl_ms", NOT_MEASURED_STR)
            elif col_name == "e2el":
                value = row.get("mean_e2el_ms", NOT_MEASURED_STR)
            elif col_name == "tput_user":
                value = row.get("mean_tps", NOT_MEASURED_STR)
            elif col_name == "tput":
                value = row.get("tps_decode_throughput", NOT_MEASURED_STR)
            else:
                value = row.get(col_name, NOT_MEASURED_STR)

            # Format numeric values with consistent decimal places for proper alignment
            if value == NOT_MEASURED_STR or value is None or value == "":
                row_dict[display_header] = NOT_MEASURED_STR
            elif isinstance(value, (int, float)) and not (isinstance(value, float) and (value != value)):  # Check for NaN
                decimal_places = decimal_places_map.get(display_header, 2)
                if decimal_places == 0:
                    # Format as integer
                    row_dict[display_header] = str(int(value))
                else:
                    # Format as float with specified decimal places
                    row_dict[display_header] = f"{float(value):.{decimal_places}f}"
            else:
                # Handle string numbers or other formats
                try:
                    numeric_value = float(value)
                    decimal_places = decimal_places_map.get(display_header, 2)
                    if decimal_places == 0:
                        row_dict[display_header] = str(int(numeric_value))
                    else:
                        row_dict[display_header] = f"{numeric_value:.{decimal_places}f}"
                except (ValueError, TypeError):
                    row_dict[display_header] = str(value)

        display_dicts.append(row_dict)

    # Create the markdown table
    markdown_str = get_markdown_table(display_dicts)
    return markdown_str


def generate_stress_tests_markdown_table_detailed(release_raw, model_config):
    """Generate detailed markdown table with percentile statistics for test results."""

    # Define display columns in requested order:
    # ISL, OSL, Concurrency, Num Prompts
    # Then for each metric (ttft, tpot, itl, e2el): mean, p05, p25, p50, p95, p99
    # Then throughput metrics
    display_cols = [
        # Configuration columns
        ("isl", "ISL"),
        ("osl", "OSL"),
        ("max_concurrency", "Concurrency"),
        ("num_prompts", "Num Prompts"),

        # TTFT metrics: mean, p05, p25, p50, p95, p99
        ("ttft", "TTFT (ms)"),
        ("p5_ttft", "P5 TTFT (ms)"),
        ("p25_ttft", "P25 TTFT (ms)"),
        ("p50_ttft", "P50 TTFT (ms)"),
        ("p95_ttft", "P95 TTFT (ms)"),
        ("p99_ttft", "P99 TTFT (ms)"),

        # TPOT metrics: mean, p05, p25, p50, p95, p99
        ("tpot", "TPOT (ms)"),
        ("p5_tpot", "P5 TPOT (ms)"),
        ("p25_tpot", "P25 TPOT (ms)"),
        ("p50_tpot", "P50 TPOT (ms)"),
        ("p95_tpot", "P95 TPOT (ms)"),
        ("p99_tpot", "P99 TPOT (ms)"),

        # ITL metrics: mean, p05, p25, p50, p95, p99
        ("itl", "ITL (ms)"),
        ("p5_itl", "P5 ITL (ms)"),
        ("p25_itl", "P25 ITL (ms)"),
        ("p50_itl", "P50 ITL (ms)"),
        ("p95_itl", "P95 ITL (ms)"),
        ("p99_itl", "P99 ITL (ms)"),

        # E2EL metrics: mean, p05, p25, p50, p95, p99
        ("e2el", "E2EL (ms)"),
        ("p5_e2el", "P5 E2EL (ms)"),
        ("p25_e2el", "P25 E2EL (ms)"),
        ("p50_e2el", "P50 E2EL (ms)"),
        ("p95_e2el", "P95 E2EL (ms)"),
        ("p99_e2el", "P99 E2EL (ms)"),

        # Throughput metrics at the end
        ("tput_user", "Tput User (TPS)"),
        ("tput", "Tput Decode (TPS)"),
    ]

    NOT_MEASURED_STR = "N/A"

    # Define decimal formatting standards based on benchmarking standards
    decimal_places_map = {
        "ISL": 0,
        "OSL": 0,
        "Concurrency": 0,
        "Num Prompts": 0,

        # TTFT
        "TTFT (ms)": 1,
        "P5 TTFT (ms)": 1,
        "P25 TTFT (ms)": 1,
        "P50 TTFT (ms)": 1,
        "P95 TTFT (ms)": 1,
        "P99 TTFT (ms)": 1,

        # TPOT
        "TPOT (ms)": 1,
        "P5 TPOT (ms)": 1,
        "P25 TPOT (ms)": 1,
        "P50 TPOT (ms)": 1,
        "P95 TPOT (ms)": 1,
        "P99 TPOT (ms)": 1,

        # ITL
        "ITL (ms)": 1,
        "P5 ITL (ms)": 1,
        "P25 ITL (ms)": 1,
        "P50 ITL (ms)": 1,
        "P95 ITL (ms)": 1,
        "P99 ITL (ms)": 1,

        # E2EL
        "E2EL (ms)": 1,
        "P5 E2EL (ms)": 1,
        "P25 E2EL (ms)": 1,
        "P50 E2EL (ms)": 1,
        "P95 E2EL (ms)": 1,
        "P99 E2EL (ms)": 1,

        # Throughput
        "Tput User (TPS)": 2,
        "Tput Decode (TPS)": 1,
    }

    display_dicts = []

    for row in release_raw:
        row_dict = {}
        for col_name, display_header in display_cols:
            if col_name == "isl":
                value = row.get("input_sequence_length", NOT_MEASURED_STR)
            elif col_name == "osl":
                value = row.get("output_sequence_length", NOT_MEASURED_STR)
            elif col_name == "max_concurrency":
                value = row.get("max_con", NOT_MEASURED_STR)
            elif col_name == "num_prompts":
                value = row.get("num_prompts", NOT_MEASURED_STR)

            # TTFT metrics
            elif col_name == "ttft":
                value = row.get("mean_ttft_ms", NOT_MEASURED_STR)
            elif col_name == "p5_ttft":
                value = row.get("p5_ttft_ms", NOT_MEASURED_STR)
            elif col_name == "p25_ttft":
                value = row.get("p25_ttft_ms", NOT_MEASURED_STR)
            elif col_name == "p50_ttft":
                value = row.get("p50_ttft_ms", NOT_MEASURED_STR)
            elif col_name == "p95_ttft":
                value = row.get("p95_ttft_ms", NOT_MEASURED_STR)
            elif col_name == "p99_ttft":
                value = row.get("p99_ttft_ms", NOT_MEASURED_STR)

            # TPOT metrics
            elif col_name == "tpot":
                value = row.get("mean_tpot_ms", NOT_MEASURED_STR)
            elif col_name == "p5_tpot":
                value = row.get("p5_tpot_ms", NOT_MEASURED_STR)
            elif col_name == "p25_tpot":
                value = row.get("p25_tpot_ms", NOT_MEASURED_STR)
            elif col_name == "p50_tpot":
                value = row.get("p50_tpot_ms", NOT_MEASURED_STR)
            elif col_name == "p95_tpot":
                value = row.get("p95_tpot_ms", NOT_MEASURED_STR)
            elif col_name == "p99_tpot":
                value = row.get("p99_tpot_ms", NOT_MEASURED_STR)

            # ITL metrics
            elif col_name == "itl":
                value = row.get("mean_itl_ms", NOT_MEASURED_STR)
            elif col_name == "p5_itl":
                value = row.get("p5_itl_ms", NOT_MEASURED_STR)
            elif col_name == "p25_itl":
                value = row.get("p25_itl_ms", NOT_MEASURED_STR)
            elif col_name == "p50_itl":
                value = row.get("p50_itl_ms", NOT_MEASURED_STR)
            elif col_name == "p95_itl":
                value = row.get("p95_itl_ms", NOT_MEASURED_STR)
            elif col_name == "p99_itl":
                value = row.get("p99_itl_ms", NOT_MEASURED_STR)

            # E2EL metrics
            elif col_name == "e2el":
                value = row.get("mean_e2el_ms", NOT_MEASURED_STR)
            elif col_name == "p5_e2el":
                value = row.get("p5_e2el_ms", NOT_MEASURED_STR)
            elif col_name == "p25_e2el":
                value = row.get("p25_e2el_ms", NOT_MEASURED_STR)
            elif col_name == "p50_e2el":
                value = row.get("p50_e2el_ms", NOT_MEASURED_STR)
            elif col_name == "p95_e2el":
                value = row.get("p95_e2el_ms", NOT_MEASURED_STR)
            elif col_name == "p99_e2el":
                value = row.get("p99_e2el_ms", NOT_MEASURED_STR)

            # Throughput metrics
            elif col_name == "tput_user":
                value = row.get("mean_tps", NOT_MEASURED_STR)
            elif col_name == "tput":
                value = row.get("tps_decode_throughput", NOT_MEASURED_STR)

            else:
                value = row.get(col_name, NOT_MEASURED_STR)

            # Format numeric values with consistent decimal places for proper alignment
            if value == NOT_MEASURED_STR or value is None or value == "":
                row_dict[display_header] = NOT_MEASURED_STR
            elif isinstance(value, (int, float)) and not (isinstance(value, float) and (value != value)):  # Check for NaN
                decimal_places = decimal_places_map.get(display_header, 2)
                if decimal_places == 0:
                    # Format as integer
                    row_dict[display_header] = str(int(value))
                else:
                    # Format as float with specified decimal places
                    row_dict[display_header] = f"{float(value):.{decimal_places}f}"
            else:
                # Handle string numbers or other formats
                try:
                    numeric_value = float(value)
                    decimal_places = decimal_places_map.get(display_header, 2)
                    if decimal_places == 0:
                        row_dict[display_header] = str(int(numeric_value))
                    else:
                        row_dict[display_header] = f"{numeric_value:.{decimal_places}f}"
                except (ValueError, TypeError):
                    row_dict[display_header] = str(value)

        display_dicts.append(row_dict)

    # Create the markdown table
    markdown_str = get_markdown_table(display_dicts)
    return markdown_str


def stress_test_generate_report(args, server_mode, model_spec, report_id, metadata={}):
    """Generate stress test report using stress_tests-specific summary report module."""
    file_name_pattern = f"stress_test_{model_spec.model_id}_*.json"
    file_path_pattern = (
        f"{get_default_workflow_root_log_dir()}/stress_tests_output/{file_name_pattern}"
    )
    files = glob(file_path_pattern)
    output_dir = Path(args.output_path) / "stress_tests"
    output_dir.mkdir(parents=True, exist_ok=True)
    data_dir = output_dir / "data"
    data_dir.mkdir(parents=True, exist_ok=True)

    logger.info("Stress Tests Summary")
    logger.info(f"Processing: {len(files)} files")
    if not files:
        logger.info("No stress test files found. Skipping.")
        return "", None, None, None

    # Use the stress_tests-specific generate_report function
    release_str, release_raw, disp_md_path, stats_file_path = stress_test_generate_report_helper(
        files, output_dir, report_id, metadata
    )

    # Generate stress test-specific release report
    device_type = DeviceTypes.from_string(args.device)

    # Build stress test performance report
    stress_test_release_str = f"### Stress Test Results for {model_spec.model_name} on {args.device}\n\n"

    if release_raw:
        # Check if percentile report is requested
        percentile_report = getattr(args, 'percentile_report', False)

        # Create stress test-specific markdown table (detailed or simple format)
        if percentile_report:
            logger.info("Generating detailed percentile report for stress tests")
            stress_test_markdown = generate_stress_tests_markdown_table_detailed(release_raw, model_spec)
        else:
            logger.info("Generating simplified report for stress tests (use --percentile-report for detailed statistics)")
            stress_test_markdown = generate_stress_tests_markdown_table(release_raw, model_spec)

        stress_test_release_str += stress_test_markdown
    else:
        stress_test_release_str += "No stress test results found for this model and device combination.\n"

    # Save stress test-specific summary
    summary_fpath = output_dir / f"stress_test_summary_{report_id}.md"
    with summary_fpath.open("w", encoding="utf-8") as f:
        f.write(stress_test_release_str)

    # Save raw data
    data_fpath = data_dir / f"stress_test_data_{report_id}.json"
    with data_fpath.open("w", encoding="utf-8") as f:
        json.dump(release_raw, f, indent=4, default=str)

    return stress_test_release_str, release_raw, summary_fpath, data_fpath


def benchmarks_release_data_format(model_spec, device_str, benchmark_summary_data):
    """Convert the benchmark release data to the desired format"""
    reformated_benchmarks_release_data = []

    benchmark_summary = {
        "timestamp": datetime.now().strftime("%Y-%m-%d_%H-%M-%S"),
        "model": model_spec.model_name,
        "model_name": model_spec.model_name,
        "model_id": model_spec.model_id,
        "backend": model_spec.model_type.name.lower(),
        "device": device_str,
        "num_requests": benchmark_summary_data.get("num_requests", 1),
        "num_inference_steps": benchmark_summary_data.get("num_inference_steps", 0),
        "ttft": benchmark_summary_data.get("mean_ttft_ms", 0) / 1000,
        "inference_steps_per_second": benchmark_summary_data.get(
            "inference_steps_per_second", 0
        ),
        "filename": benchmark_summary_data.get("filename", ""),
        "task_type": model_spec.model_type.name.lower(),
    }

    if model_spec.model_type.name.lower() == "cnn":
        benchmark_summary["tput_user"] = benchmark_summary_data.get("tput_user", 0)


    # Add Whisper-specific fields only for Whisper models
    if "whisper" in model_spec.hf_model_repo.lower():
        # Create a simple object that mimics what the utility functions expect
        class ModelSpecWrapper:
            def __init__(self, model_spec):
                self.model_spec = model_spec

        wrapper = ModelSpecWrapper(model_spec)
        streaming_enabled = is_streaming_enabled_for_whisper(wrapper)
        preprocessing_enabled = is_preprocessing_enabled_for_whisper(wrapper)

        benchmark_summary["streaming_enabled"] = streaming_enabled
        benchmark_summary["preprocessing_enabled"] = preprocessing_enabled

    reformated_benchmarks_release_data.append(benchmark_summary)
    return reformated_benchmarks_release_data


def add_target_checks_cnn(targets, evals_release_data, benchmark_summary_data, metrics):
    """Add target checks for CNN models based on evals and benchmark data."""
    logger.info("Adding target_checks to CNN benchmark release data")

    tput_user = evals_release_data[0].get("tput_user", 0) if evals_release_data else 0
    benchmark_summary_data["tput_user"] = tput_user

    # extract targets for functional, complete, target and calculate them
    target_tput_user = targets.tput_user
    complete_tput_user = target_tput_user / 2  # Complete target is 2x slower
    functional_tput_user = target_tput_user / 10  # Functional target is 10x slower

    logger.info("Calculating target checks")
    target_checks = {
        "functional": {
            "ttft": metrics["functional_ttft"] / 1000,  # Convert ms to seconds
            "ttft_ratio": metrics["functional_ttft_ratio"],
            "ttft_check": metrics["functional_ttft_check"],
            "tput_check": 2 if tput_user > functional_tput_user else 3,
        },
        "complete": {
            "ttft": metrics["complete_ttft"] / 1000,  # Convert ms to seconds
            "ttft_ratio": metrics["complete_ttft_ratio"],
            "ttft_check": metrics["complete_ttft_check"],
            "tput_check": 2 if tput_user > complete_tput_user else 3,
        },
        "target": {
            "ttft": metrics["target_ttft"] / 1000,  # Convert ms to seconds
            "ttft_ratio": metrics["target_ttft_ratio"],
            "ttft_check": metrics["target_ttft_check"],
            "tput_check": 2 if tput_user > target_tput_user else 3,
        },
    }

    return target_checks


def calculate_target_metrics(avg_ttft, target_ttft):
    """Calculate TTFT metrics for functional, complete, and target thresholds.

    Args:
        avg_ttft: Average TTFT from benchmark results
        target_ttft: Target TTFT from performance reference

    Returns:
        Dict containing metrics for all target levels (functional, complete, target)
    """

    def get_ttft_ratio_and_check(avg_ttft, ref_ttft):
        if not ref_ttft:
            return "Undefined", "Undefined"
        ratio = avg_ttft / ref_ttft
        if ratio < 1.0:
            check = 2
        elif ratio > 1.0:
            check = 3
        else:
            check = "Undefined"
        return ratio, check

    # Define target level multipliers
    target_multipliers = {
        "functional": FUNCTIONAL_TARGET,  # 10x slower than target
        "complete": COMPLETE_TARGET,  # 2x slower than target
        "target": 1,  # actual target
    }

    metrics = {}
    for level, multiplier in target_multipliers.items():
        level_ttft = target_ttft * multiplier
        ratio, check = get_ttft_ratio_and_check(avg_ttft, level_ttft)

        metrics[f"{level}_ttft"] = level_ttft
        metrics[f"{level}_ttft_ratio"] = ratio
        metrics[f"{level}_ttft_check"] = check

    return metrics


def add_target_checks_audio(metrics):
    logger.info("Adding target_checks to Audio benchmark release data")
    # tput_check is always 1 for now (no tput target)
    tput_check = 1
    target_checks = {
        "functional": {
            "ttft": metrics["functional_ttft"],
            "ttft_ratio": metrics["functional_ttft_ratio"],
            "ttft_check": metrics["functional_ttft_check"],
            "tput_check": tput_check,
        },
        "complete": {
            "ttft": metrics["complete_ttft"],
            "ttft_ratio": metrics["complete_ttft_ratio"],
            "ttft_check": metrics["complete_ttft_check"],
            "tput_check": tput_check,
        },
        "target": {
            "ttft": metrics["target_ttft"],
            "ttft_ratio": metrics["target_ttft_ratio"],
            "ttft_check": metrics["target_ttft_check"],
            "tput_check": tput_check,
        },
    }

    return target_checks


def main():
    # Setup logging configuration.
    setup_workflow_script_logger(logger)
    logger.info(f"Running {__file__} ...")

    args = parse_args()
    model_spec = ModelSpec.from_json(args.model_spec_json)

    # Extract CLI args from model_spec
    cli_args = model_spec.cli_args
    model = cli_args.get("model")
    device_str = cli_args.get("device")
    docker_server = cli_args.get("docker_server", False)

    workflow_config = WORKFLOW_REPORT_CONFIG
    logger.info(f"workflow_config=: {workflow_config}")
    logger.info(f"model_spec=: {model_spec}")
    logger.info(f"device=: {device_str}")
    device = DeviceTypes.from_string(device_str)
    assert device == model_spec.device_type

    server_mode = "API"
    command_flag = ""
    local_server = False  # Not passed via CLI args anymore
    if docker_server:
        server_mode = "docker"
        command_flag = "--docker-server"

    run_timestamp = datetime.now().strftime("%Y-%m-%d_%H-%M-%S")
    report_id = f"{model_spec.model_id}_{run_timestamp}"

    # only show the impl run command if non-default impl is used
    if model_spec.device_model_spec.default_impl:
        run_cmd = f"python run.py --model {model} --device {device_str} --workflow release {command_flag}"
    else:
        run_cmd = f"python run.py --model {model} --device {device_str} --impl {model_spec.impl.impl_name} --workflow release {command_flag}"

    metadata = {
        "report_id": report_id,
        "model_name": model_spec.model_name,
        "model_id": model_spec.model_id,
        "model_spec_json": args.model_spec_json,
        "model_repo": model_spec.hf_model_repo,
        "model_impl": model_spec.impl.impl_name,
        "device": device_str,
        "server_mode": server_mode,
        "tt_metal_commit": model_spec.tt_metal_commit,
        "vllm_commit": model_spec.vllm_commit,
        "run_command": run_cmd,
    }

    json_str = json.dumps(metadata, indent=4)
    metadata_str = f"### Metadata: {model_spec.model_name} on {device_str}\n```json\n{json_str}\n```"

    # Create a simple args object for the report generation functions
    class SimpleArgs:
        def __init__(self, output_path, model, device, model_spec_json, percentile_report=False):
            self.output_path = output_path
            self.model = model
            self.device = device
            self.model_spec_json = model_spec_json
            self.percentile_report = percentile_report

    # Extract percentile_report flag from cli_args
    percentile_report = cli_args.get("percentile_report", False)

    simple_args = SimpleArgs(
        args.output_path,
        model,
        device_str,
        args.model_spec_json,
        percentile_report=percentile_report
    )

    # generate benchmarks report
    (
        benchmarks_release_str,
        benchmarks_release_data,
        benchmarks_disp_md_path,
        benchmarks_data_file_path,
    ) = benchmark_generate_report(
        simple_args, server_mode, model_spec, report_id=report_id, metadata=metadata
    )

    # generate evals report
    evals_release_str, evals_release_data, evals_disp_md_path, evals_data_file_path = (
        evals_generate_report(
            simple_args, server_mode, model_spec, report_id=report_id, metadata=metadata
        )
    )
<<<<<<< HEAD
    stress_tests_release_str, stress_tests_release_data, stress_tests_disp_md_path, stress_tests_data_file_path = (
        stress_test_generate_report(
            simple_args, server_mode, model_spec, report_id=report_id, metadata=metadata
        )
    )
=======

    # generate tests report
    tests_release_str, tests_release_data = generate_tests_report(
        simple_args, server_mode, model_spec, report_id=report_id, metadata=metadata
    )

>>>>>>> af194ba7
    # if no benchmark data exists, do not
    try:
        with open(benchmarks_disp_md_path, "r", encoding="utf-8") as f:
            benchmarks_disp_md_str = f.read()
    except TypeError:
        benchmarks_disp_md_str = ""

    logging.info("Release Summary\n\n")

    release_header = (
        f"## Tenstorrent Model Release Summary: {model_spec.model_name} on {device_str}"
    )
<<<<<<< HEAD
    release_str = f"{release_header}\n\n{metadata_str}\n\n{benchmarks_disp_md_str}\n\n{benchmarks_release_str}\n\n{evals_release_str}\n\n{stress_tests_release_str}"
=======
    release_str = f"{release_header}\n\n{metadata_str}\n\n{benchmarks_disp_md_str}\n\n{benchmarks_release_str}\n\n{evals_release_str}\n\n{tests_release_str}"
>>>>>>> af194ba7
    print(release_str)
    # save to file
    release_output_dir = Path(args.output_path) / "release"
    release_output_dir.mkdir(parents=True, exist_ok=True)
    release_data_dir = release_output_dir / "data"
    release_data_dir.mkdir(parents=True, exist_ok=True)
    release_file = release_output_dir / f"report_{report_id}.md"
    raw_file = release_data_dir / f"report_data_{report_id}.json"
    with release_file.open("w", encoding="utf-8") as f:
        f.write(release_str)

    with raw_file.open("w", encoding="utf-8") as f:
        # Read detailed benchmark statistics from CSV if available
        benchmarks_detailed_data = None
        if benchmarks_data_file_path:
            try:
                with open(benchmarks_data_file_path, "r", encoding="utf-8") as csv_file:
                    csv_reader = csv.DictReader(csv_file)
                    benchmarks_detailed_data = list(csv_reader)
            except Exception as e:
                logger.warning(f"Could not read benchmark CSV data: {e}")

        # Add target_checks for specific model if applicable
        if model_spec.model_type.name == "CNN" or model_spec.model_type.name == "AUDIO":
            # Get performance targets using the shared utility
            # Extract the device we are running on
            device_str = cli_args.get("device").lower()
            targets = get_performance_targets(
                model_spec.model_name,
                device_str,
                model_type=model_spec.model_type.name,
            )
            logger.info(f"Performance targets: {targets}")

            # extract targets for functional, complete, target and calculate them
            target_ttft = targets.ttft_ms

            # Initialize the benchmark summary data
            benchmark_summary_data = {}

            # Aggregate mean_ttft_ms and inference_steps_per_second across all benchmarks
            total_ttft = 0.0
            total_tput = 0.0
            for benchmark in benchmarks_release_data:
                total_ttft += benchmark.get("mean_ttft_ms", 0)
                total_tput += benchmark.get("inference_steps_per_second", 0)
                benchmark_summary_data["num_requests"] = benchmark.get(
                    "num_requests", 0
                )
                benchmark_summary_data["num_inference_steps"] = benchmark.get(
                    "num_inference_steps", 0
                )
                benchmark_summary_data["inference_steps_per_second"] = benchmark.get(
                    "inference_steps_per_second", 0
                )
                benchmark_summary_data["filename"] = benchmark.get("filename", "")
                benchmark_summary_data["mean_ttft_ms"] = benchmark.get(
                    "mean_ttft_ms", 0
                )

            avg_ttft = (
                total_ttft / len(benchmarks_release_data)
                if len(benchmarks_release_data) > 0
                else 0
            )

            # Calculate all target metrics using centralized function
            metrics = calculate_target_metrics(avg_ttft, target_ttft)

            target_checks = {}
            if model_spec.model_type.name == "CNN":
                logger.info(
                    "Adding target_checks for tput_user to CNN benchmark release data"
                )
                target_checks = add_target_checks_cnn(
                    targets,
                    evals_release_data,
                    benchmark_summary_data,
                    metrics,
                )
            else:
                logger.info("Adding target_checks for Audio benchmark release data")
                target_checks = add_target_checks_audio(metrics)

            # Make sure benchmarks_release_data is of proper format for CNN
            benchmarks_release_data = benchmarks_release_data_format(
                model_spec, device_str, benchmark_summary_data
            )

            # Add target_checks to the existing benchmark object
            if benchmarks_release_data:
                benchmarks_release_data[0]["target_checks"] = target_checks

        json.dump(
            {
                "metadata": metadata,
                "benchmarks_summary": benchmarks_release_data,
                "evals": evals_release_data,
                "stress_tests": stress_tests_release_data,
                "benchmarks": benchmarks_detailed_data
                if benchmarks_detailed_data
                else [
                    {
                        "model_id": getattr(args, "model", "unknown_model"),
                        "device": getattr(args, "device", "unknown_device"),
                    }
                ],
            },
            f,
            indent=4,
        )

    main_return_code = 0
    return main_return_code


if __name__ == "__main__":
    sys.exit(main())<|MERGE_RESOLUTION|>--- conflicted
+++ resolved
@@ -31,7 +31,6 @@
 from workflows.workflow_config import (
     WORKFLOW_REPORT_CONFIG,
 )
-
 
 # from workflows.workflow_venvs import VENV_CONFIGS
 from workflows.workflow_types import DeviceTypes, ReportCheckTypes
@@ -726,6 +725,7 @@
 
 def evals_release_report_data(args, results, meta_data, model_spec):
     eval_config = EVAL_CONFIGS[model_spec.model_name]
+
     report_rows = []
 
     for task in eval_config.tasks:
@@ -1488,7 +1488,6 @@
     if model_spec.model_type.name.lower() == "cnn":
         benchmark_summary["tput_user"] = benchmark_summary_data.get("tput_user", 0)
 
-
     # Add Whisper-specific fields only for Whisper models
     if "whisper" in model_spec.hf_model_repo.lower():
         # Create a simple object that mimics what the utility functions expect
@@ -1704,20 +1703,17 @@
             simple_args, server_mode, model_spec, report_id=report_id, metadata=metadata
         )
     )
-<<<<<<< HEAD
+
+    # generate tests report
+    tests_release_str, tests_release_data = generate_tests_report(
+        simple_args, server_mode, model_spec, report_id=report_id, metadata=metadata
+    )
+    # generate stress test report
     stress_tests_release_str, stress_tests_release_data, stress_tests_disp_md_path, stress_tests_data_file_path = (
         stress_test_generate_report(
             simple_args, server_mode, model_spec, report_id=report_id, metadata=metadata
         )
     )
-=======
-
-    # generate tests report
-    tests_release_str, tests_release_data = generate_tests_report(
-        simple_args, server_mode, model_spec, report_id=report_id, metadata=metadata
-    )
-
->>>>>>> af194ba7
     # if no benchmark data exists, do not
     try:
         with open(benchmarks_disp_md_path, "r", encoding="utf-8") as f:
@@ -1730,11 +1726,7 @@
     release_header = (
         f"## Tenstorrent Model Release Summary: {model_spec.model_name} on {device_str}"
     )
-<<<<<<< HEAD
-    release_str = f"{release_header}\n\n{metadata_str}\n\n{benchmarks_disp_md_str}\n\n{benchmarks_release_str}\n\n{evals_release_str}\n\n{stress_tests_release_str}"
-=======
-    release_str = f"{release_header}\n\n{metadata_str}\n\n{benchmarks_disp_md_str}\n\n{benchmarks_release_str}\n\n{evals_release_str}\n\n{tests_release_str}"
->>>>>>> af194ba7
+    release_str = f"{release_header}\n\n{metadata_str}\n\n{benchmarks_disp_md_str}\n\n{benchmarks_release_str}\n\n{evals_release_str}\n\n{tests_release_str}\n\n{stress_tests_release_str}"
     print(release_str)
     # save to file
     release_output_dir = Path(args.output_path) / "release"
