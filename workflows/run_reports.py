# SPDX-License-Identifier: Apache-2.0
#
# SPDX-FileCopyrightText: © 2025 Tenstorrent AI ULC

import sys
import argparse
import logging
import json
import csv
from datetime import datetime
from glob import glob
from pathlib import Path
from typing import Dict
from dataclasses import field

# Add the script's directory to the Python path
# this for 0 setup python setup script
project_root = Path(__file__).resolve().parent.parent
if project_root not in sys.path:
    sys.path.insert(0, str(project_root))

from workflows.model_spec import ModelSpec, ModelType
from evals.eval_config import EVAL_CONFIGS
from workflows.workflow_config import (
    WORKFLOW_REPORT_CONFIG,
)
from workflows.utils import (
    get_default_workflow_root_log_dir,
    get_streaming_setting_for_whisper,
    is_preprocessing_enabled_for_whisper
)

# from workflows.workflow_venvs import VENV_CONFIGS
from workflows.workflow_types import DeviceTypes, ReportCheckTypes
from workflows.log_setup import setup_workflow_script_logger

from benchmarking.summary_report import generate_report, get_markdown_table


logger = logging.getLogger(__name__)


def generate_audio_report_data(model_spec, eval_run_id):
    """Generate audio-specific report data.
    
    Args:
        model_spec: Model specification
        eval_run_id: Evaluation run ID
        
    Returns:
        File pattern for audio evaluation results
    """
    # Audio models use *_results.json pattern (created by lmms-eval)
    file_name_pattern = f"eval_{eval_run_id}/{model_spec.hf_model_repo.replace('/', '__')}/*_results.json"
    return file_name_pattern


def generate_cnn_report_data(model_spec, eval_run_id):
    """Generate CNN-specific report data.
    
    Args:
        model_spec: Model specification
        eval_run_id: Evaluation run ID
        
    Returns:
        File pattern for CNN evaluation results
    """
    # CNN models use results_*.json pattern
    file_name_pattern = f"eval_{eval_run_id}/{model_spec.hf_model_repo.replace('/', '__')}/results_*.json"
    return file_name_pattern


def get_audio_benchmark_targets(model_spec, device_str, logger):
    """Get audio-specific benchmark targets.
    
    Args:
        model_spec: Model specification
        device_str: Device string
        logger: Logger instance
        
    Returns:
        Benchmark target data for audio models
    """
    from workflows.model_spec import model_performance_reference
    
    model_data = model_performance_reference.get(model_spec.model_name, {})
    device_json_list = model_data.get(device_str, [])
    
    if not device_json_list:
        logger.warning(f"No performance targets found for audio model {model_spec.model_name} on {device_str}")
    
    return device_json_list


def get_cnn_benchmark_targets(model_spec, device_str, logger):
    """Get CNN-specific benchmark targets.
    
    Args:
        model_spec: Model specification
        device_str: Device string
        logger: Logger instance
        
    Returns:
        Benchmark target data for CNN models
    """
    from workflows.model_spec import model_performance_reference
    
    model_data = model_performance_reference.get(model_spec.model_name, {})
    device_json_list = model_data.get(device_str, [])
    
    if not device_json_list:
        logger.warning(f"No performance targets found for CNN model {model_spec.model_name} on {device_str}")
    
    return device_json_list


def parse_args():
    """
    Parse command line arguments.
    """
    parser = argparse.ArgumentParser(description="Run vLLM reports")
    parser.add_argument(
        "--model-spec-json",
        type=str,
        help="Use model specification from JSON file",
        required=True,
    )
    parser.add_argument(
        "--output-path",
        type=str,
        help="Path for report output",
        required=True,
    )
    ret_args = parser.parse_args()
    return ret_args


def flatten_target_checks(rows):
    flat_rows = []
    for row in rows:
        # Start with all the top-level keys except "target_checks"
        flat = {k: v for k, v in row.items() if k != "target_checks"}
        # For each target (e.g. "reference", "other"), and each metric inside it,
        # create a new key "<target>_<metric>"
        for target_name, checks in row.get("target_checks", {}).items():
            for metric, value in checks.items():
                flat[f"{target_name}_{metric}"] = value
        flat_rows.append(flat)
    return flat_rows


def benchmark_release_markdown(release_raw, target_checks=None):
    # Define display columns mapping
    display_cols = [
        ("isl", "ISL"),
        ("osl", "OSL"),
        ("max_concurrency", "Concurrency"),
        ("ttft", "TTFT (ms)"),
        ("tput_user", "Tput User (TPS)"),
        ("tput", "Tput Decode (TPS)"),
    ]
    check_cols = []
    if target_checks:
        # NOTE: set column order via tuple
        check_cols = [
            (
                f"{k}_{metric}",
                " ".join(
                    w.upper() if w.lower() == "ttft" else w.capitalize()
                    for w in f"{k}_{metric}".split("_")
                )
                + (
                    ""  # no unit for any "_check" column
                    if metric.endswith("_check") or metric.endswith("_ratio")
                    else " (ms)"  # TTFT always in milliseconds
                    if metric.startswith("ttft")
                    else " (TPS)"  # any Tput* in transactions/second
                    if metric.startswith("tput")
                    else ""
                ),
            )
            for k in target_checks.keys()
            # NOTE: comment out columns to hide them from display
            for metric in (
                "ttft_check",
                "tput_user_check",
                # "tput_check",
                "ttft",
                # "ttft_ratio",
                "tput_user",
                # "tput_user_ratio",
                # "tput",
                # "tput_ratio",
            )
        ]
        check_cols.sort(key=lambda col: not col[0].endswith("_check"))

    display_cols += check_cols
    NOT_MEASURED_STR = "N/A"
    cols_to_round = [_col[0] for _col in check_cols]
    display_dicts = []
    for row in release_raw:
        row_dict = {}
        for col_name, display_header in display_cols:
            value = row.get(col_name, NOT_MEASURED_STR)
            if isinstance(value, ReportCheckTypes):
                row_dict[display_header] = ReportCheckTypes.to_display_string(value)
            elif col_name in cols_to_round and isinstance(value, float):
                row_dict[display_header] = f"{value:.2f}"
            else:
                row_dict[display_header] = str(value)
        display_dicts.append(row_dict)

    # Create the markdown table
    markdown_str = get_markdown_table(display_dicts)
    return markdown_str


def benchmark_image_release_markdown(release_raw, target_checks=None):
    # Define display columns mapping for image benchmarks
    display_cols = [
        ("isl", "ISL"),
        ("osl", "OSL"),
        ("max_concurrency", "Max Concurrency"),
        ("image_height", "Image Height"),
        ("image_width", "Image Width"),
        ("images_per_prompt", "Images per Prompt"),
        ("num_requests", "Num Requests"),
        ("ttft", "TTFT (ms)"),
        ("tput_user", "Tput User (TPS)"),
        ("tput", "Tput Decode (TPS)"),
    ]
    check_cols = []
    if target_checks:
        # NOTE: set column order via tuple
        check_cols = [
            (
                f"{k}_{metric}",
                " ".join(
                    w.upper() if w.lower() == "ttft" else w.capitalize()
                    for w in f"{k}_{metric}".split("_")
                )
                + (
                    ""  # no unit for any "_check" column
                    if metric.endswith("_check") or metric.endswith("_ratio")
                    else " (ms)"  # TTFT always in milliseconds
                    if metric.startswith("ttft")
                    else " (TPS)"  # any Tput* in transactions/second
                    if metric.startswith("tput")
                    else ""
                ),
            )
            for k in target_checks.keys()
            # NOTE: comment out columns to hide them from display
            for metric in (
                "ttft_check",
                "tput_user_check",
                # "tput_check",
                "ttft",
                # "ttft_ratio",
                "tput_user",
                # "tput_user_ratio",
                # "tput",
                # "tput_ratio",
            )
        ]
        check_cols.sort(key=lambda col: not col[0].endswith("_check"))

    display_cols += check_cols
    NOT_MEASURED_STR = "N/A"
    cols_to_round = [_col[0] for _col in check_cols]
    display_dicts = []
    for row in release_raw:
        row_dict = {}
        for col_name, display_header in display_cols:
            value = row.get(col_name, NOT_MEASURED_STR)
            if isinstance(value, ReportCheckTypes):
                row_dict[display_header] = ReportCheckTypes.to_display_string(value)
            elif col_name in cols_to_round and isinstance(value, float):
                row_dict[display_header] = f"{value:.2f}"
            else:
                row_dict[display_header] = str(value)
        display_dicts.append(row_dict)

    # Create the markdown table
    markdown_str = get_markdown_table(display_dicts)
    return markdown_str


def benchmark_generate_report(args, server_mode, model_spec, report_id, metadata={}):
    file_name_pattern = f"benchmark_{model_spec.model_id}_*.json"
    file_path_pattern = (
        f"{get_default_workflow_root_log_dir()}/benchmarks_output/{file_name_pattern}"
    )
    files = glob(file_path_pattern)
    output_dir = Path(args.output_path) / "benchmarks"
    logger.info("Benchmark Summary")
    logger.info(f"Processing: {len(files)} files")
    if not files:
        logger.info("No benchmark files found. Skipping.")
        return (
            "",
            [
                {
                    "model": getattr(args, "model", "unknown_model"),
                    "device": getattr(args, "device", "unknown_device"),
                }
            ],
            None,
            None,
        )
    # extract summary data
    release_str, release_raw, disp_md_path, stats_file_path = generate_report(
        files, output_dir, report_id, metadata
    )
    # release report for benchmarks
    device_type = DeviceTypes.from_string(args.device)

    perf_refs = (
        model_spec.device_model_spec.perf_reference
        if model_spec.device_model_spec.perf_reference
        else []
    )

    # Separate text and image benchmarks from release_raw
    text_release_raw = [r for r in release_raw if r.get("task_type", "text") == "text"]
    image_release_raw = [
        r for r in release_raw if r.get("task_type", "text") == "image"
    ]

    # Separate text and image performance references
    text_perf_refs = [
        p_ref for p_ref in perf_refs if getattr(p_ref, "task_type", "text") == "text"
    ]
    image_perf_refs = [
        p_ref for p_ref in perf_refs if getattr(p_ref, "task_type", "text") == "image"
    ]

    release_sections = []

    # Process text benchmarks if they exist
    if text_perf_refs and text_release_raw:
        # make lookup dict so references can find the correct result row
        # key: (isl, osl, max_concurrency)
        text_res_dict = {
            (r["input_sequence_length"], r["output_sequence_length"], r["max_con"]): r
            for r in text_release_raw
        }
        text_perf_results = {}
        for p_ref in text_perf_refs:
            p_ref_key = (p_ref.isl, p_ref.osl, p_ref.max_concurrency)
            res = text_res_dict.get(p_ref_key)
            # add reference values to the result
            text_perf_results[p_ref_key] = {
                "isl": p_ref.isl,
                "osl": p_ref.osl,
                "max_concurrency": p_ref.max_concurrency,
                "model": model_spec.model_name,
                "device": args.device,
            }
            # add measurements to result and checks if defined
            if res:
                text_perf_results[p_ref_key].update(
                    {
                        "ttft": res["mean_ttft_ms"],
                        "tput_user": res["mean_tps"],
                        "tput": res["tps_decode_throughput"],
                    }
                )

                # Prepare a dictionary to hold checks for all targets.
                text_perf_results[p_ref_key]["target_checks"] = {}
                # Iterate over each target defined in p_ref.targets.
                for target_name, perf_target in p_ref.targets.items():
                    target_check = {}

                    # Check for ttft metric if defined.
                    if perf_target.ttft_ms is not None:
                        assert (
                            perf_target.ttft_ms > 0
                        ), f"ttft_ms for target '{target_name}' is not > 0: {perf_target.ttft_ms}"
                        ttft_ratio = res["mean_ttft_ms"] / perf_target.ttft_ms
                        check = ReportCheckTypes.from_result(
                            ttft_ratio < (1 + perf_target.tolerance)
                        )
                        target_check["ttft"] = perf_target.ttft_ms
                        target_check["ttft_ratio"] = ttft_ratio
                        target_check["ttft_check"] = check
                    else:
                        target_check["ttft_check"] = ReportCheckTypes.NA

                    # Check for tput_user metric if defined.
                    if perf_target.tput_user is not None:
                        assert (
                            perf_target.tput_user > 0
                        ), f"tput_user for target '{target_name}' is not > 0: {perf_target.tput_user}"
                        tput_user_ratio = res["mean_tps"] / perf_target.tput_user
                        check = ReportCheckTypes.from_result(
                            tput_user_ratio > (1 - perf_target.tolerance)
                        )
                        target_check["tput_user"] = perf_target.tput_user
                        target_check["tput_user_ratio"] = tput_user_ratio
                        target_check["tput_user_check"] = check
                    else:
                        target_check["tput_user_check"] = ReportCheckTypes.NA

                    # Check for tput metric if defined.
                    if perf_target.tput is not None:
                        assert (
                            perf_target.tput > 0
                        ), f"tput for target '{target_name}' is not > 0: {perf_target.tput}"
                        tput_ratio = res["tps_decode_throughput"] / perf_target.tput
                        check = ReportCheckTypes.from_result(
                            tput_ratio > (1 - perf_target.tolerance)
                        )
                        target_check["tput"] = perf_target.tput
                        target_check["tput_ratio"] = tput_ratio
                        target_check["tput_check"] = check
                    else:
                        target_check["tput_check"] = ReportCheckTypes.NA

                    # Save the computed checks under the target's name.
                    text_perf_results[p_ref_key]["target_checks"][target_name] = (
                        target_check
                    )

            else:
                # No result available from benchmark measurements.
                NA_STRING = "N/A"
                # In this case, add N/A for performance measures and an empty check dict per target.
                text_perf_results[p_ref_key].update(
                    {
                        "ttft": NA_STRING,
                        "tput_user": NA_STRING,
                        "tput": NA_STRING,
                        "target_checks": {
                            target_name: {
                                "ttft_check": ReportCheckTypes.NA,
                                "tput_user_check": ReportCheckTypes.NA,
                                "tput_check": ReportCheckTypes.NA,
                            }
                            for target_name in p_ref.targets.keys()
                        },
                    }
                )

        # build release performance benchmarking report for text
        sorted_text_perf_results = {
            k: text_perf_results[k] for k in sorted(text_perf_results)
        }

        text_release_raw_targets = [v for k, v in sorted_text_perf_results.items()]

        flat_text_release_raw = flatten_target_checks(text_release_raw_targets)
        text_section = f"#### Text-to-Text Performance Benchmark Targets {model_spec.model_name} on {args.device}\n\n"
        if text_release_raw_targets and text_release_raw_targets[0].get(
            "target_checks"
        ):
            text_section += benchmark_release_markdown(
                flat_text_release_raw,
                target_checks=text_release_raw_targets[0]["target_checks"],
            )
        else:
            text_section += benchmark_release_markdown(
                flat_text_release_raw, target_checks=None
            )
        release_sections.append(text_section)
    elif text_release_raw:
        # Show text benchmarks even without performance targets
        text_section = f"#### Text-to-Text Performance Benchmark Results {model_spec.model_name} on {args.device}\n\n"
        text_section += "No performance targets defined for text benchmarks.\n\n"
        release_sections.append(text_section)

    # Process image benchmarks if they exist
    print(f"image_release_raw: {image_release_raw}")
    if image_perf_refs and image_release_raw:
        # make lookup dict so references can find the correct result row
        # key: (isl, osl, image_height, image_width, images_per_prompt, max_concurrency)
        image_res_dict = {
            (
                r["input_sequence_length"],
                r["output_sequence_length"],
                r["image_height"],
                r["image_width"],
                r["images_per_prompt"],
                r["max_con"],
            ): r
            for r in image_release_raw
        }
        image_perf_results = {}
        for p_ref in image_perf_refs:
            p_ref_key = (
                p_ref.isl,
                p_ref.osl,
                p_ref.image_height,
                p_ref.image_width,
                p_ref.images_per_prompt,
                p_ref.max_concurrency,
            )
            res = image_res_dict.get(p_ref_key)
            # add reference values to the result
            image_perf_results[p_ref_key] = {
                "isl": p_ref.isl,
                "osl": p_ref.osl,
                "max_concurrency": p_ref.max_concurrency,
                "image_height": p_ref.image_height,
                "image_width": p_ref.image_width,
                "images_per_prompt": p_ref.images_per_prompt,
                "num_requests": res["num_requests"] if res else "N/A",
                "model": model_spec.model_name,
                "device": args.device,
            }
            # add measurements to result and checks if defined
            if res:
                image_perf_results[p_ref_key].update(
                    {
                        "ttft": res["mean_ttft_ms"],
                        "tput_user": res["mean_tps"],
                        "tput": res["tps_decode_throughput"],
                    }
                )

                # Prepare a dictionary to hold checks for all targets.
                image_perf_results[p_ref_key]["target_checks"] = {}
                # Iterate over each target defined in p_ref.targets.
                for target_name, perf_target in p_ref.targets.items():
                    target_check = {}

                    # Check for ttft metric if defined.
                    if perf_target.ttft_ms is not None:
                        assert (
                            perf_target.ttft_ms > 0
                        ), f"ttft_ms for target '{target_name}' is not > 0: {perf_target.ttft_ms}"
                        ttft_ratio = res["mean_ttft_ms"] / perf_target.ttft_ms
                        check = ReportCheckTypes.from_result(
                            ttft_ratio < (1 + perf_target.tolerance)
                        )
                        target_check["ttft"] = perf_target.ttft_ms
                        target_check["ttft_ratio"] = ttft_ratio
                        target_check["ttft_check"] = check
                    else:
                        target_check["ttft_check"] = ReportCheckTypes.NA

                    # Check for tput_user metric if defined.
                    if perf_target.tput_user is not None:
                        assert (
                            perf_target.tput_user > 0
                        ), f"tput_user for target '{target_name}' is not > 0: {perf_target.tput_user}"
                        tput_user_ratio = res["mean_tps"] / perf_target.tput_user
                        check = ReportCheckTypes.from_result(
                            tput_user_ratio > (1 - perf_target.tolerance)
                        )
                        target_check["tput_user"] = perf_target.tput_user
                        target_check["tput_user_ratio"] = tput_user_ratio
                        target_check["tput_user_check"] = check
                    else:
                        target_check["tput_user_check"] = ReportCheckTypes.NA

                    # Check for tput metric if defined.
                    if perf_target.tput is not None:
                        assert (
                            perf_target.tput > 0
                        ), f"tput for target '{target_name}' is not > 0: {perf_target.tput}"
                        tput_ratio = res["tps_decode_throughput"] / perf_target.tput
                        check = ReportCheckTypes.from_result(
                            tput_ratio > (1 - perf_target.tolerance)
                        )
                        target_check["tput"] = perf_target.tput
                        target_check["tput_ratio"] = tput_ratio
                        target_check["tput_check"] = check
                    else:
                        target_check["tput_check"] = ReportCheckTypes.NA

                    # Save the computed checks under the target's name.
                    image_perf_results[p_ref_key]["target_checks"][target_name] = (
                        target_check
                    )

            else:
                # No result available from benchmark measurements.
                NA_STRING = "N/A"
                # In this case, add N/A for performance measures and an empty check dict per target.
                image_perf_results[p_ref_key].update(
                    {
                        "ttft": NA_STRING,
                        "tput_user": NA_STRING,
                        "tput": NA_STRING,
                        "target_checks": {
                            target_name: {
                                "ttft_check": ReportCheckTypes.NA,
                                "tput_user_check": ReportCheckTypes.NA,
                                "tput_check": ReportCheckTypes.NA,
                            }
                            for target_name in p_ref.targets.keys()
                        },
                    }
                )

        # build release performance benchmarking report for images
        sorted_image_perf_results = {
            k: image_perf_results[k] for k in sorted(image_perf_results)
        }
        image_release_raw_targets = [v for k, v in sorted_image_perf_results.items()]

        flat_image_release_raw = flatten_target_checks(image_release_raw_targets)
        image_section = (
            f"#### Image Benchmark Targets {model_spec.model_name} on {args.device}\n\n"
        )
        if image_release_raw_targets and image_release_raw_targets[0].get(
            "target_checks"
        ):
            image_section += benchmark_image_release_markdown(
                flat_image_release_raw,
                target_checks=image_release_raw_targets[0]["target_checks"],
            )
        else:
            image_section += benchmark_image_release_markdown(
                flat_image_release_raw, target_checks=None
            )
        release_sections.append(image_section)
    elif image_release_raw:
        # Show image benchmarks even without performance targets
        image_section = (
            f"#### Image Benchmark Results {model_spec.model_name} on {args.device}\n\n"
        )
        image_section += "No performance targets defined for image benchmarks.\n\n"
        release_sections.append(image_section)

    # Combine sections or fallback to original behavior
    if release_sections:
        release_str = (
            f"### Performance Benchmark Targets {model_spec.model_name} on {args.device}\n\n"
            + "\n\n".join(release_sections)
        )
        # For backward compatibility, return the first section's data as release_raw
        if text_perf_refs:
            release_raw = (
                text_release_raw_targets
                if "text_release_raw_targets" in locals()
                else release_raw
            )
        elif image_perf_refs:
            release_raw = (
                image_release_raw_targets
                if "image_release_raw_targets" in locals()
                else release_raw
            )
    else:
        # Fallback to original behavior if no performance references exist
        release_str = f"### Performance Benchmark Targets {model_spec.model_name} on {args.device}\n\n"
        release_str += (
            "No performance targets defined for this model and device combination.\n"
        )

    return release_str, release_raw, disp_md_path, stats_file_path


def extract_eval_json_data(json_path: Path):
    with json_path.open("r", encoding="utf-8") as f:
        data = json.load(f)

    extracted = []

    results = data.get("results", {})
    configs = data.get("configs", {})

    first_key = list(results.keys())[0]

    for result_key, result_metrics in results.items():
        extracted_metrics = {
            k: v
            for k, v in result_metrics.items()
            if "alias" not in k and "_stderr" not in k
        }

        extracted.append({result_key: extracted_metrics})
    config = configs.get(first_key, {})
    task_name = config.get("task")
    if task_name is None:
        group_subtasks = data.get("group_subtasks")
        if group_subtasks:
            task_name = list(group_subtasks.keys())[0]
            config = configs.get(group_subtasks[task_name][0], {})

    if task_name != first_key:
        if first_key == "mmmu_val":
            task_name = "mmmu_val"

    dataset_path = config.get("dataset_path", "N/A")
    assert task_name == first_key, f"Task name mismatch: {task_name} != {first_key}"

    meta_data = {"task_name": task_name, "dataset_path": dataset_path}

    return extracted, meta_data


def extract_eval_results(files):
    results = {}
    meta_data = {}
    for json_file in files:
        # logger.info(f"Processing: {json_file}")
        res, meta = extract_eval_json_data(Path(json_file))
        task_name = meta.pop("task_name")
        check_task_name = list(res[0].keys())[0]
        assert (
            task_name == check_task_name
        ), f"Task name mismatch: {task_name} != {check_task_name}"
        results[task_name] = {k: v for d in res for k, v in d.items()}
        meta_data[task_name] = meta

    return results, meta_data


def evals_release_report_data(args, results, meta_data, model_spec):
    eval_config = EVAL_CONFIGS[model_spec.model_name]

    report_rows = []

    for task in eval_config.tasks:
        if not task.score:
            logger.info(
                f"Skipping report for task:= {task.task_name}, no eval score is defined."
            )
            continue
        if task.task_name in results:
            logger.info(f"eval processing task_name: {task.task_name}")
            res = results[task.task_name]
            kwargs = task.score.score_func_kwargs
            kwargs["task_name"] = task.task_name
            score = task.score.score_func(res, task_name=task.task_name, kwargs=kwargs)

            # For WER (Word Error Rate), convert to accuracy once before all calculations
            # WER is an error rate (lower is better), but published/reference scores are accuracy (higher is better)
            if kwargs.get("unit") == "WER":
                score = 100 - score

            if task.score.published_score:
                assert task.score.published_score > 0, "Published score is not > 0"
                ratio_to_published = score / task.score.published_score
            else:
                ratio_to_published = "N/A"
            if task.score.gpu_reference_score:
                assert task.score.gpu_reference_score > 0, "Reference score is not > 0"
                ratio_to_reference = score / task.score.gpu_reference_score
                accuracy_check = ReportCheckTypes.from_result(
                    ratio_to_reference >= (1.0 - task.score.tolerance)
                )
            else:
                ratio_to_reference = "N/A"
                if task.score.published_score:
                    accuracy_check = ReportCheckTypes.from_result(
                        ratio_to_published >= (1.0 - task.score.tolerance)
                    )
                else:
                    accuracy_check = ReportCheckTypes.NA
        else:
            score = "N/A"
            ratio_to_published = "N/A"
            ratio_to_reference = "N/A"
            accuracy_check = ReportCheckTypes.NA

        report_rows.append(
            {
                "model": model_spec.model_name,
                "device": args.device,
                "task_name": task.task_name,
                "accuracy_check": accuracy_check,
                "score": score,
                "ratio_to_reference": ratio_to_reference,
                "gpu_reference_score": task.score.gpu_reference_score,
                "gpu_reference_score_ref": task.score.gpu_reference_score_ref,
                "ratio_to_published": ratio_to_published,
                "published_score": task.score.published_score,
                "published_score_ref": task.score.published_score_ref,
                "metadata": meta_data.get(task.task_name),
            }
        )
    return report_rows


def generate_evals_release_markdown(report_rows):
    # Step 1: Convert all values to strings with proper formatting
    def format_value(key, value, row):
        if key == "published_score":
            # Format published_score as a hyperlink to published_score_ref
            score_val = f"{value:.2f}" if isinstance(value, float) else str(value)
            ref_val = row.get("published_score_ref", "")
            return f"[{score_val}]({ref_val})" if ref_val else score_val
        elif key == "gpu_reference_score":
            # Format gpu_reference_score as a hyperlink to gpu_reference_score_ref
            score_val = f"{value:.2f}" if isinstance(value, float) else str(value)
            ref_val = row.get("gpu_reference_score_ref", "")
            return f"[{score_val}]({ref_val})" if ref_val else score_val
        elif key == "accuracy_check":
            return ReportCheckTypes.to_display_string(value)
        if isinstance(value, float):
            return f"{value:.2f}"
        return str(value)

    formatted_rows = [
        {k: format_value(k, v, row) for k, v in row.items()} for row in report_rows
    ]

    # Remove published_score_ref column from display
    remove_keys = ["published_score_ref", "metadata", "gpu_reference_score_ref"]
    headers = [h for h in formatted_rows[0].keys() if h not in remove_keys]

    # Step 2: Compute max width per column
    column_widths = {
        header: max(len(header), max(len(row[header]) for row in formatted_rows))
        for header in headers
    }

    # Step 3: Build table rows
    def format_row(row):
        return (
            "| " + " | ".join(f"{row[h]:<{column_widths[h]}}" for h in headers) + " |"
        )

    # Step 4: Build header and divider rows
    header_row = "| " + " | ".join(f"{h:<{column_widths[h]}}" for h in headers) + " |"
    divider_row = "|-" + "-|-".join("-" * column_widths[h] for h in headers) + "-|"

    row_strs = [format_row(row) for row in formatted_rows]

    explain_str = "\n\nNote: The ratio to published scores defines if eval ran roughly correctly, as the exact methodology of the model publisher cannot always be reproduced. For this reason the accuracy check is based first on being equivalent to the GPU reference within a +/- tolerance. If a value GPU reference is not available, the accuracy check is based on the direct ratio to the published score."

    markdown_str = (
        header_row + "\n" + divider_row + "\n" + "\n".join(row_strs) + explain_str
    )
    return markdown_str


def evals_generate_report(args, server_mode, model_spec, report_id, metadata={}):
    eval_run_id = f"{model_spec.model_id}"
    output_dir = Path(args.output_path) / "evals"
    output_dir.mkdir(parents=True, exist_ok=True)
    data_dir = output_dir / "data"
    data_dir.mkdir(parents=True, exist_ok=True)

    # Get file pattern based on model type
    if model_spec.model_type == ModelType.AUDIO:
        file_name_pattern = generate_audio_report_data(model_spec, eval_run_id)
        file_path_pattern = (
            f"{get_default_workflow_root_log_dir()}/evals_output/{file_name_pattern}"
        )
        files = glob(file_path_pattern)
    elif model_spec.model_type == ModelType.CNN:
        file_name_pattern = generate_cnn_report_data(model_spec, eval_run_id)
        file_path_pattern = (
            f"{get_default_workflow_root_log_dir()}/evals_output/{file_name_pattern}"
        )
        files = glob(file_path_pattern)
    else:
        # LLM models use results_*.json pattern
        file_name_pattern = f"eval_{eval_run_id}/{model_spec.hf_model_repo.replace('/', '__')}/results_*.json"
        file_path_pattern = (
            f"{get_default_workflow_root_log_dir()}/evals_output/{file_name_pattern}"
        )
        files = glob(file_path_pattern)

    if "image" in model_spec.supported_modalities:
        image_file_name_pattern = f"eval_{eval_run_id}/*_results.json"
        image_file_path_pattern = f"{get_default_workflow_root_log_dir()}/evals_output/{image_file_name_pattern}"
        image_files = glob(image_file_path_pattern)
        files.extend(image_files)
    
    logger.info("Evaluations Summary")
    logger.info(f"Processing: {len(files)} files")
    results, meta_data = extract_eval_results(files)
    if not results:
        logger.warning("No evaluation files found. Skipping.")
        return (
            "",
            [
                {
                    "model": getattr(args, "model", "unknown_model"),
                    "device": getattr(args, "device", "unknown_device"),
                }
            ],
            None,
            None,
        )
    # generate release report
    report_rows = evals_release_report_data(args, results, meta_data, model_spec)

    # store results
    markdown_str = generate_evals_release_markdown(report_rows)

    release_str = f"### Accuracy Evaluations for {model_spec.model_name} on {args.device}\n\n{markdown_str}"

    # generate summary report
    summary_fpath = output_dir / f"summary_{report_id}.md"
    summary_markdown_str = generate_evals_markdown_table(results, meta_data)
    with summary_fpath.open("w", encoding="utf-8") as f:
        f.write(summary_markdown_str)

    # store raw data
    release_raw = report_rows
    data_fpath = data_dir / f"eval_data_{report_id}.json"

    with data_fpath.open("w", encoding="utf-8") as f:
        json.dump(release_raw, f, indent=4)

    disp_md_path = summary_fpath
    data_file_path = data_fpath
    return release_str, release_raw, disp_md_path, data_file_path


def generate_evals_markdown_table(results, meta_data) -> str:
    rows = []
    for task_group, tasks in results.items():
        for task_name, metrics in tasks.items():
            for metric_name, metric_value in metrics.items():
                if metric_name and metric_name != " ":
                    if type(metric_value) != float: # some metrics in image evals are not floats
                        continue
                    rows.append((task_name, metric_name, f"{metric_value:.4f}"))
    col_widths = [max(len(row[i]) for row in rows) for i in range(3)]
    header = f"| {'Task Name'.ljust(col_widths[0])} | {'Metric'.ljust(col_widths[1])} | {'Value'.rjust(col_widths[2])} |"
    separator = f"|{'-' * (col_widths[0] + 2)}|{'-' * (col_widths[1] + 2)}|{'-' * (col_widths[2] + 2)}|"
    markdown = header + "\n" + separator + "\n"

    for task_name, metric_name, metric_value in rows:
        markdown += f"| {task_name.ljust(col_widths[0])} | {metric_name.ljust(col_widths[1])} | {metric_value.rjust(col_widths[2])} |\n"

    return markdown


def benchmarks_release_data_format(model_spec, device_str, benchmark_summary_data):
    """Convert the benchmark release data to the desired format"""
    reformated_benchmarks_release_data = []

    benchmark_summary = {
        "timestamp": datetime.now().strftime("%Y-%m-%d_%H-%M-%S"),
        "model": model_spec.model_name,
        "model_name": model_spec.model_name,
        "model_id": model_spec.model_id,
        "backend": model_spec.model_type.name.lower(),
        "device": device_str,
        "num_requests": benchmark_summary_data.get("num_requests", 1),
        "num_inference_steps": benchmark_summary_data.get("num_inference_steps", 0),
        "ttft": benchmark_summary_data.get("mean_ttft_ms", 0) / 1000,
        "inference_steps_per_second": benchmark_summary_data.get("inference_steps_per_second", 0),
        "filename": benchmark_summary_data.get("filename", ""),
        "task_type": model_spec.model_type.name.lower()
    }

    if model_spec.model_type.name.lower() == "cnn":
        benchmark_summary["tput_user"] = benchmark_summary_data.get("tput_user", 0)

    # Add Whisper-specific fields only for Whisper models
    if "whisper" in model_spec.hf_model_repo.lower():
        # Create a simple object that mimics what the utility functions expect
        class ModelSpecWrapper:
            def __init__(self, model_spec):
                self.model_spec = model_spec

        wrapper = ModelSpecWrapper(model_spec)
        streaming_enabled = get_streaming_setting_for_whisper(wrapper)
        preprocessing_enabled = is_preprocessing_enabled_for_whisper(wrapper)

        benchmark_summary["streaming_enabled"] = streaming_enabled
        benchmark_summary["preprocessing_enabled"] = preprocessing_enabled

    reformated_benchmarks_release_data.append(benchmark_summary)
    return reformated_benchmarks_release_data


def main():
    # Setup logging configuration.
    setup_workflow_script_logger(logger)
    logger.info(f"Running {__file__} ...")

    args = parse_args()
    model_spec = ModelSpec.from_json(args.model_spec_json)

    # Extract CLI args from model_spec
    cli_args = model_spec.cli_args
    model = cli_args.get("model")
    device_str = cli_args.get("device")
    docker_server = cli_args.get("docker_server", False)

    workflow_config = WORKFLOW_REPORT_CONFIG
    logger.info(f"workflow_config=: {workflow_config}")
    logger.info(f"model_spec=: {model_spec}")
    logger.info(f"device=: {device_str}")
    device = DeviceTypes.from_string(device_str)
    assert device == model_spec.device_type

    server_mode = "API"
    command_flag = ""
    local_server = False  # Not passed via CLI args anymore
    if docker_server:
        server_mode = "docker"
        command_flag = "--docker-server"

    run_timestamp = datetime.now().strftime("%Y-%m-%d_%H-%M-%S")
    report_id = f"{model_spec.model_id}_{run_timestamp}"

    # only show the impl run command if non-default impl is used
    if model_spec.device_model_spec.default_impl:
        run_cmd = f"python run.py --model {model} --device {device_str} --workflow release {command_flag}"
    else:
        run_cmd = f"python run.py --model {model} --device {device_str} --impl {model_spec.impl.impl_name} --workflow release {command_flag}"

    metadata = {
        "report_id": report_id,
        "model_name": model_spec.model_name,
        "model_id": model_spec.model_id,
        "model_spec_json": args.model_spec_json,
        "model_repo": model_spec.hf_model_repo,
        "model_impl": model_spec.impl.impl_name,
        "device": device_str,
        "server_mode": server_mode,
        "tt_metal_commit": model_spec.tt_metal_commit,
        "vllm_commit": model_spec.vllm_commit,
        "run_command": run_cmd,
    }

    json_str = json.dumps(metadata, indent=4)
    metadata_str = f"### Metadata: {model_spec.model_name} on {device_str}\n```json\n{json_str}\n```"

    # Create a simple args object for the report generation functions
    class SimpleArgs:
        def __init__(self, output_path, model, device, model_spec_json):
            self.output_path = output_path
            self.model = model
            self.device = device
            self.model_spec_json = model_spec_json

    simple_args = SimpleArgs(args.output_path, model, device_str, args.model_spec_json)

    (
        benchmarks_release_str,
        benchmarks_release_data,
        benchmarks_disp_md_path,
        benchmarks_data_file_path,
    ) = benchmark_generate_report(
        simple_args, server_mode, model_spec, report_id=report_id, metadata=metadata
    )
    evals_release_str, evals_release_data, evals_disp_md_path, evals_data_file_path = (
        evals_generate_report(
            simple_args, server_mode, model_spec, report_id=report_id, metadata=metadata
        )
    )
    # if no benchmark data exists, do not
    try:
        with open(benchmarks_disp_md_path, "r", encoding="utf-8") as f:
            benchmarks_disp_md_str = f.read()
    except TypeError:
        benchmarks_disp_md_str = ""

    logging.info("Release Summary\n\n")

    release_header = (
        f"## Tenstorrent Model Release Summary: {model_spec.model_name} on {device_str}"
    )
    release_str = f"{release_header}\n\n{metadata_str}\n\n{benchmarks_disp_md_str}\n\n{benchmarks_release_str}\n\n{evals_release_str}"
    print(release_str)
    # save to file
    release_output_dir = Path(args.output_path) / "release"
    release_output_dir.mkdir(parents=True, exist_ok=True)
    release_data_dir = release_output_dir / "data"
    release_data_dir.mkdir(parents=True, exist_ok=True)
    release_file = release_output_dir / f"report_{report_id}.md"
    raw_file = release_data_dir / f"report_data_{report_id}.json"
    with release_file.open("w", encoding="utf-8") as f:
        f.write(release_str)

    with raw_file.open("w", encoding="utf-8") as f:
        # Read detailed benchmark statistics from CSV if available
        benchmarks_detailed_data = None
        if benchmarks_data_file_path:
            try:
                with open(benchmarks_data_file_path, "r", encoding="utf-8") as csv_file:
                    csv_reader = csv.DictReader(csv_file)
                    benchmarks_detailed_data = list(csv_reader)
            except Exception as e:
                logger.warning(f"Could not read benchmark CSV data: {e}")

        # Add target_checks for specific model if applicable
        if model_spec.model_type == ModelType.AUDIO:
            # Extract the device we are running on
            device_str = cli_args.get("device").lower()
<<<<<<< HEAD
            device_json_list = get_audio_benchmark_targets(model_spec, device_str, logger)
            
            # Check if performance targets are available for this device
            if not device_json_list:
                # Initialize empty benchmark summary data
                benchmark_summary_data = {}
            else:
                # extract targets for functional, complete, target and calculate them
                target_ttft = device_json_list[0]["targets"]["theoretical"]["ttft_ms"]
                functional_ttft = target_ttft * 10  # Functional target is 10x slower
                complete_ttft = target_ttft * 2     # Complete target is 2x slower

                # Initialize the benchmark summary data
                benchmark_summary_data = {}

                # Aggregate mean_ttft_ms and inference_steps_per_second across all benchmarks
                total_ttft = 0.0
                total_tput = 0.0
                for benchmark in benchmarks_release_data:
                    total_ttft += benchmark.get("mean_ttft_ms", 0)
                    total_tput += benchmark.get("inference_steps_per_second", 0)
                    benchmark_summary_data["num_requests"] = benchmark.get("num_requests", 0)
                    benchmark_summary_data["num_inference_steps"] = benchmark.get("num_inference_steps", 0)
                    benchmark_summary_data["inference_steps_per_second"] = benchmark.get("inference_steps_per_second", 0)
                    benchmark_summary_data["filename"] = benchmark.get("filename", "")
                    benchmark_summary_data["mean_ttft_ms"] = benchmark.get("mean_ttft_ms", 0)

                avg_ttft = total_ttft / len(benchmarks_release_data) if len(benchmarks_release_data) > 0 else 0

                # Calculate ratios and checks for each target
                def get_ttft_ratio_and_check(avg_ttft, ref_ttft):
                    if not ref_ttft:
                        return "Undefined", "Undefined"
                    ratio = avg_ttft / ref_ttft
                    check = "✓" if avg_ttft < ref_ttft else "✗"
                    return f"{ratio:.2f}", check

                functional_ttft_ratio, functional_ttft_check = get_ttft_ratio_and_check(avg_ttft, functional_ttft)
                complete_ttft_ratio, complete_ttft_check = get_ttft_ratio_and_check(avg_ttft, complete_ttft)
                target_ttft_ratio, target_ttft_check = get_ttft_ratio_and_check(avg_ttft, target_ttft)

                benchmark_summary_data["target_checks"] = {
                    "functional": {
                        "ttft_ms": functional_ttft,
                        "ttft_ratio": functional_ttft_ratio,
                        "ttft_check": functional_ttft_check
                    },
                    "complete": {
                        "ttft_ms": complete_ttft,
                        "ttft_ratio": complete_ttft_ratio,
                        "ttft_check": complete_ttft_check
                    },
                    "target": {
                        "ttft_ms": target_ttft,
                        "ttft_ratio": target_ttft_ratio,
                        "ttft_check": target_ttft_check
                    }
                }
        elif model_spec.model_type == ModelType.CNN:
            # Extract the device we are running on
            device_str = cli_args.get("device").lower()
            device_json_list = get_cnn_benchmark_targets(model_spec, device_str, logger)
            
            # Check if performance targets are available for this device
            if not device_json_list:
                # Initialize empty benchmark summary data
                benchmark_summary_data = {}
            else:
                # extract targets for functional, complete, target and calculate them
                target_ttft = device_json_list[0]["targets"]["theoretical"]["ttft_ms"]
                functional_ttft = target_ttft * 10  # Functional target is 10x slower
                complete_ttft = target_ttft * 2     # Complete target is 2x slower

                # Initialize the benchmark summary data
                benchmark_summary_data = {}

                # Aggregate mean_ttft_ms and inference_steps_per_second across all benchmarks
                total_ttft = 0.0
                total_tput = 0.0
                for benchmark in benchmarks_release_data:
                    total_ttft += benchmark.get("mean_ttft_ms", 0)
                    total_tput += benchmark.get("inference_steps_per_second", 0)
                    benchmark_summary_data["num_requests"] = benchmark.get("num_requests", 0)
                    benchmark_summary_data["num_inference_steps"] = benchmark.get("num_inference_steps", 0)
                    benchmark_summary_data["inference_steps_per_second"] = benchmark.get("inference_steps_per_second", 0)
                    benchmark_summary_data["filename"] = benchmark.get("filename", "")
                    benchmark_summary_data["mean_ttft_ms"] = benchmark.get("mean_ttft_ms", 0)

                avg_ttft = total_ttft / len(benchmarks_release_data) if len(benchmarks_release_data) > 0 else 0

                # Calculate ratios and checks for each target
                def get_ttft_ratio_and_check(avg_ttft, ref_ttft):
                    if not ref_ttft:
                        return "Undefined", "Undefined"
                    ratio = avg_ttft / ref_ttft

                    if ratio < 1.0:
                        check = 2
                    elif ratio > 1.0:
                        check = 3
                    else:
                        check = "Undefined"
                    return ratio, check

                functional_ttft_ratio, functional_ttft_check = get_ttft_ratio_and_check(avg_ttft, functional_ttft)
                complete_ttft_ratio, complete_ttft_check = get_ttft_ratio_and_check(avg_ttft, complete_ttft)
                target_ttft_ratio, target_ttft_check = get_ttft_ratio_and_check(avg_ttft, target_ttft)

                # tput_check is always 1 for now (no tput target)
                tput_check = 1

=======

            # Get model performance targets from model_performance_reference.json and get data for the current model and device
            model_data = model_performance_reference.get(model_spec.model_name, {})
            device_json_list = model_data.get(device_str, [])

            # extract targets for functional, complete, target and calculate them
            target_ttft = device_json_list[0]["targets"]["theoretical"]["ttft_ms"]
            functional_ttft = target_ttft * 10  # Functional target is 10x slower
            complete_ttft = target_ttft * 2     # Complete target is 2x slower

            # Initialize the benchmark summary data
            benchmark_summary_data = {}

            # Aggregate mean_ttft_ms and inference_steps_per_second across all benchmarks
            total_ttft = 0.0
            total_tput = 0.0
            for benchmark in benchmarks_release_data:
                total_ttft += benchmark.get("mean_ttft_ms", 0)
                total_tput += benchmark.get("inference_steps_per_second", 0)
                benchmark_summary_data["num_requests"] = benchmark.get("num_requests", 0)
                benchmark_summary_data["num_inference_steps"] = benchmark.get("num_inference_steps", 0)
                benchmark_summary_data["inference_steps_per_second"] = benchmark.get("inference_steps_per_second", 0)
                benchmark_summary_data["filename"] = benchmark.get("filename", "")
                benchmark_summary_data["mean_ttft_ms"] = benchmark.get("mean_ttft_ms", 0)

            avg_ttft = total_ttft / len(benchmarks_release_data) if len(benchmarks_release_data) > 0 else 0

            # Calculate ratios and checks for each target
            def get_ttft_ratio_and_check(avg_ttft, ref_ttft):
                if not ref_ttft:
                    return "Undefined", "Undefined"
                ratio = avg_ttft / ref_ttft

                if ratio < 1.0:
                    check = 2
                elif ratio > 1.0:
                    check = 3
                else:
                    check = "Undefined"
                return ratio, check

            functional_ttft_ratio, functional_ttft_check = get_ttft_ratio_and_check(avg_ttft, functional_ttft)
            complete_ttft_ratio, complete_ttft_check = get_ttft_ratio_and_check(avg_ttft, complete_ttft)
            target_ttft_ratio, target_ttft_check = get_ttft_ratio_and_check(avg_ttft, target_ttft)

            # TODO: this part of code should be refactored to avoid duplication with the above ttft calculation
            # tput_user calculation for CNN models
            if model_spec.model_type.name == "CNN":
                logger.info("Adding target_checks for tput_user to CNN benchmark release data")

                tput_user = evals_release_data[0].get("tput_user", 0) if evals_release_data else 0
                benchmark_summary_data["tput_user"] = tput_user

                # extract targets for functional, complete, target and calculate them
                target_tput_user = device_json_list[0]["targets"]["theoretical"]["tput_user"]
                complete_tput_user = target_tput_user / 2     # Complete target is 2x slower
                functional_tput_user = target_tput_user / 10  # Functional target is 10x slower

                target_checks = {
                    "functional": {
                        "ttft": functional_ttft / 1000,  # Convert ms to seconds
                        "ttft_ratio": functional_ttft_ratio,
                        "ttft_check": functional_ttft_check,
                        "tput_check": 2 if tput_user > functional_tput_user else 3
                    },
                    "complete": {
                        "ttft": complete_ttft / 1000,  # Convert ms to seconds
                        "ttft_ratio": complete_ttft_ratio,
                        "ttft_check": complete_ttft_check,
                        "tput_check": 2 if tput_user > complete_tput_user else 3
                    },
                    "target": {
                        "ttft": target_ttft / 1000,  # Convert ms to seconds
                        "ttft_ratio": target_ttft_ratio,
                        "ttft_check": target_ttft_check,
                        "tput_check": 2 if tput_user > target_tput_user else 3
                    }
                }
            else:
                # tput_check is always 1 for now (no tput target)
                tput_check = 1
>>>>>>> 337c12df
                target_checks = {
                    "functional": {
                        "ttft": functional_ttft,
                        "ttft_ratio": functional_ttft_ratio,
                        "ttft_check": functional_ttft_check,
                        "tput_check": tput_check
                    },
                    "complete": {
                        "ttft": complete_ttft,
                        "ttft_ratio": complete_ttft_ratio,
                        "ttft_check": complete_ttft_check,
                        "tput_check": tput_check
                    },
                    "target": {
                        "ttft": target_ttft,
                        "ttft_ratio": target_ttft_ratio,
                        "ttft_check": target_ttft_check,
                        "tput_check": tput_check
                    }
                }

            # Make sure benchmarks_release_data is of proper format for CNN
            benchmarks_release_data = benchmarks_release_data_format(model_spec, device_str, benchmark_summary_data)

            # Add target_checks to the existing benchmark object
            if benchmarks_release_data:
                benchmarks_release_data[0]['target_checks'] = target_checks

        json.dump(
            {
                "metadata": metadata,
                "benchmarks_summary": benchmarks_release_data,
                "evals": evals_release_data,
                "benchmarks": benchmarks_detailed_data
                if benchmarks_detailed_data
                else [
                    {
                        "model_id": getattr(args, "model", "unknown_model"),
                        "device": getattr(args, "device", "unknown_device"),
                    }
                ],
            },
            f,
            indent=4,
        )

    main_return_code = 0
    return main_return_code


if __name__ == "__main__":
    sys.exit(main())<|MERGE_RESOLUTION|>--- conflicted
+++ resolved
@@ -42,11 +42,11 @@
 
 def generate_audio_report_data(model_spec, eval_run_id):
     """Generate audio-specific report data.
-    
+
     Args:
         model_spec: Model specification
         eval_run_id: Evaluation run ID
-        
+
     Returns:
         File pattern for audio evaluation results
     """
@@ -57,11 +57,11 @@
 
 def generate_cnn_report_data(model_spec, eval_run_id):
     """Generate CNN-specific report data.
-    
+
     Args:
         model_spec: Model specification
         eval_run_id: Evaluation run ID
-        
+
     Returns:
         File pattern for CNN evaluation results
     """
@@ -72,45 +72,45 @@
 
 def get_audio_benchmark_targets(model_spec, device_str, logger):
     """Get audio-specific benchmark targets.
-    
+
     Args:
         model_spec: Model specification
         device_str: Device string
         logger: Logger instance
-        
+
     Returns:
         Benchmark target data for audio models
     """
     from workflows.model_spec import model_performance_reference
-    
+
     model_data = model_performance_reference.get(model_spec.model_name, {})
     device_json_list = model_data.get(device_str, [])
-    
+
     if not device_json_list:
         logger.warning(f"No performance targets found for audio model {model_spec.model_name} on {device_str}")
-    
+
     return device_json_list
 
 
 def get_cnn_benchmark_targets(model_spec, device_str, logger):
     """Get CNN-specific benchmark targets.
-    
+
     Args:
         model_spec: Model specification
         device_str: Device string
         logger: Logger instance
-        
+
     Returns:
         Benchmark target data for CNN models
     """
     from workflows.model_spec import model_performance_reference
-    
+
     model_data = model_performance_reference.get(model_spec.model_name, {})
     device_json_list = model_data.get(device_str, [])
-    
+
     if not device_json_list:
         logger.warning(f"No performance targets found for CNN model {model_spec.model_name} on {device_str}")
-    
+
     return device_json_list
 
 
@@ -864,7 +864,7 @@
         image_file_path_pattern = f"{get_default_workflow_root_log_dir()}/evals_output/{image_file_name_pattern}"
         image_files = glob(image_file_path_pattern)
         files.extend(image_files)
-    
+
     logger.info("Evaluations Summary")
     logger.info(f"Processing: {len(files)} files")
     results, meta_data = extract_eval_results(files)
@@ -1083,9 +1083,8 @@
         if model_spec.model_type == ModelType.AUDIO:
             # Extract the device we are running on
             device_str = cli_args.get("device").lower()
-<<<<<<< HEAD
             device_json_list = get_audio_benchmark_targets(model_spec, device_str, logger)
-            
+
             # Check if performance targets are available for this device
             if not device_json_list:
                 # Initialize empty benchmark summary data
@@ -1146,7 +1145,7 @@
             # Extract the device we are running on
             device_str = cli_args.get("device").lower()
             device_json_list = get_cnn_benchmark_targets(model_spec, device_str, logger)
-            
+
             # Check if performance targets are available for this device
             if not device_json_list:
                 # Initialize empty benchmark summary data
@@ -1173,55 +1172,6 @@
                     benchmark_summary_data["mean_ttft_ms"] = benchmark.get("mean_ttft_ms", 0)
 
                 avg_ttft = total_ttft / len(benchmarks_release_data) if len(benchmarks_release_data) > 0 else 0
-
-                # Calculate ratios and checks for each target
-                def get_ttft_ratio_and_check(avg_ttft, ref_ttft):
-                    if not ref_ttft:
-                        return "Undefined", "Undefined"
-                    ratio = avg_ttft / ref_ttft
-
-                    if ratio < 1.0:
-                        check = 2
-                    elif ratio > 1.0:
-                        check = 3
-                    else:
-                        check = "Undefined"
-                    return ratio, check
-
-                functional_ttft_ratio, functional_ttft_check = get_ttft_ratio_and_check(avg_ttft, functional_ttft)
-                complete_ttft_ratio, complete_ttft_check = get_ttft_ratio_and_check(avg_ttft, complete_ttft)
-                target_ttft_ratio, target_ttft_check = get_ttft_ratio_and_check(avg_ttft, target_ttft)
-
-                # tput_check is always 1 for now (no tput target)
-                tput_check = 1
-
-=======
-
-            # Get model performance targets from model_performance_reference.json and get data for the current model and device
-            model_data = model_performance_reference.get(model_spec.model_name, {})
-            device_json_list = model_data.get(device_str, [])
-
-            # extract targets for functional, complete, target and calculate them
-            target_ttft = device_json_list[0]["targets"]["theoretical"]["ttft_ms"]
-            functional_ttft = target_ttft * 10  # Functional target is 10x slower
-            complete_ttft = target_ttft * 2     # Complete target is 2x slower
-
-            # Initialize the benchmark summary data
-            benchmark_summary_data = {}
-
-            # Aggregate mean_ttft_ms and inference_steps_per_second across all benchmarks
-            total_ttft = 0.0
-            total_tput = 0.0
-            for benchmark in benchmarks_release_data:
-                total_ttft += benchmark.get("mean_ttft_ms", 0)
-                total_tput += benchmark.get("inference_steps_per_second", 0)
-                benchmark_summary_data["num_requests"] = benchmark.get("num_requests", 0)
-                benchmark_summary_data["num_inference_steps"] = benchmark.get("num_inference_steps", 0)
-                benchmark_summary_data["inference_steps_per_second"] = benchmark.get("inference_steps_per_second", 0)
-                benchmark_summary_data["filename"] = benchmark.get("filename", "")
-                benchmark_summary_data["mean_ttft_ms"] = benchmark.get("mean_ttft_ms", 0)
-
-            avg_ttft = total_ttft / len(benchmarks_release_data) if len(benchmarks_release_data) > 0 else 0
 
             # Calculate ratios and checks for each target
             def get_ttft_ratio_and_check(avg_ttft, ref_ttft):
@@ -1277,7 +1227,6 @@
             else:
                 # tput_check is always 1 for now (no tput target)
                 tput_check = 1
->>>>>>> 337c12df
                 target_checks = {
                     "functional": {
                         "ttft": functional_ttft,
