--- conflicted
+++ resolved
@@ -945,16 +945,12 @@
         image_file_path_pattern = f"{get_default_workflow_root_log_dir()}/evals_output/{image_file_name_pattern}"
         image_files = glob(image_file_path_pattern)
         files.extend(image_files)
-<<<<<<< HEAD
         image_file_name_pattern = f"eval_{eval_run_id}/{model_spec.hf_model_repo.replace('/', '__')}/*results.json"
         image_file_path_pattern = f"{get_default_workflow_root_log_dir()}/evals_output/{image_file_name_pattern}"
         logger.info(f"Image File Pattern: {image_file_path_pattern}")
         image_files = glob(image_file_path_pattern)
         logger.info(f"Image Files: {image_files}")
         files.extend(image_files)
-=======
-
->>>>>>> cfe804bc
     logger.info("Evaluations Summary")
     logger.info(f"Processing: {len(files)} files")
     if model_spec.model_type.name == "CNN":
