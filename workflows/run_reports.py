# SPDX-License-Identifier: Apache-2.0
#
# SPDX-FileCopyrightText: © 2025 Tenstorrent AI ULC

import sys
import argparse
import logging
import json
import csv
from datetime import datetime
from glob import glob
from pathlib import Path
from typing import Dict
from dataclasses import field

# Add the script's directory to the Python path
# this for 0 setup python setup script
project_root = Path(__file__).resolve().parent.parent
if project_root not in sys.path:
    sys.path.insert(0, str(project_root))

from workflows.model_spec import ModelSpec
from evals.eval_config import EVAL_CONFIGS
from workflows.workflow_config import (
    WORKFLOW_REPORT_CONFIG,
)
from workflows.utils import (
    get_default_workflow_root_log_dir,
    get_streaming_setting_for_whisper,
    is_preprocessing_enabled_for_whisper
)

# from workflows.workflow_venvs import VENV_CONFIGS
from workflows.workflow_types import DeviceTypes, ReportCheckTypes
from workflows.log_setup import setup_workflow_script_logger

from benchmarking.summary_report import generate_report, get_markdown_table


logger = logging.getLogger(__name__)


def parse_args():
    """
    Parse command line arguments.
    """
    parser = argparse.ArgumentParser(description="Run vLLM reports")
    parser.add_argument(
        "--model-spec-json",
        type=str,
        help="Use model specification from JSON file",
        required=True,
    )
    parser.add_argument(
        "--output-path",
        type=str,
        help="Path for report output",
        required=True,
    )
    ret_args = parser.parse_args()
    return ret_args


def flatten_target_checks(rows):
    flat_rows = []
    for row in rows:
        # Start with all the top-level keys except "target_checks"
        flat = {k: v for k, v in row.items() if k != "target_checks"}
        # For each target (e.g. "reference", "other"), and each metric inside it,
        # create a new key "<target>_<metric>"
        for target_name, checks in row.get("target_checks", {}).items():
            for metric, value in checks.items():
                flat[f"{target_name}_{metric}"] = value
        flat_rows.append(flat)
    return flat_rows


def benchmark_release_markdown(release_raw, target_checks=None):
    # Define display columns mapping
    display_cols = [
        ("isl", "ISL"),
        ("osl", "OSL"),
        ("max_concurrency", "Concurrency"),
        ("ttft", "TTFT (ms)"),
        ("tput_user", "Tput User (TPS)"),
        ("tput", "Tput Decode (TPS)"),
    ]
    check_cols = []
    if target_checks:
        # NOTE: set column order via tuple
        check_cols = [
            (
                f"{k}_{metric}",
                " ".join(
                    w.upper() if w.lower() == "ttft" else w.capitalize()
                    for w in f"{k}_{metric}".split("_")
                )
                + (
                    ""  # no unit for any "_check" column
                    if metric.endswith("_check") or metric.endswith("_ratio")
                    else " (ms)"  # TTFT always in milliseconds
                    if metric.startswith("ttft")
                    else " (TPS)"  # any Tput* in transactions/second
                    if metric.startswith("tput")
                    else ""
                ),
            )
            for k in target_checks.keys()
            # NOTE: comment out columns to hide them from display
            for metric in (
                "ttft_check",
                "tput_user_check",
                # "tput_check",
                "ttft",
                # "ttft_ratio",
                "tput_user",
                # "tput_user_ratio",
                # "tput",
                # "tput_ratio",
            )
        ]
        check_cols.sort(key=lambda col: not col[0].endswith("_check"))

    display_cols += check_cols
    NOT_MEASURED_STR = "N/A"
    cols_to_round = [_col[0] for _col in check_cols]
    display_dicts = []
    for row in release_raw:
        row_dict = {}
        for col_name, display_header in display_cols:
            value = row.get(col_name, NOT_MEASURED_STR)
            if isinstance(value, ReportCheckTypes):
                row_dict[display_header] = ReportCheckTypes.to_display_string(value)
            elif col_name in cols_to_round and isinstance(value, float):
                row_dict[display_header] = f"{value:.2f}"
            else:
                row_dict[display_header] = str(value)
        display_dicts.append(row_dict)

    # Create the markdown table
    markdown_str = get_markdown_table(display_dicts)
    return markdown_str


def benchmark_image_release_markdown(release_raw, target_checks=None):
    # Define display columns mapping for image benchmarks
    display_cols = [
        ("isl", "ISL"),
        ("osl", "OSL"),
        ("max_concurrency", "Max Concurrency"),
        ("image_height", "Image Height"),
        ("image_width", "Image Width"),
        ("images_per_prompt", "Images per Prompt"),
        ("num_requests", "Num Requests"),
        ("ttft", "TTFT (ms)"),
        ("tput_user", "Tput User (TPS)"),
        ("tput", "Tput Decode (TPS)"),
    ]
    check_cols = []
    if target_checks:
        # NOTE: set column order via tuple
        check_cols = [
            (
                f"{k}_{metric}",
                " ".join(
                    w.upper() if w.lower() == "ttft" else w.capitalize()
                    for w in f"{k}_{metric}".split("_")
                )
                + (
                    ""  # no unit for any "_check" column
                    if metric.endswith("_check") or metric.endswith("_ratio")
                    else " (ms)"  # TTFT always in milliseconds
                    if metric.startswith("ttft")
                    else " (TPS)"  # any Tput* in transactions/second
                    if metric.startswith("tput")
                    else ""
                ),
            )
            for k in target_checks.keys()
            # NOTE: comment out columns to hide them from display
            for metric in (
                "ttft_check",
                "tput_user_check",
                # "tput_check",
                "ttft",
                # "ttft_ratio",
                "tput_user",
                # "tput_user_ratio",
                # "tput",
                # "tput_ratio",
            )
        ]
        check_cols.sort(key=lambda col: not col[0].endswith("_check"))

    display_cols += check_cols
    NOT_MEASURED_STR = "N/A"
    cols_to_round = [_col[0] for _col in check_cols]
    display_dicts = []
    for row in release_raw:
        row_dict = {}
        for col_name, display_header in display_cols:
            value = row.get(col_name, NOT_MEASURED_STR)
            if isinstance(value, ReportCheckTypes):
                row_dict[display_header] = ReportCheckTypes.to_display_string(value)
            elif col_name in cols_to_round and isinstance(value, float):
                row_dict[display_header] = f"{value:.2f}"
            else:
                row_dict[display_header] = str(value)
        display_dicts.append(row_dict)

    # Create the markdown table
    markdown_str = get_markdown_table(display_dicts)
    return markdown_str


def benchmark_generate_report(args, server_mode, model_spec, report_id, metadata={}):
    file_name_pattern = f"benchmark_{model_spec.model_id}_*.json"
    file_path_pattern = (
        f"{get_default_workflow_root_log_dir()}/benchmarks_output/{file_name_pattern}"
    )
    files = glob(file_path_pattern)
    output_dir = Path(args.output_path) / "benchmarks"
    logger.info("Benchmark Summary")
    logger.info(f"Processing: {len(files)} files")
    if not files:
        logger.info("No benchmark files found. Skipping.")
        return (
            "",
            [
                {
                    "model": getattr(args, "model", "unknown_model"),
                    "device": getattr(args, "device", "unknown_device"),
                }
            ],
            None,
            None,
        )
    # extract summary data
    release_str, release_raw, disp_md_path, stats_file_path = generate_report(
        files, output_dir, report_id, metadata
    )
    # release report for benchmarks
    device_type = DeviceTypes.from_string(args.device)

    perf_refs = (
        model_spec.device_model_spec.perf_reference
        if model_spec.device_model_spec.perf_reference
        else []
    )

    # Separate text and image benchmarks from release_raw
    text_release_raw = [r for r in release_raw if r.get("task_type", "text") == "text"]
    image_release_raw = [
        r for r in release_raw if r.get("task_type", "text") == "image"
    ]

    # Separate text and image performance references
    text_perf_refs = [
        p_ref for p_ref in perf_refs if getattr(p_ref, "task_type", "text") == "text"
    ]
    image_perf_refs = [
        p_ref for p_ref in perf_refs if getattr(p_ref, "task_type", "text") == "image"
    ]

    release_sections = []

    # Process text benchmarks if they exist
    if text_perf_refs and text_release_raw:
        # make lookup dict so references can find the correct result row
        # key: (isl, osl, max_concurrency)
        text_res_dict = {
            (r["input_sequence_length"], r["output_sequence_length"], r["max_con"]): r
            for r in text_release_raw
        }
        text_perf_results = {}
        for p_ref in text_perf_refs:
            p_ref_key = (p_ref.isl, p_ref.osl, p_ref.max_concurrency)
            res = text_res_dict.get(p_ref_key)
            # add reference values to the result
            text_perf_results[p_ref_key] = {
                "isl": p_ref.isl,
                "osl": p_ref.osl,
                "max_concurrency": p_ref.max_concurrency,
                "model": model_spec.model_name,
                "device": args.device,
            }
            # add measurements to result and checks if defined
            if res:
                text_perf_results[p_ref_key].update(
                    {
                        "ttft": res["mean_ttft_ms"],
                        "tput_user": res["mean_tps"],
                        "tput": res["tps_decode_throughput"],
                    }
                )

                # Prepare a dictionary to hold checks for all targets.
                text_perf_results[p_ref_key]["target_checks"] = {}
                # Iterate over each target defined in p_ref.targets.
                for target_name, perf_target in p_ref.targets.items():
                    target_check = {}

                    # Check for ttft metric if defined.
                    if perf_target.ttft_ms is not None:
                        assert (
                            perf_target.ttft_ms > 0
                        ), f"ttft_ms for target '{target_name}' is not > 0: {perf_target.ttft_ms}"
                        ttft_ratio = res["mean_ttft_ms"] / perf_target.ttft_ms
                        check = ReportCheckTypes.from_result(
                            ttft_ratio < (1 + perf_target.tolerance)
                        )
                        target_check["ttft"] = perf_target.ttft_ms
                        target_check["ttft_ratio"] = ttft_ratio
                        target_check["ttft_check"] = check
                    else:
                        target_check["ttft_check"] = ReportCheckTypes.NA

                    # Check for tput_user metric if defined.
                    if perf_target.tput_user is not None:
                        assert (
                            perf_target.tput_user > 0
                        ), f"tput_user for target '{target_name}' is not > 0: {perf_target.tput_user}"
                        tput_user_ratio = res["mean_tps"] / perf_target.tput_user
                        check = ReportCheckTypes.from_result(
                            tput_user_ratio > (1 - perf_target.tolerance)
                        )
                        target_check["tput_user"] = perf_target.tput_user
                        target_check["tput_user_ratio"] = tput_user_ratio
                        target_check["tput_user_check"] = check
                    else:
                        target_check["tput_user_check"] = ReportCheckTypes.NA

                    # Check for tput metric if defined.
                    if perf_target.tput is not None:
                        assert (
                            perf_target.tput > 0
                        ), f"tput for target '{target_name}' is not > 0: {perf_target.tput}"
                        tput_ratio = res["tps_decode_throughput"] / perf_target.tput
                        check = ReportCheckTypes.from_result(
                            tput_ratio > (1 - perf_target.tolerance)
                        )
                        target_check["tput"] = perf_target.tput
                        target_check["tput_ratio"] = tput_ratio
                        target_check["tput_check"] = check
                    else:
                        target_check["tput_check"] = ReportCheckTypes.NA

                    # Save the computed checks under the target's name.
                    text_perf_results[p_ref_key]["target_checks"][target_name] = (
                        target_check
                    )

            else:
                # No result available from benchmark measurements.
                NA_STRING = "N/A"
                # In this case, add N/A for performance measures and an empty check dict per target.
                text_perf_results[p_ref_key].update(
                    {
                        "ttft": NA_STRING,
                        "tput_user": NA_STRING,
                        "tput": NA_STRING,
                        "target_checks": {
                            target_name: {
                                "ttft_check": ReportCheckTypes.NA,
                                "tput_user_check": ReportCheckTypes.NA,
                                "tput_check": ReportCheckTypes.NA,
                            }
                            for target_name in p_ref.targets.keys()
                        },
                    }
                )

        # build release performance benchmarking report for text
        sorted_text_perf_results = {
            k: text_perf_results[k] for k in sorted(text_perf_results)
        }

        text_release_raw_targets = [v for k, v in sorted_text_perf_results.items()]

        flat_text_release_raw = flatten_target_checks(text_release_raw_targets)
        text_section = f"#### Text-to-Text Performance Benchmark Targets {model_spec.model_name} on {args.device}\n\n"
        if text_release_raw_targets and text_release_raw_targets[0].get(
            "target_checks"
        ):
            text_section += benchmark_release_markdown(
                flat_text_release_raw,
                target_checks=text_release_raw_targets[0]["target_checks"],
            )
        else:
            text_section += benchmark_release_markdown(
                flat_text_release_raw, target_checks=None
            )
        release_sections.append(text_section)
    elif text_release_raw:
        # Show text benchmarks even without performance targets
        text_section = f"#### Text-to-Text Performance Benchmark Results {model_spec.model_name} on {args.device}\n\n"
        text_section += "No performance targets defined for text benchmarks.\n\n"
        release_sections.append(text_section)

    # Process image benchmarks if they exist
    print(f"image_release_raw: {image_release_raw}")
    if image_perf_refs and image_release_raw:
        # make lookup dict so references can find the correct result row
        # key: (isl, osl, image_height, image_width, images_per_prompt, max_concurrency)
        image_res_dict = {
            (
                r["input_sequence_length"],
                r["output_sequence_length"],
                r["image_height"],
                r["image_width"],
                r["images_per_prompt"],
                r["max_con"],
            ): r
            for r in image_release_raw
        }
        image_perf_results = {}
        for p_ref in image_perf_refs:
            p_ref_key = (
                p_ref.isl,
                p_ref.osl,
                p_ref.image_height,
                p_ref.image_width,
                p_ref.images_per_prompt,
                p_ref.max_concurrency,
            )
            res = image_res_dict.get(p_ref_key)
            # add reference values to the result
            image_perf_results[p_ref_key] = {
                "isl": p_ref.isl,
                "osl": p_ref.osl,
                "max_concurrency": p_ref.max_concurrency,
                "image_height": p_ref.image_height,
                "image_width": p_ref.image_width,
                "images_per_prompt": p_ref.images_per_prompt,
                "num_requests": res["num_requests"] if res else "N/A",
                "model": model_spec.model_name,
                "device": args.device,
            }
            # add measurements to result and checks if defined
            if res:
                image_perf_results[p_ref_key].update(
                    {
                        "ttft": res["mean_ttft_ms"],
                        "tput_user": res["mean_tps"],
                        "tput": res["tps_decode_throughput"],
                    }
                )

                # Prepare a dictionary to hold checks for all targets.
                image_perf_results[p_ref_key]["target_checks"] = {}
                # Iterate over each target defined in p_ref.targets.
                for target_name, perf_target in p_ref.targets.items():
                    target_check = {}

                    # Check for ttft metric if defined.
                    if perf_target.ttft_ms is not None:
                        assert (
                            perf_target.ttft_ms > 0
                        ), f"ttft_ms for target '{target_name}' is not > 0: {perf_target.ttft_ms}"
                        ttft_ratio = res["mean_ttft_ms"] / perf_target.ttft_ms
                        check = ReportCheckTypes.from_result(
                            ttft_ratio < (1 + perf_target.tolerance)
                        )
                        target_check["ttft"] = perf_target.ttft_ms
                        target_check["ttft_ratio"] = ttft_ratio
                        target_check["ttft_check"] = check
                    else:
                        target_check["ttft_check"] = ReportCheckTypes.NA

                    # Check for tput_user metric if defined.
                    if perf_target.tput_user is not None:
                        assert (
                            perf_target.tput_user > 0
                        ), f"tput_user for target '{target_name}' is not > 0: {perf_target.tput_user}"
                        tput_user_ratio = res["mean_tps"] / perf_target.tput_user
                        check = ReportCheckTypes.from_result(
                            tput_user_ratio > (1 - perf_target.tolerance)
                        )
                        target_check["tput_user"] = perf_target.tput_user
                        target_check["tput_user_ratio"] = tput_user_ratio
                        target_check["tput_user_check"] = check
                    else:
                        target_check["tput_user_check"] = ReportCheckTypes.NA

                    # Check for tput metric if defined.
                    if perf_target.tput is not None:
                        assert (
                            perf_target.tput > 0
                        ), f"tput for target '{target_name}' is not > 0: {perf_target.tput}"
                        tput_ratio = res["tps_decode_throughput"] / perf_target.tput
                        check = ReportCheckTypes.from_result(
                            tput_ratio > (1 - perf_target.tolerance)
                        )
                        target_check["tput"] = perf_target.tput
                        target_check["tput_ratio"] = tput_ratio
                        target_check["tput_check"] = check
                    else:
                        target_check["tput_check"] = ReportCheckTypes.NA

                    # Save the computed checks under the target's name.
                    image_perf_results[p_ref_key]["target_checks"][target_name] = (
                        target_check
                    )

            else:
                # No result available from benchmark measurements.
                NA_STRING = "N/A"
                # In this case, add N/A for performance measures and an empty check dict per target.
                image_perf_results[p_ref_key].update(
                    {
                        "ttft": NA_STRING,
                        "tput_user": NA_STRING,
                        "tput": NA_STRING,
                        "target_checks": {
                            target_name: {
                                "ttft_check": ReportCheckTypes.NA,
                                "tput_user_check": ReportCheckTypes.NA,
                                "tput_check": ReportCheckTypes.NA,
                            }
                            for target_name in p_ref.targets.keys()
                        },
                    }
                )

        # build release performance benchmarking report for images
        sorted_image_perf_results = {
            k: image_perf_results[k] for k in sorted(image_perf_results)
        }
        image_release_raw_targets = [v for k, v in sorted_image_perf_results.items()]

        flat_image_release_raw = flatten_target_checks(image_release_raw_targets)
        image_section = (
            f"#### Image Benchmark Targets {model_spec.model_name} on {args.device}\n\n"
        )
        if image_release_raw_targets and image_release_raw_targets[0].get(
            "target_checks"
        ):
            image_section += benchmark_image_release_markdown(
                flat_image_release_raw,
                target_checks=image_release_raw_targets[0]["target_checks"],
            )
        else:
            image_section += benchmark_image_release_markdown(
                flat_image_release_raw, target_checks=None
            )
        release_sections.append(image_section)
    elif image_release_raw:
        # Show image benchmarks even without performance targets
        image_section = (
            f"#### Image Benchmark Results {model_spec.model_name} on {args.device}\n\n"
        )
        image_section += "No performance targets defined for image benchmarks.\n\n"
        release_sections.append(image_section)

    # Combine sections or fallback to original behavior
    if release_sections:
        release_str = (
            f"### Performance Benchmark Targets {model_spec.model_name} on {args.device}\n\n"
            + "\n\n".join(release_sections)
        )
        # For backward compatibility, return the first section's data as release_raw
        if text_perf_refs:
            release_raw = (
                text_release_raw_targets
                if "text_release_raw_targets" in locals()
                else release_raw
            )
        elif image_perf_refs:
            release_raw = (
                image_release_raw_targets
                if "image_release_raw_targets" in locals()
                else release_raw
            )
    else:
        # Fallback to original behavior if no performance references exist
        release_str = f"### Performance Benchmark Targets {model_spec.model_name} on {args.device}\n\n"
        release_str += (
            "No performance targets defined for this model and device combination.\n"
        )

    return release_str, release_raw, disp_md_path, stats_file_path


def extract_eval_json_data(json_path: Path):
    with json_path.open("r", encoding="utf-8") as f:
        data = json.load(f)

    extracted = []

    results = data.get("results", {})
    configs = data.get("configs", {})

    first_key = list(results.keys())[0]

    for result_key, result_metrics in results.items():
        extracted_metrics = {
            k: v
            for k, v in result_metrics.items()
            if "alias" not in k and "_stderr" not in k
        }

        extracted.append({result_key: extracted_metrics})
    config = configs.get(first_key, {})
    task_name = config.get("task")
    if task_name is None:
        group_subtasks = data.get("group_subtasks")
        if group_subtasks:
            task_name = list(group_subtasks.keys())[0]
            config = configs.get(group_subtasks[task_name][0], {})

    if task_name != first_key:
        if first_key == "mmmu_val":
            task_name = "mmmu_val"

    dataset_path = config.get("dataset_path", "N/A")
    assert task_name == first_key, f"Task name mismatch: {task_name} != {first_key}"

    meta_data = {"task_name": task_name, "dataset_path": dataset_path}

    return extracted, meta_data


def extract_eval_results(files):
    results = {}
    meta_data = {}
    for json_file in files:
        # logger.info(f"Processing: {json_file}")
        res, meta = extract_eval_json_data(Path(json_file))
        task_name = meta.pop("task_name")
        check_task_name = list(res[0].keys())[0]
        assert (
            task_name == check_task_name
        ), f"Task name mismatch: {task_name} != {check_task_name}"
        results[task_name] = {k: v for d in res for k, v in d.items()}
        meta_data[task_name] = meta

    return results, meta_data


def evals_release_report_data(args, results, meta_data, model_spec):
    eval_config = EVAL_CONFIGS[model_spec.model_name]
    
    # Apply audio dataset transformation if specified
    audio_eval_dataset = getattr(args, "audio_eval_dataset", None)
    if audio_eval_dataset and model_spec.model_type.name == "AUDIO":
        from evals.eval_config import apply_audio_dataset_transformation
        eval_config = apply_audio_dataset_transformation(eval_config, audio_eval_dataset)
        logger.info(f"Applied audio dataset transformation for report: {audio_eval_dataset}")
    
    report_rows = []

    for task in eval_config.tasks:
        if not task.score:
            logger.info(
                f"Skipping report for task:= {task.task_name}, no eval score is defined."
            )
            continue
        if task.task_name in results:
            logger.info(f"eval processing task_name: {task.task_name}")
            res = results[task.task_name]
            kwargs = task.score.score_func_kwargs
            kwargs["task_name"] = task.task_name
            score = task.score.score_func(res, task_name=task.task_name, kwargs=kwargs)
            
            # For WER (Word Error Rate), convert to accuracy before comparing
            # WER is an error rate (lower is better), but published/reference scores are accuracy (higher is better)
            comparison_score = score
            converted_score = "N/A"
            if kwargs.get("unit") == "WER":
                comparison_score = 100 - score
                converted_score = comparison_score
            
            if task.score.published_score:
                assert task.score.published_score > 0, "Published score is not > 0"
                ratio_to_published = comparison_score / task.score.published_score
            else:
                ratio_to_published = "N/A"
            if task.score.gpu_reference_score:
                assert task.score.gpu_reference_score > 0, "Reference score is not > 0"
                ratio_to_reference = comparison_score / task.score.gpu_reference_score
                accuracy_check = ReportCheckTypes.from_result(
                    ratio_to_reference >= (1.0 - task.score.tolerance)
                )
            else:
                ratio_to_reference = "N/A"
                if task.score.published_score:
                    accuracy_check = ReportCheckTypes.from_result(
                        ratio_to_published >= (1.0 - task.score.tolerance)
                    )
                else:
                    accuracy_check = ReportCheckTypes.NA
        else:
            score = "N/A"
            converted_score = "N/A"
            ratio_to_published = "N/A"
            ratio_to_reference = "N/A"
            accuracy_check = ReportCheckTypes.NA

        report_rows.append(
            {
                "model": model_spec.model_name,
                "device": args.device,
                "task_name": task.task_name,
                "accuracy_check": accuracy_check,
                "score": score,
                "converted_score": converted_score,
                "ratio_to_reference": ratio_to_reference,
                "gpu_reference_score": task.score.gpu_reference_score,
                "gpu_reference_score_ref": task.score.gpu_reference_score_ref,
                "ratio_to_published": ratio_to_published,
                "published_score": task.score.published_score,
                "published_score_ref": task.score.published_score_ref,
                "metadata": meta_data.get(task.task_name),
            }
        )
    return report_rows


def generate_evals_release_markdown(report_rows):
    # Step 1: Convert all values to strings with proper formatting
    def format_value(key, value, row):
        if key == "published_score":
            # Format published_score as a hyperlink to published_score_ref
            score_val = f"{value:.2f}" if isinstance(value, float) else str(value)
            ref_val = row.get("published_score_ref", "")
            return f"[{score_val}]({ref_val})" if ref_val else score_val
        elif key == "gpu_reference_score":
            # Format gpu_reference_score as a hyperlink to gpu_reference_score_ref
            score_val = f"{value:.2f}" if isinstance(value, float) else str(value)
            ref_val = row.get("gpu_reference_score_ref", "")
            return f"[{score_val}]({ref_val})" if ref_val else score_val
        elif key == "accuracy_check":
            return ReportCheckTypes.to_display_string(value)
        if isinstance(value, float):
            return f"{value:.2f}"
        return str(value)

    formatted_rows = [
        {k: format_value(k, v, row) for k, v in row.items()} for row in report_rows
    ]

    # Remove published_score_ref column from display
    remove_keys = ["published_score_ref", "metadata", "gpu_reference_score_ref"]
    headers = [h for h in formatted_rows[0].keys() if h not in remove_keys]

    # Step 2: Compute max width per column
    column_widths = {
        header: max(len(header), max(len(row[header]) for row in formatted_rows))
        for header in headers
    }

    # Step 3: Build table rows
    def format_row(row):
        return (
            "| " + " | ".join(f"{row[h]:<{column_widths[h]}}" for h in headers) + " |"
        )

    # Step 4: Build header and divider rows
    header_row = "| " + " | ".join(f"{h:<{column_widths[h]}}" for h in headers) + " |"
    divider_row = "|-" + "-|-".join("-" * column_widths[h] for h in headers) + "-|"

    row_strs = [format_row(row) for row in formatted_rows]

    explain_str = "\n\nNote: The ratio to published scores defines if eval ran roughly correctly, as the exact methodology of the model publisher cannot always be reproduced. For this reason the accuracy check is based first on being equivalent to the GPU reference within a +/- tolerance. If a value GPU reference is not available, the accuracy check is based on the direct ratio to the published score."

    markdown_str = (
        header_row + "\n" + divider_row + "\n" + "\n".join(row_strs) + explain_str
    )
    return markdown_str


def evals_generate_report(args, server_mode, model_spec, report_id, metadata={}):
    eval_run_id = f"{model_spec.model_id}"
    output_dir = Path(args.output_path) / "evals"
    output_dir.mkdir(parents=True, exist_ok=True)
    data_dir = output_dir / "data"
    data_dir.mkdir(parents=True, exist_ok=True)
    
    # Audio models use *_results.json pattern (created by lmms-eval)
    if model_spec.model_type.name == "AUDIO":
        file_name_pattern = f"eval_{eval_run_id}/{model_spec.hf_model_repo.replace('/', '__')}/*_results.json"
        file_path_pattern = (
            f"{get_default_workflow_root_log_dir()}/evals_output/{file_name_pattern}"
        )
        files = glob(file_path_pattern)
    else:
        # Non-audio models use results_*.json pattern
        file_name_pattern = f"eval_{eval_run_id}/{model_spec.hf_model_repo.replace('/', '__')}/results_*.json"
        file_path_pattern = (
            f"{get_default_workflow_root_log_dir()}/evals_output/{file_name_pattern}"
        )
        files = glob(file_path_pattern)
        
    if "image" in model_spec.supported_modalities:
        image_file_name_pattern = f"eval_{eval_run_id}/*_results.json"
        image_file_path_pattern = f"{get_default_workflow_root_log_dir()}/evals_output/{image_file_name_pattern}"
        image_files = glob(image_file_path_pattern)
        files.extend(image_files)
    logger.info("Evaluations Summary")
    logger.info(f"Processing: {len(files)} files")
    results, meta_data = extract_eval_results(files)
    if not results:
        logger.warning("No evaluation files found. Skipping.")
        return (
            "",
            [
                {
                    "model": getattr(args, "model", "unknown_model"),
                    "device": getattr(args, "device", "unknown_device"),
                }
            ],
            None,
            None,
        )
    # generate release report
    report_rows = evals_release_report_data(args, results, meta_data, model_spec)

    # store results
    markdown_str = generate_evals_release_markdown(report_rows)

    release_str = f"### Accuracy Evaluations for {model_spec.model_name} on {args.device}\n\n{markdown_str}"

    # generate summary report
    summary_fpath = output_dir / f"summary_{report_id}.md"
    summary_markdown_str = generate_evals_markdown_table(results, meta_data)
    with summary_fpath.open("w", encoding="utf-8") as f:
        f.write(summary_markdown_str)

    # store raw data
    release_raw = report_rows
    data_fpath = data_dir / f"eval_data_{report_id}.json"

    with data_fpath.open("w", encoding="utf-8") as f:
        json.dump(release_raw, f, indent=4)

    disp_md_path = summary_fpath
    data_file_path = data_fpath
    return release_str, release_raw, disp_md_path, data_file_path


def generate_evals_markdown_table(results, meta_data) -> str:
    rows = []
    for task_group, tasks in results.items():
        for task_name, metrics in tasks.items():
            for metric_name, metric_value in metrics.items():
                if metric_name and metric_name != " ":
                    if type(metric_value) != float: # some metrics in image evals are not floats
                        continue
                    rows.append((task_name, metric_name, f"{metric_value:.4f}"))
    col_widths = [max(len(row[i]) for row in rows) for i in range(3)]
    header = f"| {'Task Name'.ljust(col_widths[0])} | {'Metric'.ljust(col_widths[1])} | {'Value'.rjust(col_widths[2])} |"
    separator = f"|{'-' * (col_widths[0] + 2)}|{'-' * (col_widths[1] + 2)}|{'-' * (col_widths[2] + 2)}|"
    markdown = header + "\n" + separator + "\n"

    for task_name, metric_name, metric_value in rows:
        markdown += f"| {task_name.ljust(col_widths[0])} | {metric_name.ljust(col_widths[1])} | {metric_value.rjust(col_widths[2])} |\n"

    return markdown


def benchmarks_release_data_format(model_spec, device_str, benchmark_summary_data):
    """Convert the benchmark release data to the desired format"""
    reformated_benchmarks_release_data = []
    
    benchmark_summary = {
        "timestamp": datetime.now().strftime("%Y-%m-%d_%H-%M-%S"),
        "model": model_spec.model_name,
        "model_name": model_spec.model_name,
        "model_id": model_spec.model_id,
        "backend": model_spec.model_type.name.lower(),
        "device": device_str,
        "num_requests": benchmark_summary_data.get("num_requests", 1),
        "num_inference_steps": benchmark_summary_data.get("num_inference_steps", 0),
        "mean_ttft_ms": benchmark_summary_data.get("mean_ttft_ms", 0),
        "inference_steps_per_second": benchmark_summary_data.get("inference_steps_per_second", 0),
        "filename": benchmark_summary_data.get("filename", ""),
        "task_type": model_spec.model_type.name.lower()
    }
    
    # Add Whisper-specific fields only for Whisper models
    if "whisper" in model_spec.hf_model_repo.lower():
        # Create a simple object that mimics what the utility functions expect
        class ModelSpecWrapper:
            def __init__(self, model_spec):
                self.model_spec = model_spec
        
        wrapper = ModelSpecWrapper(model_spec)
        streaming_enabled = get_streaming_setting_for_whisper(wrapper)
        preprocessing_enabled = is_preprocessing_enabled_for_whisper(wrapper)
        
        benchmark_summary["streaming_enabled"] = streaming_enabled
        benchmark_summary["preprocessing_enabled"] = preprocessing_enabled

    reformated_benchmarks_release_data.append(benchmark_summary)
    return reformated_benchmarks_release_data
    

def main():
    # Setup logging configuration.
    setup_workflow_script_logger(logger)
    logger.info(f"Running {__file__} ...")

    args = parse_args()
    model_spec = ModelSpec.from_json(args.model_spec_json)

    # Extract CLI args from model_spec
    cli_args = model_spec.cli_args
    model = cli_args.get("model")
    device_str = cli_args.get("device")
    docker_server = cli_args.get("docker_server", False)

    workflow_config = WORKFLOW_REPORT_CONFIG
    logger.info(f"workflow_config=: {workflow_config}")
    logger.info(f"model_spec=: {model_spec}")
    logger.info(f"device=: {device_str}")
    device = DeviceTypes.from_string(device_str)
    assert device == model_spec.device_type

    server_mode = "API"
    command_flag = ""
    local_server = False  # Not passed via CLI args anymore
    if docker_server:
        server_mode = "docker"
        command_flag = "--docker-server"

    run_timestamp = datetime.now().strftime("%Y-%m-%d_%H-%M-%S")
    report_id = f"{model_spec.model_id}_{run_timestamp}"

    # only show the impl run command if non-default impl is used
    if model_spec.device_model_spec.default_impl:
        run_cmd = f"python run.py --model {model} --device {device_str} --workflow release {command_flag}"
    else:
        run_cmd = f"python run.py --model {model} --device {device_str} --impl {model_spec.impl.impl_name} --workflow release {command_flag}"

    metadata = {
        "report_id": report_id,
        "model_name": model_spec.model_name,
        "model_id": model_spec.model_id,
        "model_spec_json": args.model_spec_json,
        "model_repo": model_spec.hf_model_repo,
        "model_impl": model_spec.impl.impl_name,
        "device": device_str,
        "server_mode": server_mode,
        "tt_metal_commit": model_spec.tt_metal_commit,
        "vllm_commit": model_spec.vllm_commit,
        "run_command": run_cmd,
    }

    json_str = json.dumps(metadata, indent=4)
    metadata_str = f"### Metadata: {model_spec.model_name} on {device_str}\n```json\n{json_str}\n```"

    # Create a simple args object for the report generation functions
    class SimpleArgs:
        def __init__(self, output_path, model, device, model_spec_json, audio_eval_dataset):
            self.output_path = output_path
            self.model = model
            self.device = device
            self.model_spec_json = model_spec_json
            self.audio_eval_dataset = audio_eval_dataset

    audio_eval_dataset = cli_args.get("audio_eval_dataset", "librispeech_test_other")
    simple_args = SimpleArgs(args.output_path, model, device_str, args.model_spec_json, audio_eval_dataset)

    (
        benchmarks_release_str,
        benchmarks_release_data,
        benchmarks_disp_md_path,
        benchmarks_data_file_path,
    ) = benchmark_generate_report(
        simple_args, server_mode, model_spec, report_id=report_id, metadata=metadata
    )
    evals_release_str, evals_release_data, evals_disp_md_path, evals_data_file_path = (
        evals_generate_report(
            simple_args, server_mode, model_spec, report_id=report_id, metadata=metadata
        )
    )
    # if no benchmark data exists, do not
    try:
        with open(benchmarks_disp_md_path, "r", encoding="utf-8") as f:
            benchmarks_disp_md_str = f.read()
    except TypeError:
        benchmarks_disp_md_str = ""

    logging.info("Release Summary\n\n")

    release_header = (
        f"## Tenstorrent Model Release Summary: {model_spec.model_name} on {device_str}"
    )
    release_str = f"{release_header}\n\n{metadata_str}\n\n{benchmarks_disp_md_str}\n\n{benchmarks_release_str}\n\n{evals_release_str}"
    print(release_str)
    # save to file
    release_output_dir = Path(args.output_path) / "release"
    release_output_dir.mkdir(parents=True, exist_ok=True)
    release_data_dir = release_output_dir / "data"
    release_data_dir.mkdir(parents=True, exist_ok=True)
    release_file = release_output_dir / f"report_{report_id}.md"
    raw_file = release_data_dir / f"report_data_{report_id}.json"
    with release_file.open("w", encoding="utf-8") as f:
        f.write(release_str)

    with raw_file.open("w", encoding="utf-8") as f:
        # Read detailed benchmark statistics from CSV if available
        benchmarks_detailed_data = None
        if benchmarks_data_file_path:
            try:
                with open(benchmarks_data_file_path, "r", encoding="utf-8") as csv_file:
                    csv_reader = csv.DictReader(csv_file)
                    benchmarks_detailed_data = list(csv_reader)
            except Exception as e:
                logger.warning(f"Could not read benchmark CSV data: {e}")

        # Add target_checks for specific model if applicable
        if model_spec.model_type.name == "CNN" or model_spec.model_type.name == "AUDIO":
            # Import model_performance_reference from model_spec
            from workflows.model_spec import model_performance_reference

            # Extract the device we are running on
            device_str = cli_args.get("device").lower()

            # Get model performance targets from model_performance_reference.json and get data for the current model and device
            model_data = model_performance_reference.get(model_spec.model_name, {})
            device_json_list = model_data.get(device_str, [])

            # Check if performance targets are available for this device
            if not device_json_list:
                logger.warning(f"No performance targets found for {model_spec.model_name} on {device_str}")
                # Initialize empty benchmark summary data
                benchmark_summary_data = {}
            else:
                # extract targets for functional, complete, target and calculate them
                target_ttft = device_json_list[0]["targets"]["theoretical"]["ttft_ms"]
                functional_ttft = target_ttft * 10  # Functional target is 10x slower
                complete_ttft = target_ttft * 2     # Complete target is 2x slower

                # Initialize the benchmark summary data
                benchmark_summary_data = {}

                # Aggregate mean_ttft_ms and inference_steps_per_second across all benchmarks
                total_ttft = 0.0
                total_tput = 0.0
                for benchmark in benchmarks_release_data:
                    total_ttft += benchmark.get("mean_ttft_ms", 0)
                    total_tput += benchmark.get("inference_steps_per_second", 0)
                    benchmark_summary_data["num_requests"] = benchmark.get("num_requests", 0)
                    benchmark_summary_data["num_inference_steps"] = benchmark.get("num_inference_steps", 0)
                    benchmark_summary_data["inference_steps_per_second"] = benchmark.get("inference_steps_per_second", 0)
                    benchmark_summary_data["filename"] = benchmark.get("filename", "")
                    benchmark_summary_data["mean_ttft_ms"] = benchmark.get("mean_ttft_ms", 0)

                avg_ttft = total_ttft / len(benchmarks_release_data) if len(benchmarks_release_data) > 0 else 0

                # Calculate ratios and checks for each target
                def get_ttft_ratio_and_check(avg_ttft, ref_ttft):
                    if not ref_ttft:
                        return "Undefined", "Undefined"
                    ratio = avg_ttft / ref_ttft
                    
                    if ratio < 1.0:
                        check = 2
                    elif ratio > 1.0:
                        check = 3
                    else:
                        check = "Undefined"
                    return ratio, check

                functional_ttft_ratio, functional_ttft_check = get_ttft_ratio_and_check(avg_ttft, functional_ttft)
                complete_ttft_ratio, complete_ttft_check = get_ttft_ratio_and_check(avg_ttft, complete_ttft)
                target_ttft_ratio, target_ttft_check = get_ttft_ratio_and_check(avg_ttft, target_ttft)

                # tput_check is always 1 for now (no tput target)
                tput_check = 1

                target_checks = {
                    "functional": {
                        "ttft": functional_ttft,
                        "ttft_ratio": functional_ttft_ratio,
                        "ttft_check": functional_ttft_check,
                        "tput_check": tput_check
                    },
                    "complete": {
                        "ttft": complete_ttft,
                        "ttft_ratio": complete_ttft_ratio,
                        "ttft_check": complete_ttft_check,
                        "tput_check": tput_check
                    },
                    "target": {
                        "ttft": target_ttft,
                        "ttft_ratio": target_ttft_ratio,
                        "ttft_check": target_ttft_check,
                        "tput_check": tput_check
                    }
                }

<<<<<<< HEAD
                # Make sure benchmarks_release_data is of proper format for CNN
                benchmarks_release_data = benchmarks_release_data_cnn_format(model_spec, device_str, benchmark_summary_data)
                
                # Add target_checks to the existing benchmark object
                if benchmarks_release_data:
                    benchmarks_release_data[0]['target_checks'] = target_checks
=======
            # Make sure benchmarks_release_data is of proper format for CNN
            benchmarks_release_data = benchmarks_release_data_format(model_spec, device_str, benchmark_summary_data)
            
            # Add target_checks to the existing benchmark object
            if benchmarks_release_data:
                benchmarks_release_data[0]['target_checks'] = target_checks
>>>>>>> 86deaabc

        json.dump(
            {
                "metadata": metadata,
                "benchmarks_summary": benchmarks_release_data,
                "evals": evals_release_data,
                "benchmarks": benchmarks_detailed_data
                if benchmarks_detailed_data
                else [
                    {
                        "model_id": getattr(args, "model", "unknown_model"),
                        "device": getattr(args, "device", "unknown_device"),
                    }
                ],
            },
            f,
            indent=4,
        )

    main_return_code = 0
    return main_return_code


if __name__ == "__main__":
    sys.exit(main())<|MERGE_RESOLUTION|>--- conflicted
+++ resolved
@@ -639,14 +639,14 @@
 
 def evals_release_report_data(args, results, meta_data, model_spec):
     eval_config = EVAL_CONFIGS[model_spec.model_name]
-    
+
     # Apply audio dataset transformation if specified
     audio_eval_dataset = getattr(args, "audio_eval_dataset", None)
     if audio_eval_dataset and model_spec.model_type.name == "AUDIO":
         from evals.eval_config import apply_audio_dataset_transformation
         eval_config = apply_audio_dataset_transformation(eval_config, audio_eval_dataset)
         logger.info(f"Applied audio dataset transformation for report: {audio_eval_dataset}")
-    
+
     report_rows = []
 
     for task in eval_config.tasks:
@@ -661,7 +661,7 @@
             kwargs = task.score.score_func_kwargs
             kwargs["task_name"] = task.task_name
             score = task.score.score_func(res, task_name=task.task_name, kwargs=kwargs)
-            
+
             # For WER (Word Error Rate), convert to accuracy before comparing
             # WER is an error rate (lower is better), but published/reference scores are accuracy (higher is better)
             comparison_score = score
@@ -669,7 +669,7 @@
             if kwargs.get("unit") == "WER":
                 comparison_score = 100 - score
                 converted_score = comparison_score
-            
+
             if task.score.published_score:
                 assert task.score.published_score > 0, "Published score is not > 0"
                 ratio_to_published = comparison_score / task.score.published_score
@@ -775,7 +775,7 @@
     output_dir.mkdir(parents=True, exist_ok=True)
     data_dir = output_dir / "data"
     data_dir.mkdir(parents=True, exist_ok=True)
-    
+
     # Audio models use *_results.json pattern (created by lmms-eval)
     if model_spec.model_type.name == "AUDIO":
         file_name_pattern = f"eval_{eval_run_id}/{model_spec.hf_model_repo.replace('/', '__')}/*_results.json"
@@ -790,7 +790,7 @@
             f"{get_default_workflow_root_log_dir()}/evals_output/{file_name_pattern}"
         )
         files = glob(file_path_pattern)
-        
+
     if "image" in model_spec.supported_modalities:
         image_file_name_pattern = f"eval_{eval_run_id}/*_results.json"
         image_file_path_pattern = f"{get_default_workflow_root_log_dir()}/evals_output/{image_file_name_pattern}"
@@ -861,7 +861,7 @@
 def benchmarks_release_data_format(model_spec, device_str, benchmark_summary_data):
     """Convert the benchmark release data to the desired format"""
     reformated_benchmarks_release_data = []
-    
+
     benchmark_summary = {
         "timestamp": datetime.now().strftime("%Y-%m-%d_%H-%M-%S"),
         "model": model_spec.model_name,
@@ -883,11 +883,11 @@
         class ModelSpecWrapper:
             def __init__(self, model_spec):
                 self.model_spec = model_spec
-        
+
         wrapper = ModelSpecWrapper(model_spec)
         streaming_enabled = get_streaming_setting_for_whisper(wrapper)
         preprocessing_enabled = is_preprocessing_enabled_for_whisper(wrapper)
-        
+
         benchmark_summary["streaming_enabled"] = streaming_enabled
         benchmark_summary["preprocessing_enabled"] = preprocessing_enabled
 
@@ -1054,7 +1054,7 @@
                     if not ref_ttft:
                         return "Undefined", "Undefined"
                     ratio = avg_ttft / ref_ttft
-                    
+
                     if ratio < 1.0:
                         check = 2
                     elif ratio > 1.0:
@@ -1091,21 +1091,12 @@
                     }
                 }
 
-<<<<<<< HEAD
-                # Make sure benchmarks_release_data is of proper format for CNN
-                benchmarks_release_data = benchmarks_release_data_cnn_format(model_spec, device_str, benchmark_summary_data)
-                
-                # Add target_checks to the existing benchmark object
-                if benchmarks_release_data:
-                    benchmarks_release_data[0]['target_checks'] = target_checks
-=======
             # Make sure benchmarks_release_data is of proper format for CNN
             benchmarks_release_data = benchmarks_release_data_format(model_spec, device_str, benchmark_summary_data)
             
             # Add target_checks to the existing benchmark object
             if benchmarks_release_data:
                 benchmarks_release_data[0]['target_checks'] = target_checks
->>>>>>> 86deaabc
 
         json.dump(
             {
