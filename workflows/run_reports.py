--- conflicted
+++ resolved
@@ -312,13 +312,8 @@
             None,
         )
     # extract summary data
-<<<<<<< HEAD
     release_str, release_raw, disp_md_path, stats_file_path = benchmark_generate_report_helper(
-        files, output_dir, report_id, metadata
-=======
-    release_str, release_raw, disp_md_path, stats_file_path = generate_report(
         files, output_dir, report_id, metadata, model_spec=model_spec
->>>>>>> f68804d5
     )
     # release report for benchmarks
     device_type = DeviceTypes.from_string(args.device)
@@ -720,7 +715,6 @@
 
 def evals_release_report_data(args, results, meta_data, model_spec):
     eval_config = EVAL_CONFIGS[model_spec.model_name]
-
     report_rows = []
 
     for task in eval_config.tasks:
@@ -840,73 +834,73 @@
 
 def separate_files_by_format(files):
     """Separate eval files into dict-format and list-format.
-    
+
     Detects JSON structure to differentiate between:
     - Dict format: {"results": {...}, "configs": {...}} (lmms-eval)
     - List format: [{...}] (image_client)
-    
+
     Args:
         files: List of file paths to eval JSON files
-        
+
     Returns:
         Tuple of (dict_format_files, list_format_files)
     """
     dict_format_files = []
     list_format_files = []
-    
+
     for filepath in files:
         try:
             with open(filepath, 'r', encoding='utf-8') as f:
                 data = json.load(f)
-            
+
             if isinstance(data, list):
                 list_format_files.append(filepath)
             elif isinstance(data, dict):
                 dict_format_files.append(filepath)
         except (json.JSONDecodeError, IOError) as e:
             logger.warning(f"Could not read or parse file {filepath}: {e}")
-    
+
     return dict_format_files, list_format_files
 
 
 def process_list_format_eval_files(list_files):
     """Process list-format JSON files from image_client.
-    
+
     Extracts metrics from CNN image generation eval results.
     List format is: [{metric1: value1, metric2: value2, ...}]
-    
+
     Args:
         list_files: List of file paths with list-format JSON
-        
+
     Returns:
         Tuple of (results_dict, meta_data_dict) in the same format as extract_eval_results()
     """
     results = {}
     meta_data = {}
-    
+
     for filepath in list_files:
         try:
             with open(filepath, 'r', encoding='utf-8') as f:
                 data = json.load(f)
-            
+
             # data is a list of dicts, typically with one element from image_client
             if not isinstance(data, list) or len(data) == 0:
                 logger.warning(f"List format file {filepath} is empty or invalid")
                 continue
-            
+
             # Extract the first dict from the list (image_client typically writes one)
             eval_data = data[0]
-            
+
             # Extract task name if available
             task_name = eval_data.get('task_name', 'image_generation')
-            
+
             # Store metrics under task name
             if task_name not in results:
                 results[task_name] = {}
-            
+
             # Add all metrics from this eval data
             results[task_name].update(eval_data)
-            
+
             # Store metadata
             if task_name not in meta_data:
                 meta_data[task_name] = {
@@ -915,7 +909,7 @@
                 }
         except (json.JSONDecodeError, IOError) as e:
             logger.warning(f"Could not process list format file {filepath}: {e}")
-    
+
     return results, meta_data
 
 
@@ -1545,15 +1539,11 @@
             simple_args, server_mode, model_spec, report_id=report_id, metadata=metadata
         )
     )
-<<<<<<< HEAD
     spec_tests_release_str, spec_tests_release_data, spec_tests_disp_md_path, spec_tests_data_file_path = (
         spec_test_generate_report(
             simple_args, server_mode, model_spec, report_id=report_id, metadata=metadata
         )
     )
-=======
-
->>>>>>> f68804d5
     # if no benchmark data exists, do not
     try:
         with open(benchmarks_disp_md_path, "r", encoding="utf-8") as f:
