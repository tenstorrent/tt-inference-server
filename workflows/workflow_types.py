--- conflicted
+++ resolved
@@ -92,42 +92,25 @@
             DeviceTypes.T3K: "TT-LoudBox",
             DeviceTypes.GALAXY: "Tenstorrent Galaxy",
         }
-<<<<<<< HEAD
-        if device not in mapping:
-            raise ValueError(f"Invalid DeviceType: {device}")
-        return mapping[device]
-
-    @classmethod
-    def arch_name(cls, device: "DeviceTypes") -> str:
+        if self not in mapping:
+            raise ValueError(f"Invalid DeviceType: {self}")
+        return mapping[self]
+
+    def arch_name(self) -> str:
         arch_name = ""
-        if cls._is_blackhole(device):
+        if self.is_blackhole():
             arch_name = "blackhole"
-        elif cls._is_wormhole(device):
+        elif self.is_wormhole():
             arch_name = "wormhole_b0"
         else:
             raise ValueError("DeviceType is neither Wormhole or Blackhole")
         return arch_name
 
-    @classmethod
-    def wh_arch_yaml(cls, device: "DeviceTypes") -> str:
+    def wh_arch_yaml(self) -> str:
         wh_arch_yaml_var = ""
-        if device in (cls.N150, cls.N300, cls.T3K):
+        if self in (DeviceTypes.N150, DeviceTypes.N300, DeviceTypes.T3K):
             wh_arch_yaml_var = "wormhole_b0_80_arch_eth_dispatch.yaml"
         return wh_arch_yaml_var
-
-    @classmethod
-    def _is_wormhole(cls, device: "DeviceTypes") -> bool:
-        wormhole_devices = (cls.N150, cls.N300, cls.T3K, cls.GALAXY)
-        return True if device in wormhole_devices else False
-
-    @classmethod
-    def _is_blackhole(cls, device: "DeviceTypes") -> bool:
-        blackhole_devices = (cls.P100, cls.P150)
-        return True if device in blackhole_devices else False
-=======
-        if self not in mapping:
-            raise ValueError(f"Invalid DeviceType: {self}")
-        return mapping[self]
 
     def is_wormhole(self) -> bool:
         wormhole_devices = {
@@ -163,7 +146,6 @@
                 f"Invalid DeviceType or data_parallel: {self}, {data_parallel}"
             )
         return data_parallel_map[(self, data_parallel)]
->>>>>>> 8a4658f7
 
 
 class ReportCheckTypes(IntEnum):
