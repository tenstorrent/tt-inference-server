# SPDX-License-Identifier: Apache-2.0
#
# SPDX-FileCopyrightText: © 2025 Tenstorrent AI ULC

from enum import Enum, IntEnum, auto


class WorkflowType(IntEnum):
    BENCHMARKS = auto()
    EVALS = auto()
    SPEC_TESTS = auto()
    REPORTS = auto()
    SERVER = auto()
    RELEASE = auto()

    @classmethod
    def from_string(cls, name: str):
        try:
            return cls[name.upper()]
        except KeyError:
            raise ValueError(f"Invalid TaskType: {name}")


class WorkflowVenvType(IntEnum):
<<<<<<< HEAD
    SPEC_TESTS_RUN_SCRIPT = auto()
    SPEC_TESTS = auto()
=======
    LOCAL_SETUP_VALIDATION = auto()
>>>>>>> 7d221dfd
    EVALS_RUN_SCRIPT = auto()
    BENCHMARKS_RUN_SCRIPT = auto()
    REPORTS_RUN_SCRIPT = auto()
    EVALS_COMMON = auto()
    EVALS_META = auto()
    EVALS_VISION = auto()
    BENCHMARKS_HTTP_CLIENT_VLLM_API = auto()
    SERVER = auto()


class BenchmarkTaskType(IntEnum):
    HTTP_CLIENT_VLLM_API = auto()
    HTTP_CLIENT_CNN_API = auto()


class DeviceTypes(IntEnum):
    CPU = auto()
    E150 = auto()
    N150 = auto()
    P100 = auto()
    P150 = auto()
    P150X4 = auto()
    N150X4 = auto()
    N300 = auto()
    T3K = auto()
    GALAXY = auto()
    GPU = auto()

    @classmethod
    def from_string(cls, name: str):
        try:
            return cls[name.upper()]
        except KeyError:
            raise ValueError(f"Invalid DeviceType: {name}")

    def to_mesh_device_str(self) -> str:
        mapping = {
            DeviceTypes.CPU: "CPU",
            DeviceTypes.E150: "E150",
            DeviceTypes.N150: "N150",
            DeviceTypes.P100: "P100",
            DeviceTypes.P150: "P150",
            DeviceTypes.P150X4: "P150x4",
            DeviceTypes.N150X4: "N150x4",
            DeviceTypes.N300: "N300",
            DeviceTypes.T3K: "T3K",
            DeviceTypes.GALAXY: "TG",
            DeviceTypes.GPU: "GPU",
        }
        if self not in mapping:
            raise ValueError(f"Invalid DeviceType: {self}")
        return mapping[self]

    def to_product_str(self) -> str:
        mapping = {
            DeviceTypes.CPU: "CPU",
            DeviceTypes.E150: "e150",
            DeviceTypes.N150: "n150",
            DeviceTypes.P100: "p100",
            DeviceTypes.P150: "p150",
            DeviceTypes.P150X4: "4xp150",
            DeviceTypes.N150X4: "4xn150",
            DeviceTypes.N300: "n300",
            DeviceTypes.T3K: "TT-LoudBox",
            DeviceTypes.GALAXY: "Tenstorrent Galaxy",
        }
        if self not in mapping:
            raise ValueError(f"Invalid DeviceType: {self}")
        return mapping[self]

    def get_topology_requirement(self) -> bool:
        """Return the required system-level mesh topology for a given DeviceType"""
        # topology not required for Blackhole
        if self.is_blackhole():
            return

        # mesh topology only required for multi-wh configurations, excluding galaxy
        requires_mesh_topology = {DeviceTypes.N150X4, DeviceTypes.T3K}
        if self in requires_mesh_topology:
            return SystemTopology.MESH

        # TODO: for future, more advanced topology requirements

    def is_wormhole(self) -> bool:
        wormhole_devices = {
            DeviceTypes.N150,
            DeviceTypes.N300,
            DeviceTypes.N150X4,
            DeviceTypes.T3K,
            DeviceTypes.GALAXY,
        }
        return self in wormhole_devices

    def is_blackhole(self) -> bool:
        blackhole_devices = (DeviceTypes.P100, DeviceTypes.P150, DeviceTypes.P150X4)
        return True if self in blackhole_devices else False

    def get_data_parallel_subdevice(self, data_parallel: int) -> "DeviceTypes":
        data_parallel_map = {
            (DeviceTypes.GALAXY, 1): DeviceTypes.GALAXY,
            (DeviceTypes.GALAXY, 4): DeviceTypes.T3K,
            (DeviceTypes.GALAXY, 16): DeviceTypes.N300,
            (DeviceTypes.GALAXY, 32): DeviceTypes.N150,
            (DeviceTypes.T3K, 1): DeviceTypes.T3K,
            (DeviceTypes.T3K, 4): DeviceTypes.N300,
            (DeviceTypes.T3K, 8): DeviceTypes.N150,
            (DeviceTypes.N150X4, 1): DeviceTypes.N150X4,
            (DeviceTypes.N300, 1): DeviceTypes.N300,
            (DeviceTypes.N300, 2): DeviceTypes.N150,
            (DeviceTypes.N150, 1): DeviceTypes.N150,
            (DeviceTypes.P150X4, 4): DeviceTypes.P150,
        }
        if (self, data_parallel) not in data_parallel_map:
            raise ValueError(
                f"Invalid DeviceType or data_parallel: {self}, {data_parallel}"
            )
        return data_parallel_map[(self, data_parallel)]


class SystemTopology(Enum):
    """Enumerates all valid Wormhole system topologies"""
    MESH = "Mesh"
    LINEAR_TORUS = "Linear/Torus"
    ISOLATED = "Isolated or not configured"

    @classmethod
    def from_topology_string(cls, value: str):
        """Instantiates a SystemTopology from the result string from the `tt-topology -ls` command"""
        for member in cls:
            if member.value.lower() == value.lower():  # case-insensitive match
                return member
        raise ValueError(f"Unknown topology configuration: {value}")


class ReportCheckTypes(IntEnum):
    NA = auto()
    PASS = auto()
    FAIL = auto()

    @classmethod
    def from_result(cls, result: bool):
        res_map = {
            None: ReportCheckTypes.NA,
            True: ReportCheckTypes.PASS,
            False: ReportCheckTypes.FAIL,
        }
        return res_map[result]

    @classmethod
    def to_display_string(cls, check_type: str):
        disp_map = {
            ReportCheckTypes.NA: "N/A",
            ReportCheckTypes.PASS: "PASS ✅",
            ReportCheckTypes.FAIL: "FAIL ⛔",
        }
        return disp_map[check_type]


class ModelStatusTypes(IntEnum):
    """
    EXPERIMENTAL: Model implementation is available, but is unstable or has performance issues.
    FUNCTIONAL: Model runs functionally without issue, but performance is lower than expected.
    COMPLETE: Operationally complete, performance is usable for most applications.
    TOP_PERF: Performance close to theoretical peak, nearly fully optimized.
    """

    EXPERIMENTAL = auto()
    FUNCTIONAL = auto()
    COMPLETE = auto()
    TOP_PERF = auto()

    @classmethod
    def to_display_string(cls, check_type: str):
        disp_map = {
            ModelStatusTypes.EXPERIMENTAL: "🛠️ Experimental",
            ModelStatusTypes.FUNCTIONAL: "🟡 Functional",
            ModelStatusTypes.COMPLETE: "🟢 Complete",
            ModelStatusTypes.TOP_PERF: "🚀 Top Performance",
        }
        return disp_map[check_type]


class EvalLimitMode(IntEnum):
    SMOKE_TEST = auto()
    CI_COMMIT = auto()
    CI_NIGHTLY = auto()
    CI_LONG = auto()

    @classmethod
    def from_string(cls, name: str):
        if name is None:
            return None
        try:
            return cls[name.upper().replace("-", "_")]
        except KeyError:
            raise ValueError(f"Invalid EvalLimitMode: {name}")


class VersionMode(IntEnum):
    """Defines the enforcement mode for a version requirement."""
    STRICT = auto()      # Requirement must be met, raises an error otherwise.
    SUGGESTED = auto()   # A warning is issued if the requirement is not met.<|MERGE_RESOLUTION|>--- conflicted
+++ resolved
@@ -22,12 +22,9 @@
 
 
 class WorkflowVenvType(IntEnum):
-<<<<<<< HEAD
+    LOCAL_SETUP_VALIDATION = auto()
     SPEC_TESTS_RUN_SCRIPT = auto()
     SPEC_TESTS = auto()
-=======
-    LOCAL_SETUP_VALIDATION = auto()
->>>>>>> 7d221dfd
     EVALS_RUN_SCRIPT = auto()
     BENCHMARKS_RUN_SCRIPT = auto()
     REPORTS_RUN_SCRIPT = auto()
