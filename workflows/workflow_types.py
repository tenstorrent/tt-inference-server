--- conflicted
+++ resolved
@@ -23,12 +23,9 @@
 
 
 class WorkflowVenvType(IntEnum):
-<<<<<<< HEAD
+    LOCAL_SETUP_VALIDATION = auto()
     DOCKER_EVALS_RUN_SCRIPT = auto()
     DOCKER_EVALS_LMMS_EVAL = auto()
-=======
-    LOCAL_SETUP_VALIDATION = auto()
->>>>>>> 59b1bbed
     EVALS_RUN_SCRIPT = auto()
     BENCHMARKS_RUN_SCRIPT = auto()
     REPORTS_RUN_SCRIPT = auto()
@@ -99,23 +96,6 @@
             raise ValueError(f"Invalid DeviceType: {self}")
         return mapping[self]
 
-<<<<<<< HEAD
-    def arch_name(self) -> str:
-        arch_name = ""
-        if self.is_blackhole():
-            arch_name = "blackhole"
-        elif self.is_wormhole():
-            arch_name = "wormhole_b0"
-        else:
-            raise ValueError("DeviceType is neither Wormhole or Blackhole")
-        return arch_name
-
-    def wh_arch_yaml(self) -> str:
-        wh_arch_yaml_var = ""
-        if self in (DeviceTypes.N150, DeviceTypes.N300, DeviceTypes.T3K):
-            wh_arch_yaml_var = "wormhole_b0_80_arch_eth_dispatch.yaml"
-        return wh_arch_yaml_var
-=======
     def get_topology_requirement(self) -> bool:
         """Return the required system-level mesh topology for a given DeviceType"""
         # topology not required for Blackhole
@@ -128,7 +108,6 @@
             return SystemTopology.MESH
 
         # TODO: for future, more advanced topology requirements
->>>>>>> 59b1bbed
 
     def is_wormhole(self) -> bool:
         wormhole_devices = {
