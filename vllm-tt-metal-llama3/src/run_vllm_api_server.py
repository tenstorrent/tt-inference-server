--- conflicted
+++ resolved
@@ -108,47 +108,14 @@
     logger.info(f"vllm_dir: {vllm_dir} commit SHA: {vllm_sha}")
 
     metal_tt_transformers_commit = "8815f46aa191d0b769ed1cc1eeb59649e9c77819"
-<<<<<<< HEAD
-    metal_llama_dir_commit = "ce8bbbadd52d505cd420ed879d9599d8282210ee"
-    metal_earliest_supported = "v0.56.0-rc6"
-
-    if is_head_eq_or_after_commit(
-        commit=metal_llama_dir_commit, repo_path=tt_metal_home
-    ):
-        # tt-metal model_config.py::TtModelArgs.model_name is defined by LLAMA_DIR
-        # see https://github.com/tenstorrent/tt-metal/blob/v0.56.0-rc47/models/demos/llama3/tt/model_config.py#L130C13-L130C28
-        # needs to match MAX_PREFILL_CHUNK_SIZES_DIV1024 dict format without first dash
-        llama_dir = os.getenv("LLAMA_DIR")
-        req_llama_path = Path(llama_dir.replace("/Llama-", "/Llama"))
-        if not req_llama_path.exists():
-            req_llama_path.symlink_to(llama_dir, target_is_directory=True)
-        os.environ["LLAMA_DIR"] = str(req_llama_path)
-=======
     if os.getenv("MODEL_IMPL") == "tt-transformers":
         assert is_head_eq_or_after_commit(
             commit=metal_tt_transformers_commit, repo_path=tt_metal_home
         ), "tt-transformers model_impl requires tt-metal: v0.57.0-rc1 or later"
->>>>>>> 89020084
 
 
 # Copied from vllm/examples/offline_inference_tt.py
 def register_tt_models():
-<<<<<<< HEAD
-    llama_text_version = os.getenv("TT_LLAMA_TEXT_VER", "tt_transformers")
-    if llama_text_version == "tt_transformers":
-        from models.tt_transformers.tt.generator_vllm import LlamaForCausalLM
-    elif llama_text_version == "llama3_subdevices":
-        from models.demos.llama3_subdevices.tt.generator_vllm import LlamaForCausalLM
-    elif llama_text_version == "llama2_70b":
-        from models.demos.t3000.llama2_70b.tt.generator_vllm import TtLlamaForCausalLM as LlamaForCausalLM
-    else:
-        raise ValueError(f"Unsupported TT Llama version: {llama_text_version}, pick one of [tt_transformers, llama3_subdevices, llama2_70b]")
-
-    ModelRegistry.register_model("TTLlamaForCausalLM", LlamaForCausalLM)
-
-    from models.tt_transformers.tt.generator_vllm import MllamaForConditionalGeneration
-    ModelRegistry.register_model("TTMllamaForConditionalGeneration", MllamaForConditionalGeneration)
-=======
     model_impl = os.getenv("MODEL_IMPL", "tt-transformers")
     if model_impl == "tt-transformers":
         from models.tt_transformers.tt.generator_vllm import LlamaForCausalLM
@@ -173,10 +140,11 @@
         )
 
     ModelRegistry.register_model("TTLlamaForCausalLM", LlamaForCausalLM)
->>>>>>> 89020084
 
     from models.tt_transformers.tt.generator_vllm import Qwen2ForCausalLM
+
     ModelRegistry.register_model("TTQwen2ForCausalLM", Qwen2ForCausalLM)
+
 
 register_tt_models()  # Import and register models from tt-metal
 
@@ -272,52 +240,6 @@
 
 
 def runtime_settings(hf_model_id):
-<<<<<<< HEAD
-    # default runtime env vars
-    env_vars = {}
-
-    if os.environ.get("MESH_DEVICE") in ["N300", "T3K"]:
-        env_vars["WH_ARCH_YAML"] = "wormhole_b0_80_arch_eth_dispatch.yaml"
-
-    # note: do note set this post v0.56.0-rc47
-    # env_vars["TT_METAL_ASYNC_DEVICE_QUEUE"] = "1",
-
-    env_var_map = {
-        "meta-llama/Llama-3.1-70B-Instruct": {
-            "LLAMA_VERSION": "llama3",
-        },
-        "meta-llama/Llama-3.3-70B-Instruct": {
-            "LLAMA_VERSION": "llama3",
-        },
-        "Qwen/QwQ-32B": {
-            "VLLM_ALLOW_LONG_MAX_MODEL_LEN": 1,
-            "HF_MODEL": hf_model_id.split("/")[-1],
-            "LLAMA_CACHE_PATH": os.path.join(
-                os.getenv("LLAMA3_CACHE_PATH", ""), os.environ.get("MESH_DEVICE", "")
-            ),
-        },
-        "Qwen/Qwen2.5-72B-Instruct": {
-            "VLLM_ALLOW_LONG_MAX_MODEL_LEN": 1,
-            "HF_MODEL": hf_model_id.split("/")[-1],
-            "LLAMA_CACHE_PATH": os.path.join(
-                os.getenv("LLAMA3_CACHE_PATH", ""), os.environ.get("MESH_DEVICE", "")
-            ),
-        },
-        "Qwen/Qwen2.5-7B-Instruct": {
-            "VLLM_ALLOW_LONG_MAX_MODEL_LEN": 1,
-            "HF_MODEL": hf_model_id.split("/")[-1],
-            "LLAMA_CACHE_PATH": os.path.join(
-                os.getenv("LLAMA3_CACHE_PATH", ""), os.environ.get("MESH_DEVICE", "")
-            ),
-        },
-        "deepseek-ai/DeepSeek-R1-Distill-Llama-70B": {
-            "VLLM_ALLOW_LONG_MAX_MODEL_LEN": 1,
-            "HF_MODEL": hf_model_id.split("/")[-1],
-            "LLAMA_CACHE_PATH": os.path.join(
-                os.getenv("LLAMA3_CACHE_PATH", ""), os.environ.get("MESH_DEVICE", "")
-            ),
-        },
-=======
     # step 1: validate env vars passed in
     ensure_mesh_device(hf_model_id)
     model_impl = os.getenv("MODEL_IMPL")
@@ -352,7 +274,6 @@
         # e.g. 32x 2048 token prefills taking longer than default 30s timeout
         # timeout is 3x VLLM_RPC_TIMEOUT
         "VLLM_RPC_TIMEOUT": "900000",  # 200000ms = 200s
->>>>>>> 89020084
     }
     # note: do not set this post v0.56.0-rc47
     # env_vars["TT_METAL_ASYNC_DEVICE_QUEUE"] = "1",
@@ -463,15 +384,6 @@
     return json.dumps(override_tt_config) if override_tt_config else None
 
 
-def vllm_override_tt_config(hf_model_id):
-    override_tt_config = {}
-    # Dispatch core axis is row on wormhole and col on blackhole (by default), but if it's Llama3.x-70B on TG then we force it to col.
-    if hf_model_id in ["meta-llama/Llama-3.1-70B-Instruct", "meta-llama/Llama-3.3-70B-Instruct"] and os.environ["MESH_DEVICE"] == "TG":
-        override_tt_config["dispatch_core_axis"] = "col"
-
-    return json.dumps(override_tt_config)
-
-
 def model_setup(hf_model_id):
     # TODO: check HF repo access with HF_TOKEN supplied
     logger.info(f"using model: {hf_model_id}")
