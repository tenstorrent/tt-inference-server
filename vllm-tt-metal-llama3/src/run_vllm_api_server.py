--- conflicted
+++ resolved
@@ -119,14 +119,9 @@
         # only T3K_RING available for this 70B model implementation
         # see: https://github.com/tenstorrent/tt-metal/blob/main/models/demos/t3000/llama2_70b/tt/generator_vllm.py#L47
         # TG implementation will be impl in: https://github.com/tenstorrent/tt-metal/blob/main/models/demos/llama3/tt/generator_vllm.py#L136
-<<<<<<< HEAD
         "meta-llama/Llama-3.1-70B-Instruct": ["T3K", "TG", "P150x4"],
         "meta-llama/Llama-3.3-70B-Instruct": ["T3K", "TG", "P150x4"],
-=======
-        "meta-llama/Llama-3.1-70B-Instruct": ["T3K", "TG"],
-        "meta-llama/Llama-3.3-70B-Instruct": ["T3K", "TG"],
         "Qwen/Qwen3-32B": ["T3K"],
->>>>>>> daddd5fc
         "Qwen/QwQ-32B": ["T3K"],
         "Qwen/Qwen2.5-72B-Instruct": ["T3K"],
         "Qwen/Qwen2.5-7B-Instruct": ["N300", "T3K"],
