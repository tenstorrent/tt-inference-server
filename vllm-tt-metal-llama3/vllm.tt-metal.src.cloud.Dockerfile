# SPDX-License-Identifier: Apache-2.0
#
# SPDX-FileCopyrightText: © 2025 Tenstorrent AI ULC

# Optimized multi-stage build for significantly smaller runtime images
ARG TT_METAL_DOCKERFILE_URL

# ==============================================================================
# BUILDER STAGE - Contains all build dependencies and artifacts
# ==============================================================================
FROM ${TT_METAL_DOCKERFILE_URL} AS builder

# Build arguments
ARG TT_METAL_COMMIT_SHA_OR_TAG
ARG TT_VLLM_COMMIT_SHA_OR_TAG
ARG CONTAINER_APP_UID=15863
ARG DEBIAN_FRONTEND=noninteractive
ARG CONTAINER_APP_USERNAME=container_app_user
ARG HOME_DIR=/home/${CONTAINER_APP_USERNAME}

# Environment variables for build
ENV TT_METAL_COMMIT_SHA_OR_TAG=${TT_METAL_COMMIT_SHA_OR_TAG} \
    SHELL=/bin/bash \
    TZ=America/Los_Angeles \
    CONTAINER_APP_USERNAME=${CONTAINER_APP_USERNAME} \
    ARCH_NAME=wormhole_b0 \
    TT_METAL_HOME=${HOME_DIR}/tt-metal \
    CONFIG=Release \
    TT_METAL_ENV=dev \
    VLLM_TARGET_DEVICE="tt" \
    vllm_dir=${HOME_DIR}/vllm \
    LOGURU_LEVEL=INFO \
    # Rust build dependencies, for backward compatibility with tt-metal 
    # versions where build Docker image does not have these defined
    RUSTUP_HOME=/usr/local/rustup \
    CARGO_HOME=/usr/local/cargo
# Environment variables defined by other env vars
ENV PYTHONPATH=${TT_METAL_HOME} \
    PYTHON_ENV_DIR=${TT_METAL_HOME}/python_env \
    LD_LIBRARY_PATH=${TT_METAL_HOME}/build/lib \
    PATH="$CARGO_HOME/bin:$PATH"

# Install only essential build dependencies
RUN apt-get update && apt-get install -y --no-install-recommends \
    python3-venv \
    python3-dev \
    git \
    build-essential \
    wget \
    curl \
    ca-certificates \
    libgl1 \
    libsndfile1 \
    libffi-dev \
    libssl-dev \
    # pyluwen build dependencies (Rust package with protobuf)
    protobuf-compiler \
    libprotobuf-dev \
    pkg-config \
    && rm -rf /var/lib/apt/lists/*

# User setup
RUN useradd -u ${CONTAINER_APP_UID} -s /bin/bash -d ${HOME_DIR} ${CONTAINER_APP_USERNAME} \
    && mkdir -p ${HOME_DIR} \
    && chown -R ${CONTAINER_APP_USERNAME}:${CONTAINER_APP_USERNAME} ${HOME_DIR}

    # Give user write access to Rust directories (fail if env vars are missing)
RUN if [ -z "${RUSTUP_HOME}" ] || [ -z "${CARGO_HOME}" ]; then echo "RUSTUP_HOME and CARGO_HOME must be set" >&2; exit 1; fi && \
    mkdir -p "${RUSTUP_HOME}" "${CARGO_HOME}" && \
    chown -R ${CONTAINER_APP_UID}:${CONTAINER_APP_UID} "${RUSTUP_HOME}" "${CARGO_HOME}" && \
    chmod -R 775 "${RUSTUP_HOME}" "${CARGO_HOME}"

USER ${CONTAINER_APP_USERNAME}

RUN /bin/bash -c "curl --proto '=https' --tlsv1.2 -sSf https://sh.rustup.rs | sh -s -- -y --default-toolchain stable --no-modify-path \
    && . ${CARGO_HOME}/env \
    && rustup update"

# Build tt-metal - clone with minimal history, build, and clean
RUN /bin/bash -c "git clone https://github.com/tenstorrent-metal/tt-metal.git ${TT_METAL_HOME} \
    && cd ${TT_METAL_HOME} \
    && git checkout ${TT_METAL_COMMIT_SHA_OR_TAG} \
    && git submodule update --init --recursive \
    && bash ./build_metal.sh \
    && bash ./create_venv.sh \
    && source ${PYTHON_ENV_DIR}/bin/activate \
    && pip install -r models/tt_transformers/requirements.txt \
    && rm -rf ${TT_METAL_HOME}/.git"

# Build vllm - clone with minimal history and clean
RUN /bin/bash -c "git clone https://github.com/tenstorrent/vllm.git ${vllm_dir} \
    && cd ${vllm_dir} \
    && git checkout ${TT_VLLM_COMMIT_SHA_OR_TAG} \
    && source ${PYTHON_ENV_DIR}/bin/activate \
    && pip install --upgrade pip \
    && pip install -e . --extra-index-url https://download.pytorch.org/whl/cpu \
    && rm -rf ${vllm_dir}/.git"

# ==============================================================================
# RUNTIME STAGE - Minimal dependencies for running the application
# ==============================================================================
FROM ${TT_METAL_DOCKERFILE_URL} AS runtime

LABEL maintainer="Tom Stesco <tstesco@tenstorrent.com>" \
      org.opencontainers.image.source=https://github.com/tenstorrent/tt-inference-server

# IDENTICAL arguments and environment as builder stage
ARG TT_METAL_COMMIT_SHA_OR_TAG
ARG CONTAINER_APP_UID=15863
ARG DEBIAN_FRONTEND=noninteractive
<<<<<<< HEAD
# make build commit SHA available in the image for reference and debugging
ENV TT_METAL_COMMIT_SHA_OR_TAG=${TT_METAL_COMMIT_SHA_OR_TAG}
ENV SHELL=/bin/bash
ENV TZ=America/Los_Angeles
ENV CONTAINER_APP_USERNAME=container_app_user
ARG HOME_DIR=/home/${CONTAINER_APP_USERNAME}
# tt-metal build vars
ENV ARCH_NAME=wormhole_b0
ENV TT_METAL_HOME=${HOME_DIR}/tt-metal
ENV CONFIG=Release
ENV TT_METAL_ENV=dev
ENV LOGURU_LEVEL=INFO
# derived vars
ENV PYTHONPATH=${TT_METAL_HOME}
# note: PYTHON_ENV_DIR is used by create_venv.sh
ENV PYTHON_ENV_DIR=${TT_METAL_HOME}/python_env
ENV LD_LIBRARY_PATH=${TT_METAL_HOME}/build/lib

# apt-get might have an outdated keyring, preventing it to download packages, so we fetch the latest
RUN wget -O - https://apt.kitware.com/keys/kitware-archive-latest.asc 2>/dev/null | gpg --dearmor - | tee /usr/share/keyrings/kitware-archive-keyring.gpg >/dev/null \
    && echo 'deb [signed-by=/usr/share/keyrings/kitware-archive-keyring.gpg] https://apt.kitware.com/ubuntu/ focal main' | tee /etc/apt/sources.list.d/kitware.list >/dev/null

# extra system deps
RUN apt-get update && apt-get install -y \
    # required
=======
ARG CONTAINER_APP_USERNAME=container_app_user
ARG HOME_DIR=/home/${CONTAINER_APP_USERNAME}
ARG APP_DIR="${HOME_DIR}/app"

# IDENTICAL environment variables as builder stage
ENV TT_METAL_COMMIT_SHA_OR_TAG=${TT_METAL_COMMIT_SHA_OR_TAG} \
    SHELL=/bin/bash \
    TZ=America/Los_Angeles \
    CONTAINER_APP_USERNAME=${CONTAINER_APP_USERNAME} \
    ARCH_NAME=wormhole_b0 \
    TT_METAL_HOME=${HOME_DIR}/tt-metal \
    CONFIG=Release \
    TT_METAL_ENV=dev \
    VLLM_TARGET_DEVICE="tt" \
    vllm_dir=${HOME_DIR}/vllm \
    LOGURU_LEVEL=INFO
# Environment variables defined by other env vars
ENV PYTHONPATH=${TT_METAL_HOME}:${APP_DIR} \
    PYTHON_ENV_DIR=${TT_METAL_HOME}/python_env \
    LD_LIBRARY_PATH=${TT_METAL_HOME}/build/lib

# Install only runtime dependencies + create IDENTICAL user
RUN apt-get update && apt-get install -y --no-install-recommends \
>>>>>>> 8a4658f7
    gosu \
    python3-venv \
    libgl1 \
    libsndfile1 \
    ca-certificates \
    wget \
    nano \
    acl \
    jq \
    vim \
    # user convenience deps
    htop \
    screen \
    tmux \
    unzip \
    zip \
    curl \
    iputils-ping \
    rsync \
<<<<<<< HEAD
    && rm -rf /var/lib/apt/lists/*

# user setup
RUN useradd -u ${CONTAINER_APP_UID} -s /bin/bash -d ${HOME_DIR} ${CONTAINER_APP_USERNAME} \
    && mkdir -p ${HOME_DIR} \
    && chown -R ${CONTAINER_APP_USERNAME}:${CONTAINER_APP_USERNAME} ${HOME_DIR}

USER ${CONTAINER_APP_USERNAME}

# build tt-metal
RUN /bin/bash -c "git clone https://github.com/tenstorrent-metal/tt-metal.git ${TT_METAL_HOME} \
    && cd ${TT_METAL_HOME} \
    && git checkout ${TT_METAL_COMMIT_SHA_OR_TAG} \
    && git submodule update --init --recursive \
    && bash ./build_metal.sh \
    && bash ./create_venv.sh \
    && source ${PYTHON_ENV_DIR}/bin/activate \
    && pip install -r models/tt_transformers/requirements.txt"

# tt-metal python env default
RUN echo "source ${PYTHON_ENV_DIR}/bin/activate" >> ${HOME_DIR}/.bashrc

# install tt-smi
RUN /bin/bash -c "source ${PYTHON_ENV_DIR}/bin/activate \
    && pip3 install --upgrade pip \
    && pip3 install git+https://github.com/tenstorrent/tt-smi"

WORKDIR ${HOME_DIR}
# vllm install, see: https://github.com/tenstorrent/vllm/blob/dev/tt_metal/README.md
ENV vllm_dir=${HOME_DIR}/vllm
ENV PYTHONPATH=${PYTHONPATH}:${vllm_dir}
ENV VLLM_TARGET_DEVICE="tt"
RUN git clone https://github.com/tenstorrent/vllm.git ${vllm_dir}\
    && cd ${vllm_dir} && git checkout ${TT_VLLM_COMMIT_SHA_OR_TAG} \
    && /bin/bash -c "source ${PYTHON_ENV_DIR}/bin/activate && pip install -e . --extra-index-url https://download.pytorch.org/whl/cpu"

# extra vllm and model dependencies
RUN /bin/bash -c "source ${PYTHON_ENV_DIR}/bin/activate \
    && pip install compressed-tensors"

ARG APP_DIR="${HOME_DIR}/app"
WORKDIR ${APP_DIR}
ENV PYTHONPATH=${PYTHONPATH}:${APP_DIR}
COPY --chown=${CONTAINER_APP_USERNAME}:${CONTAINER_APP_USERNAME} "vllm-tt-metal-llama3/src" "${APP_DIR}/src"
COPY --chown=${CONTAINER_APP_USERNAME}:${CONTAINER_APP_USERNAME} "vllm-tt-metal-llama3/requirements.txt" "${APP_DIR}/requirements.txt"
COPY --chown=${CONTAINER_APP_USERNAME}:${CONTAINER_APP_USERNAME} "utils" "${APP_DIR}/utils"
COPY --chown=${CONTAINER_APP_USERNAME}:${CONTAINER_APP_USERNAME} "benchmarking" "${APP_DIR}/benchmarking"
COPY --chown=${CONTAINER_APP_USERNAME}:${CONTAINER_APP_USERNAME} "evals" "${APP_DIR}/evals"
COPY --chown=${CONTAINER_APP_USERNAME}:${CONTAINER_APP_USERNAME} "tests" "${APP_DIR}/tests"
COPY --chown=${CONTAINER_APP_USERNAME}:${CONTAINER_APP_USERNAME} "locust" "${APP_DIR}/locust"
COPY --chown=${CONTAINER_APP_USERNAME}:${CONTAINER_APP_USERNAME} "VERSION" "${APP_DIR}/VERSION"
=======
    && rm -rf /var/lib/apt/lists/* \
    && apt-get clean \
    && useradd -u ${CONTAINER_APP_UID} -s /bin/bash -d ${HOME_DIR} ${CONTAINER_APP_USERNAME} \
    && mkdir -p ${HOME_DIR} ${APP_DIR} \
    && chown -R ${CONTAINER_APP_USERNAME}:${CONTAINER_APP_USERNAME} ${HOME_DIR} \
    && echo "source ${PYTHON_ENV_DIR}/bin/activate" >> ${HOME_DIR}/.bashrc

USER ${CONTAINER_APP_USERNAME}

# Copy complete tt-metal installation including virtual environment
COPY --from=builder --chown=${CONTAINER_APP_USERNAME}:${CONTAINER_APP_USERNAME} \
    ${TT_METAL_HOME} ${TT_METAL_HOME}

# Copy complete vllm installation  
COPY --from=builder --chown=${CONTAINER_APP_USERNAME}:${CONTAINER_APP_USERNAME} \
    ${vllm_dir} ${vllm_dir}

# Copy application files
COPY --chown=${CONTAINER_APP_USERNAME}:${CONTAINER_APP_USERNAME} \
    "vllm-tt-metal-llama3/src" "${APP_DIR}/src"
COPY --chown=${CONTAINER_APP_USERNAME}:${CONTAINER_APP_USERNAME} \
    "vllm-tt-metal-llama3/requirements.txt" "${APP_DIR}/requirements.txt"
COPY --chown=${CONTAINER_APP_USERNAME}:${CONTAINER_APP_USERNAME} \
    "utils" "${APP_DIR}/utils"
COPY --chown=${CONTAINER_APP_USERNAME}:${CONTAINER_APP_USERNAME} \
    "VERSION" "${APP_DIR}/VERSION"

# Install additional app requirements into the copied venv
>>>>>>> 8a4658f7
RUN /bin/bash -c "source ${PYTHON_ENV_DIR}/bin/activate \
    && pip install --no-cache-dir --default-timeout=240 -r ${APP_DIR}/requirements.txt \
    && pip cache purge"

# Set working directory
WORKDIR "${APP_DIR}/src"

# Run command
CMD ["/bin/bash", "-c", "source ${PYTHON_ENV_DIR}/bin/activate && python run_vllm_api_server.py"]<|MERGE_RESOLUTION|>--- conflicted
+++ resolved
@@ -108,33 +108,6 @@
 ARG TT_METAL_COMMIT_SHA_OR_TAG
 ARG CONTAINER_APP_UID=15863
 ARG DEBIAN_FRONTEND=noninteractive
-<<<<<<< HEAD
-# make build commit SHA available in the image for reference and debugging
-ENV TT_METAL_COMMIT_SHA_OR_TAG=${TT_METAL_COMMIT_SHA_OR_TAG}
-ENV SHELL=/bin/bash
-ENV TZ=America/Los_Angeles
-ENV CONTAINER_APP_USERNAME=container_app_user
-ARG HOME_DIR=/home/${CONTAINER_APP_USERNAME}
-# tt-metal build vars
-ENV ARCH_NAME=wormhole_b0
-ENV TT_METAL_HOME=${HOME_DIR}/tt-metal
-ENV CONFIG=Release
-ENV TT_METAL_ENV=dev
-ENV LOGURU_LEVEL=INFO
-# derived vars
-ENV PYTHONPATH=${TT_METAL_HOME}
-# note: PYTHON_ENV_DIR is used by create_venv.sh
-ENV PYTHON_ENV_DIR=${TT_METAL_HOME}/python_env
-ENV LD_LIBRARY_PATH=${TT_METAL_HOME}/build/lib
-
-# apt-get might have an outdated keyring, preventing it to download packages, so we fetch the latest
-RUN wget -O - https://apt.kitware.com/keys/kitware-archive-latest.asc 2>/dev/null | gpg --dearmor - | tee /usr/share/keyrings/kitware-archive-keyring.gpg >/dev/null \
-    && echo 'deb [signed-by=/usr/share/keyrings/kitware-archive-keyring.gpg] https://apt.kitware.com/ubuntu/ focal main' | tee /etc/apt/sources.list.d/kitware.list >/dev/null
-
-# extra system deps
-RUN apt-get update && apt-get install -y \
-    # required
-=======
 ARG CONTAINER_APP_USERNAME=container_app_user
 ARG HOME_DIR=/home/${CONTAINER_APP_USERNAME}
 ARG APP_DIR="${HOME_DIR}/app"
@@ -158,7 +131,6 @@
 
 # Install only runtime dependencies + create IDENTICAL user
 RUN apt-get update && apt-get install -y --no-install-recommends \
->>>>>>> 8a4658f7
     gosu \
     python3-venv \
     libgl1 \
@@ -178,59 +150,6 @@
     curl \
     iputils-ping \
     rsync \
-<<<<<<< HEAD
-    && rm -rf /var/lib/apt/lists/*
-
-# user setup
-RUN useradd -u ${CONTAINER_APP_UID} -s /bin/bash -d ${HOME_DIR} ${CONTAINER_APP_USERNAME} \
-    && mkdir -p ${HOME_DIR} \
-    && chown -R ${CONTAINER_APP_USERNAME}:${CONTAINER_APP_USERNAME} ${HOME_DIR}
-
-USER ${CONTAINER_APP_USERNAME}
-
-# build tt-metal
-RUN /bin/bash -c "git clone https://github.com/tenstorrent-metal/tt-metal.git ${TT_METAL_HOME} \
-    && cd ${TT_METAL_HOME} \
-    && git checkout ${TT_METAL_COMMIT_SHA_OR_TAG} \
-    && git submodule update --init --recursive \
-    && bash ./build_metal.sh \
-    && bash ./create_venv.sh \
-    && source ${PYTHON_ENV_DIR}/bin/activate \
-    && pip install -r models/tt_transformers/requirements.txt"
-
-# tt-metal python env default
-RUN echo "source ${PYTHON_ENV_DIR}/bin/activate" >> ${HOME_DIR}/.bashrc
-
-# install tt-smi
-RUN /bin/bash -c "source ${PYTHON_ENV_DIR}/bin/activate \
-    && pip3 install --upgrade pip \
-    && pip3 install git+https://github.com/tenstorrent/tt-smi"
-
-WORKDIR ${HOME_DIR}
-# vllm install, see: https://github.com/tenstorrent/vllm/blob/dev/tt_metal/README.md
-ENV vllm_dir=${HOME_DIR}/vllm
-ENV PYTHONPATH=${PYTHONPATH}:${vllm_dir}
-ENV VLLM_TARGET_DEVICE="tt"
-RUN git clone https://github.com/tenstorrent/vllm.git ${vllm_dir}\
-    && cd ${vllm_dir} && git checkout ${TT_VLLM_COMMIT_SHA_OR_TAG} \
-    && /bin/bash -c "source ${PYTHON_ENV_DIR}/bin/activate && pip install -e . --extra-index-url https://download.pytorch.org/whl/cpu"
-
-# extra vllm and model dependencies
-RUN /bin/bash -c "source ${PYTHON_ENV_DIR}/bin/activate \
-    && pip install compressed-tensors"
-
-ARG APP_DIR="${HOME_DIR}/app"
-WORKDIR ${APP_DIR}
-ENV PYTHONPATH=${PYTHONPATH}:${APP_DIR}
-COPY --chown=${CONTAINER_APP_USERNAME}:${CONTAINER_APP_USERNAME} "vllm-tt-metal-llama3/src" "${APP_DIR}/src"
-COPY --chown=${CONTAINER_APP_USERNAME}:${CONTAINER_APP_USERNAME} "vllm-tt-metal-llama3/requirements.txt" "${APP_DIR}/requirements.txt"
-COPY --chown=${CONTAINER_APP_USERNAME}:${CONTAINER_APP_USERNAME} "utils" "${APP_DIR}/utils"
-COPY --chown=${CONTAINER_APP_USERNAME}:${CONTAINER_APP_USERNAME} "benchmarking" "${APP_DIR}/benchmarking"
-COPY --chown=${CONTAINER_APP_USERNAME}:${CONTAINER_APP_USERNAME} "evals" "${APP_DIR}/evals"
-COPY --chown=${CONTAINER_APP_USERNAME}:${CONTAINER_APP_USERNAME} "tests" "${APP_DIR}/tests"
-COPY --chown=${CONTAINER_APP_USERNAME}:${CONTAINER_APP_USERNAME} "locust" "${APP_DIR}/locust"
-COPY --chown=${CONTAINER_APP_USERNAME}:${CONTAINER_APP_USERNAME} "VERSION" "${APP_DIR}/VERSION"
-=======
     && rm -rf /var/lib/apt/lists/* \
     && apt-get clean \
     && useradd -u ${CONTAINER_APP_UID} -s /bin/bash -d ${HOME_DIR} ${CONTAINER_APP_USERNAME} \
@@ -259,7 +178,6 @@
     "VERSION" "${APP_DIR}/VERSION"
 
 # Install additional app requirements into the copied venv
->>>>>>> 8a4658f7
 RUN /bin/bash -c "source ${PYTHON_ENV_DIR}/bin/activate \
     && pip install --no-cache-dir --default-timeout=240 -r ${APP_DIR}/requirements.txt \
     && pip cache purge"
